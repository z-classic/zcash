# Copyright (c) 2014 The Bitcoin Core developers
# Distributed under the MIT software license, see the accompanying
# file COPYING or http://www.opensource.org/licenses/mit-license.php.


#
# Helpful routines for regression testing
#

# Add python-bitcoinrpc to module search path:
import os
import sys

from binascii import hexlify, unhexlify
from base64 import b64encode
from decimal import Decimal, ROUND_DOWN
import json
import random
import shutil
import subprocess
import time
import re

from authproxy import AuthServiceProxy

def p2p_port(n):
    return 11000 + n + os.getpid()%999
def rpc_port(n):
    return 12000 + n + os.getpid()%999

def check_json_precision():
    """Make sure json library being used does not lose precision converting BTC values"""
    n = Decimal("20000000.00000003")
    satoshis = int(json.loads(json.dumps(float(n)))*1.0e8)
    if satoshis != 2000000000000003:
        raise RuntimeError("JSON encode/decode loses precision")

def bytes_to_hex_str(byte_str):
    return hexlify(byte_str).decode('ascii')

def hex_str_to_bytes(hex_str):
    return unhexlify(hex_str.encode('ascii'))

def str_to_b64str(string):
    return b64encode(string.encode('utf-8')).decode('ascii')

def sync_blocks(rpc_connections, wait=1):
    """
    Wait until everybody has the same block count
    """
    while True:
        counts = [ x.getblockcount() for x in rpc_connections ]
        if counts == [ counts[0] ]*len(counts):
            break
        time.sleep(wait)

def sync_mempools(rpc_connections, wait=1):
    """
    Wait until everybody has the same transactions in their memory
    pools
    """
    while True:
        pool = set(rpc_connections[0].getrawmempool())
        num_match = 1
        for i in range(1, len(rpc_connections)):
            if set(rpc_connections[i].getrawmempool()) == pool:
                num_match = num_match+1
        if num_match == len(rpc_connections):
            break
        time.sleep(wait)

bitcoind_processes = {}

def initialize_datadir(dirname, n):
    datadir = os.path.join(dirname, "node"+str(n))
    if not os.path.isdir(datadir):
        os.makedirs(datadir)
<<<<<<< HEAD
    with open(os.path.join(datadir, "zclassic.conf"), 'w') as f:
        f.write("regtest=1\n");
        f.write("showmetrics=0\n");
        f.write("rpcuser=rt\n");
        f.write("rpcpassword=rt\n");
        f.write("port="+str(p2p_port(n))+"\n");
        f.write("rpcport="+str(rpc_port(n))+"\n");
        f.write("listenonion=0\n");
=======
    with open(os.path.join(datadir, "zcash.conf"), 'w') as f:
        f.write("regtest=1\n")
        f.write("showmetrics=0\n")
        f.write("rpcuser=rt\n")
        f.write("rpcpassword=rt\n")
        f.write("port="+str(p2p_port(n))+"\n")
        f.write("rpcport="+str(rpc_port(n))+"\n")
        f.write("listenonion=0\n")
>>>>>>> 325ba003
    return datadir

def initialize_chain(test_dir):
    """
    Create (or copy from cache) a 200-block-long chain and
    4 wallets.
    bitcoind and bitcoin-cli must be in search path.
    """

    if not os.path.isdir(os.path.join("cache", "node0")):
        devnull = open("/dev/null", "w+")
        # Create cache directories, run bitcoinds:
        for i in range(4):
            datadir=initialize_datadir("cache", i)
            args = [ os.getenv("BITCOIND", "bitcoind"), "-keypool=1", "-datadir="+datadir, "-discover=0" ]
            if i > 0:
                args.append("-connect=127.0.0.1:"+str(p2p_port(0)))
            bitcoind_processes[i] = subprocess.Popen(args)
            if os.getenv("PYTHON_DEBUG", ""):
                print "initialize_chain: bitcoind started, calling bitcoin-cli -rpcwait getblockcount"
            subprocess.check_call([ os.getenv("BITCOINCLI", "bitcoin-cli"), "-datadir="+datadir,
                                    "-rpcwait", "getblockcount"], stdout=devnull)
            if os.getenv("PYTHON_DEBUG", ""):
                print "initialize_chain: bitcoin-cli -rpcwait getblockcount completed"
        devnull.close()
        rpcs = []
        for i in range(4):
            try:
                url = "http://rt:rt@127.0.0.1:%d"%(rpc_port(i),)
                rpcs.append(AuthServiceProxy(url))
            except:
                sys.stderr.write("Error connecting to "+url+"\n")
                sys.exit(1)

        # Create a 200-block-long chain; each of the 4 nodes
        # gets 25 mature blocks and 25 immature.
        # blocks are created with timestamps 10 minutes apart, starting
        # at 1 Jan 2014
        block_time = 1388534400
        for i in range(2):
            for peer in range(4):
                for j in range(25):
                    set_node_times(rpcs, block_time)
                    rpcs[peer].generate(1)
                    block_time += 10*60
                # Must sync before next peer starts generating blocks
                sync_blocks(rpcs)

        # Shut them down, and clean up cache directories:
        stop_nodes(rpcs)
        wait_bitcoinds()
        for i in range(4):
            os.remove(log_filename("cache", i, "debug.log"))
            os.remove(log_filename("cache", i, "db.log"))
            os.remove(log_filename("cache", i, "peers.dat"))
            os.remove(log_filename("cache", i, "fee_estimates.dat"))

    for i in range(4):
        from_dir = os.path.join("cache", "node"+str(i))
        to_dir = os.path.join(test_dir,  "node"+str(i))
        shutil.copytree(from_dir, to_dir)
        initialize_datadir(test_dir, i) # Overwrite port/rpcport in zclassic.conf

def initialize_chain_clean(test_dir, num_nodes):
    """
    Create an empty blockchain and num_nodes wallets.
    Useful if a test case wants complete control over initialization.
    """
    for i in range(num_nodes):
        initialize_datadir(test_dir, i)


def _rpchost_to_args(rpchost):
    '''Convert optional IP:port spec to rpcconnect/rpcport args'''
    if rpchost is None:
        return []

    match = re.match('(\[[0-9a-fA-f:]+\]|[^:]+)(?::([0-9]+))?$', rpchost)
    if not match:
        raise ValueError('Invalid RPC host spec ' + rpchost)

    rpcconnect = match.group(1)
    rpcport = match.group(2)

    if rpcconnect.startswith('['): # remove IPv6 [...] wrapping
        rpcconnect = rpcconnect[1:-1]

    rv = ['-rpcconnect=' + rpcconnect]
    if rpcport:
        rv += ['-rpcport=' + rpcport]
    return rv

def start_node(i, dirname, extra_args=None, rpchost=None, timewait=None, binary=None):
    """
    Start a bitcoind and return RPC connection to it
    """
    datadir = os.path.join(dirname, "node"+str(i))
    if binary is None:
        binary = os.getenv("BITCOIND", "bitcoind")
    args = [ binary, "-datadir="+datadir, "-keypool=1", "-discover=0", "-rest" ]
    if extra_args is not None: args.extend(extra_args)
    bitcoind_processes[i] = subprocess.Popen(args)
    devnull = open("/dev/null", "w+")
    if os.getenv("PYTHON_DEBUG", ""):
        print "start_node: bitcoind started, calling bitcoin-cli -rpcwait getblockcount"
    subprocess.check_call([ os.getenv("BITCOINCLI", "bitcoin-cli"), "-datadir="+datadir] +
                          _rpchost_to_args(rpchost)  +
                          ["-rpcwait", "getblockcount"], stdout=devnull)
    if os.getenv("PYTHON_DEBUG", ""):
        print "start_node: calling bitcoin-cli -rpcwait getblockcount returned"
    devnull.close()
    url = "http://rt:rt@%s:%d" % (rpchost or '127.0.0.1', rpc_port(i))
    if timewait is not None:
        proxy = AuthServiceProxy(url, timeout=timewait)
    else:
        proxy = AuthServiceProxy(url)
    proxy.url = url # store URL on proxy for info
    return proxy

def start_nodes(num_nodes, dirname, extra_args=None, rpchost=None, binary=None):
    """
    Start multiple bitcoinds, return RPC connections to them
    """
    if extra_args is None: extra_args = [ None for i in range(num_nodes) ]
    if binary is None: binary = [ None for i in range(num_nodes) ]
    return [ start_node(i, dirname, extra_args[i], rpchost, binary=binary[i]) for i in range(num_nodes) ]

def log_filename(dirname, n_node, logname):
    return os.path.join(dirname, "node"+str(n_node), "regtest", logname)

def check_node(i):
    bitcoind_processes[i].poll()
    return bitcoind_processes[i].returncode

def stop_node(node, i):
    node.stop()
    bitcoind_processes[i].wait()
    del bitcoind_processes[i]

def stop_nodes(nodes):
    for node in nodes:
        node.stop()
    del nodes[:] # Emptying array closes connections as a side effect

def set_node_times(nodes, t):
    for node in nodes:
        node.setmocktime(t)

def wait_bitcoinds():
    # Wait for all bitcoinds to cleanly exit
    for bitcoind in bitcoind_processes.values():
        bitcoind.wait()
    bitcoind_processes.clear()

def connect_nodes(from_connection, node_num):
    ip_port = "127.0.0.1:"+str(p2p_port(node_num))
    from_connection.addnode(ip_port, "onetry")
    # poll until version handshake complete to avoid race conditions
    # with transaction relaying
    while any(peer['version'] == 0 for peer in from_connection.getpeerinfo()):
        time.sleep(0.1)

def connect_nodes_bi(nodes, a, b):
    connect_nodes(nodes[a], b)
    connect_nodes(nodes[b], a)

def find_output(node, txid, amount):
    """
    Return index to output of txid with value amount
    Raises exception if there is none.
    """
    txdata = node.getrawtransaction(txid, 1)
    for i in range(len(txdata["vout"])):
        if txdata["vout"][i]["value"] == amount:
            return i
    raise RuntimeError("find_output txid %s : %s not found"%(txid,str(amount)))


def gather_inputs(from_node, amount_needed, confirmations_required=1):
    """
    Return a random set of unspent txouts that are enough to pay amount_needed
    """
    assert(confirmations_required >=0)
    utxo = from_node.listunspent(confirmations_required)
    random.shuffle(utxo)
    inputs = []
    total_in = Decimal("0.00000000")
    while total_in < amount_needed and len(utxo) > 0:
        t = utxo.pop()
        total_in += t["amount"]
        inputs.append({ "txid" : t["txid"], "vout" : t["vout"], "address" : t["address"] } )
    if total_in < amount_needed:
        raise RuntimeError("Insufficient funds: need %d, have %d"%(amount_needed, total_in))
    return (total_in, inputs)

def make_change(from_node, amount_in, amount_out, fee):
    """
    Create change output(s), return them
    """
    outputs = {}
    amount = amount_out+fee
    change = amount_in - amount
    if change > amount*2:
        # Create an extra change output to break up big inputs
        change_address = from_node.getnewaddress()
        # Split change in two, being careful of rounding:
        outputs[change_address] = Decimal(change/2).quantize(Decimal('0.00000001'), rounding=ROUND_DOWN)
        change = amount_in - amount - outputs[change_address]
    if change > 0:
        outputs[from_node.getnewaddress()] = change
    return outputs

def send_zeropri_transaction(from_node, to_node, amount, fee):
    """
    Create&broadcast a zero-priority transaction.
    Returns (txid, hex-encoded-txdata)
    Ensures transaction is zero-priority by first creating a send-to-self,
    then using its output
    """

    # Create a send-to-self with confirmed inputs:
    self_address = from_node.getnewaddress()
    (total_in, inputs) = gather_inputs(from_node, amount+fee*2)
    outputs = make_change(from_node, total_in, amount+fee, fee)
    outputs[self_address] = float(amount+fee)

    self_rawtx = from_node.createrawtransaction(inputs, outputs)
    self_signresult = from_node.signrawtransaction(self_rawtx)
    self_txid = from_node.sendrawtransaction(self_signresult["hex"], True)

    vout = find_output(from_node, self_txid, amount+fee)
    # Now immediately spend the output to create a 1-input, 1-output
    # zero-priority transaction:
    inputs = [ { "txid" : self_txid, "vout" : vout } ]
    outputs = { to_node.getnewaddress() : float(amount) }

    rawtx = from_node.createrawtransaction(inputs, outputs)
    signresult = from_node.signrawtransaction(rawtx)
    txid = from_node.sendrawtransaction(signresult["hex"], True)

    return (txid, signresult["hex"])

def random_zeropri_transaction(nodes, amount, min_fee, fee_increment, fee_variants):
    """
    Create a random zero-priority transaction.
    Returns (txid, hex-encoded-transaction-data, fee)
    """
    from_node = random.choice(nodes)
    to_node = random.choice(nodes)
    fee = min_fee + fee_increment*random.randint(0,fee_variants)
    (txid, txhex) = send_zeropri_transaction(from_node, to_node, amount, fee)
    return (txid, txhex, fee)

def random_transaction(nodes, amount, min_fee, fee_increment, fee_variants):
    """
    Create a random transaction.
    Returns (txid, hex-encoded-transaction-data, fee)
    """
    from_node = random.choice(nodes)
    to_node = random.choice(nodes)
    fee = min_fee + fee_increment*random.randint(0,fee_variants)

    (total_in, inputs) = gather_inputs(from_node, amount+fee)
    outputs = make_change(from_node, total_in, amount, fee)
    outputs[to_node.getnewaddress()] = float(amount)

    rawtx = from_node.createrawtransaction(inputs, outputs)
    signresult = from_node.signrawtransaction(rawtx)
    txid = from_node.sendrawtransaction(signresult["hex"], True)

    return (txid, signresult["hex"], fee)

def assert_equal(expected, actual, message = ""):
    if expected != actual:
        if message:
            message = "%s; " % message 
        raise AssertionError("%sexpected: <%s> but was: <%s>" % (message, str(expected), str(actual)))

def assert_true(condition, message = ""):
    if not condition:
        raise AssertionError(message)
        
def assert_false(condition, message = ""):
    assert_true(not condition, message)

def assert_greater_than(thing1, thing2):
    if thing1 <= thing2:
        raise AssertionError("%s <= %s"%(str(thing1),str(thing2)))

def assert_raises(exc, fun, *args, **kwds):
    try:
        fun(*args, **kwds)
    except exc:
        pass
    except Exception as e:
        raise AssertionError("Unexpected exception raised: "+type(e).__name__)
    else:
        raise AssertionError("No exception raised")

# Returns txid if operation was a success or None
def wait_and_assert_operationid_status(node, myopid, in_status='success', in_errormsg=None, timeout=300):
    print('waiting for async operation {}'.format(myopid))
    result = None
    for _ in xrange(1, timeout):
        results = node.z_getoperationresult([myopid])
        if len(results) > 0:
            result = results[0]
            break
        time.sleep(1)

    assert_true(result is not None, "timeout occured")
    status = result['status']

    txid = None
    errormsg = None
    if status == "failed":
        errormsg = result['error']['message']
    elif status == "success":
        txid = result['result']['txid']

    if os.getenv("PYTHON_DEBUG", ""):
        print('...returned status: {}'.format(status))
        if errormsg is not None:
            print('...returned error: {}'.format(errormsg))
    
    assert_equal(in_status, status, "Operation returned mismatched status. Error Message: {}".format(errormsg))

    if errormsg is not None:
        assert_true(in_errormsg is not None, "No error retured. Expected: {}".format(errormsg))
        assert_true(in_errormsg in errormsg, "Error returned: {}. Error expected: {}".format(errormsg, in_errormsg))
        return result # if there was an error return the result
    else:
        return txid # otherwise return the txid<|MERGE_RESOLUTION|>--- conflicted
+++ resolved
@@ -75,17 +75,7 @@
     datadir = os.path.join(dirname, "node"+str(n))
     if not os.path.isdir(datadir):
         os.makedirs(datadir)
-<<<<<<< HEAD
     with open(os.path.join(datadir, "zclassic.conf"), 'w') as f:
-        f.write("regtest=1\n");
-        f.write("showmetrics=0\n");
-        f.write("rpcuser=rt\n");
-        f.write("rpcpassword=rt\n");
-        f.write("port="+str(p2p_port(n))+"\n");
-        f.write("rpcport="+str(rpc_port(n))+"\n");
-        f.write("listenonion=0\n");
-=======
-    with open(os.path.join(datadir, "zcash.conf"), 'w') as f:
         f.write("regtest=1\n")
         f.write("showmetrics=0\n")
         f.write("rpcuser=rt\n")
@@ -93,7 +83,6 @@
         f.write("port="+str(p2p_port(n))+"\n")
         f.write("rpcport="+str(rpc_port(n))+"\n")
         f.write("listenonion=0\n")
->>>>>>> 325ba003
     return datadir
 
 def initialize_chain(test_dir):
