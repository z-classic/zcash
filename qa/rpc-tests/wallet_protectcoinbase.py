#!/usr/bin/env python2
# Copyright (c) 2016 The Zcash developers
# Distributed under the MIT software license, see the accompanying
# file COPYING or http://www.opensource.org/licenses/mit-license.php.


from test_framework.test_framework import BitcoinTestFramework
from test_framework.util import *
from time import *

class WalletProtectCoinbaseTest (BitcoinTestFramework):

    def setup_chain(self):
        print("Initializing test directory "+self.options.tmpdir)
        initialize_chain_clean(self.options.tmpdir, 4)

    # Start nodes with -regtestprotectcoinbase to set fCoinbaseMustBeProtected to true.
    def setup_network(self, split=False):
        self.nodes = start_nodes(3, self.options.tmpdir, extra_args=[['-regtestprotectcoinbase', '-debug=zrpcunsafe']] * 3 )
        connect_nodes_bi(self.nodes,0,1)
        connect_nodes_bi(self.nodes,1,2)
        connect_nodes_bi(self.nodes,0,2)
        self.is_network_split=False
        self.sync_all()

    # Returns txid if operation was a success or None
    def wait_and_assert_operationid_status(self, myopid, in_status='success', in_errormsg=None):
        print('waiting for async operation {}'.format(myopid))
        opids = []
        opids.append(myopid)
        timeout = 300
        status = None
        errormsg = None
        txid = None
        for x in xrange(1, timeout):
            results = self.nodes[0].z_getoperationresult(opids)
            if len(results)==0:
                sleep(1)
            else:
                status = results[0]["status"]
                if status == "failed":
                    errormsg = results[0]['error']['message']
                elif status == "success":
                    txid = results[0]['result']['txid']
                break
        print('...returned status: {}'.format(status))
        assert_equal(in_status, status)
        if errormsg is not None:
            assert(in_errormsg is not None)
            assert_equal(in_errormsg in errormsg, True)
            print('...returned error: {}'.format(errormsg))
        return txid

    def run_test (self):
        print "Mining blocks..."

        self.nodes[0].generate(4)

        walletinfo = self.nodes[0].getwalletinfo()
        assert_equal(walletinfo['immature_balance'], 40)
        assert_equal(walletinfo['balance'], 0)

        self.sync_all()
        self.nodes[1].generate(101)
        self.sync_all()

        assert_equal(self.nodes[0].getbalance(), 40)
        assert_equal(self.nodes[1].getbalance(), 10)
        assert_equal(self.nodes[2].getbalance(), 0)

        # Send will fail because we are enforcing the consensus rule that
        # coinbase utxos can only be sent to a zaddr.
        errorString = ""
        try:
            self.nodes[0].sendtoaddress(self.nodes[2].getnewaddress(), 1)
        except JSONRPCException,e:
            errorString = e.error['message']
        assert_equal("Coinbase funds can only be sent to a zaddr" in errorString, True)

        # Prepare to send taddr->zaddr
        mytaddr = self.nodes[0].getnewaddress()
        myzaddr = self.nodes[0].z_getnewaddress()

        # This send will fail because our wallet does not allow any change when protecting a coinbase utxo,
        # as it's currently not possible to specify a change address in z_sendmany.
        recipients = []
        recipients.append({"address":myzaddr, "amount":Decimal('1.23456789')})
        errorString = ""
        myopid = self.nodes[0].z_sendmany(mytaddr, recipients)
        opids = []
        opids.append(myopid)
        timeout = 10
        status = None
        for x in xrange(1, timeout):
            results = self.nodes[0].z_getoperationresult(opids)
            if len(results)==0:
                sleep(1)
            else:
                status = results[0]["status"]
                errorString = results[0]["error"]["message"]

                # Test that the returned status object contains a params field with the operation's input parameters
<<<<<<< HEAD
=======
                assert_equal(results[0]["method"], "z_sendmany")
>>>>>>> be5ac316
                params =results[0]["params"]
                assert_equal(params["fee"], Decimal('0.0001')) # default
                assert_equal(params["minconf"], Decimal('1')) # default
                assert_equal(params["fromaddress"], mytaddr)
                assert_equal(params["amounts"][0]["address"], myzaddr)
                assert_equal(params["amounts"][0]["amount"], Decimal('1.23456789'))
                break
        assert_equal("failed", status)
        assert_equal("wallet does not allow any change" in errorString, True)

        # This send will succeed.  We send two coinbase utxos totalling 20.0 less a fee of 0.00010000, with no change.
        recipients = []
        recipients.append({"address":myzaddr, "amount": Decimal('20.0') - Decimal('0.0001')})
        myopid = self.nodes[0].z_sendmany(mytaddr, recipients)
        mytxid = self.wait_and_assert_operationid_status(myopid)
        self.sync_all()
        self.nodes[1].generate(1)
        self.sync_all()

        # Verify that debug=zrpcunsafe logs params, and that full txid is associated with opid
        logpath = self.options.tmpdir+"/node0/regtest/debug.log"
        logcounter = 0
        with open(logpath, "r") as myfile:
            logdata = myfile.readlines()
        for logline in logdata:
            if myopid + ": z_sendmany initialized" in logline and mytaddr in logline and myzaddr in logline:
                assert_equal(logcounter, 0) # verify order of log messages
                logcounter = logcounter + 1
            if myopid + ": z_sendmany finished" in logline and mytxid in logline:
                assert_equal(logcounter, 1)
                logcounter = logcounter + 1
        assert_equal(logcounter, 2)

        # check balances (the z_sendmany consumes 3 coinbase utxos)
        resp = self.nodes[0].z_gettotalbalance()
        assert_equal(Decimal(resp["transparent"]), Decimal('20.0'))
        assert_equal(Decimal(resp["private"]), Decimal('19.9999'))
        assert_equal(Decimal(resp["total"]), Decimal('39.9999'))

        # A custom fee of 0 is okay.  Here the node will send the note value back to itself.
        recipients = []
        recipients.append({"address":myzaddr, "amount": Decimal('19.9999')})
        myopid = self.nodes[0].z_sendmany(myzaddr, recipients, 1, Decimal('0.0'))
        mytxid = self.wait_and_assert_operationid_status(myopid)
        self.sync_all()
        self.nodes[1].generate(1)
        self.sync_all()
        resp = self.nodes[0].z_gettotalbalance()
        assert_equal(Decimal(resp["transparent"]), Decimal('20.0'))
        assert_equal(Decimal(resp["private"]), Decimal('19.9999'))
        assert_equal(Decimal(resp["total"]), Decimal('39.9999'))

        # convert note to transparent funds
        recipients = []
        recipients.append({"address":mytaddr, "amount":Decimal('10.0')})
        myopid = self.nodes[0].z_sendmany(myzaddr, recipients)
        mytxid = self.wait_and_assert_operationid_status(myopid)
        assert(mytxid is not None)
        self.sync_all()

        # check that priority of the tx sending from a zaddr is not 0
        mempool = self.nodes[0].getrawmempool(True)
        assert(Decimal(mempool[mytxid]['startingpriority']) >= Decimal('1000000000000'))

        self.nodes[1].generate(1)
        self.sync_all()

        # check balances
        resp = self.nodes[0].z_gettotalbalance()
        assert_equal(Decimal(resp["transparent"]), Decimal('30.0'))
        assert_equal(Decimal(resp["private"]), Decimal('9.9998'))
        assert_equal(Decimal(resp["total"]), Decimal('39.9998'))

        # z_sendmany will return an error if there is transparent change output considered dust.
        # UTXO selection in z_sendmany sorts in ascending order, so smallest utxos are consumed first.
        # At this point in time, unspent notes all have a value of 10.0 and standard z_sendmany fee is 0.0001.
        recipients = []
        amount = Decimal('10.0') - Decimal('0.00010000') - Decimal('0.00000001')    # this leaves change at 1 zatoshi less than dust threshold
        recipients.append({"address":self.nodes[0].getnewaddress(), "amount":amount })
        myopid = self.nodes[0].z_sendmany(mytaddr, recipients)
        self.wait_and_assert_operationid_status(myopid, "failed", "Insufficient transparent funds, have 10.00, need 0.00000545 more to avoid creating invalid change output 0.00000001 (dust threshold is 0.00000546)")

        # Send will fail because send amount is too big, even when including coinbase utxos
        errorString = ""
        try:
            self.nodes[0].sendtoaddress(self.nodes[2].getnewaddress(), 99999)
        except JSONRPCException,e:
            errorString = e.error['message']
        assert_equal("Insufficient funds" in errorString, True)

        # z_sendmany will fail because of insufficient funds
        recipients = []
        recipients.append({"address":self.nodes[1].getnewaddress(), "amount":Decimal('10000.0')})
        myopid = self.nodes[0].z_sendmany(mytaddr, recipients)
        self.wait_and_assert_operationid_status(myopid, "failed", "Insufficient transparent funds, have 10.00, need 10000.0001")
        myopid = self.nodes[0].z_sendmany(myzaddr, recipients)
        self.wait_and_assert_operationid_status(myopid, "failed", "Insufficient protected funds, have 9.9998, need 10000.0001")

        # Send will fail because of insufficient funds unless sender uses coinbase utxos
        try:
            self.nodes[0].sendtoaddress(self.nodes[2].getnewaddress(), 21)
        except JSONRPCException,e:
            errorString = e.error['message']
        assert_equal("Insufficient funds, coinbase funds can only be spent after they have been sent to a zaddr" in errorString, True)

        # Verify that mempools accept tx with joinsplits which have at least the default z_sendmany fee.
        # If this test passes, it confirms that issue #1851 has been resolved, where sending from
        # a zaddr to 1385 taddr recipients fails because the default fee was considered too low
        # given the tx size, resulting in mempool rejection.
        errorString = ''
        recipients = []
        num_t_recipients = 2500
        amount_per_recipient = Decimal('0.00000546') # dust threshold
        # Note that regtest chainparams does not require standard tx, so setting the amount to be
        # less than the dust threshold, e.g. 0.00000001 will not result in mempool rejection.
        for i in xrange(0,num_t_recipients):
            newtaddr = self.nodes[2].getnewaddress()
            recipients.append({"address":newtaddr, "amount":amount_per_recipient})
        myopid = self.nodes[0].z_sendmany(myzaddr, recipients)
        try:
            self.wait_and_assert_operationid_status(myopid)
        except JSONRPCException as e:
            print("JSONRPC error: "+e.error['message'])
            assert(False)
        except Exception as e:
            print("Unexpected exception caught during testing: "+str(sys.exc_info()[0]))
            assert(False)

        self.sync_all()
        self.nodes[1].generate(1)
        self.sync_all()

        # check balance
        node2balance = amount_per_recipient * num_t_recipients
        assert_equal(self.nodes[2].getbalance(), node2balance)

        # Send will fail because fee is negative
        try:
            self.nodes[0].z_sendmany(myzaddr, recipients, 1, -1)
        except JSONRPCException,e:
            errorString = e.error['message']
<<<<<<< HEAD
        assert_equal("Invalid amount" in errorString, True)
=======
        assert_equal("Amount out of range" in errorString, True)
>>>>>>> be5ac316

        # Send will fail because fee is larger than MAX_MONEY
        try:
            self.nodes[0].z_sendmany(myzaddr, recipients, 1, Decimal('21000000.00000001'))
        except JSONRPCException,e:
            errorString = e.error['message']
<<<<<<< HEAD
        assert_equal("Invalid amount" in errorString, True)
=======
        assert_equal("Amount out of range" in errorString, True)
>>>>>>> be5ac316

        # Send will fail because fee is larger than sum of outputs
        try:
            self.nodes[0].z_sendmany(myzaddr, recipients, 1, (amount_per_recipient * num_t_recipients) + Decimal('0.00000001'))
        except JSONRPCException,e:
            errorString = e.error['message']
        assert_equal("is greater than the sum of outputs" in errorString, True)

        # Send will succeed because the balance of non-coinbase utxos is 10.0
        try:
            self.nodes[0].sendtoaddress(self.nodes[2].getnewaddress(), 9)
        except JSONRPCException:
            assert(False)

        self.sync_all()
        self.nodes[1].generate(1)
        self.sync_all()

        # check balance
        node2balance = node2balance + 9
        assert_equal(self.nodes[2].getbalance(), node2balance)

        # Check that chained joinsplits in a single tx are created successfully.
        recipients = []
        num_recipients = 3
        amount_per_recipient = Decimal('0.002')
        minconf = 1
        send_amount = num_recipients * amount_per_recipient
        custom_fee = Decimal('0.00012345')
        zbalance = self.nodes[0].z_getbalance(myzaddr)
        for i in xrange(0,num_recipients):
            newzaddr = self.nodes[2].z_getnewaddress()
            recipients.append({"address":newzaddr, "amount":amount_per_recipient})
        myopid = self.nodes[0].z_sendmany(myzaddr, recipients, minconf, custom_fee)
        self.wait_and_assert_operationid_status(myopid)
        self.sync_all()
        self.nodes[1].generate(1)
        self.sync_all()

        # check balances
        resp = self.nodes[2].z_gettotalbalance()
        assert_equal(Decimal(resp["private"]), send_amount)
        resp = self.nodes[0].z_getbalance(myzaddr)
        assert_equal(Decimal(resp), zbalance - custom_fee - send_amount)

if __name__ == '__main__':
    WalletProtectCoinbaseTest().main()<|MERGE_RESOLUTION|>--- conflicted
+++ resolved
@@ -100,10 +100,7 @@
                 errorString = results[0]["error"]["message"]
 
                 # Test that the returned status object contains a params field with the operation's input parameters
-<<<<<<< HEAD
-=======
                 assert_equal(results[0]["method"], "z_sendmany")
->>>>>>> be5ac316
                 params =results[0]["params"]
                 assert_equal(params["fee"], Decimal('0.0001')) # default
                 assert_equal(params["minconf"], Decimal('1')) # default
@@ -245,22 +242,14 @@
             self.nodes[0].z_sendmany(myzaddr, recipients, 1, -1)
         except JSONRPCException,e:
             errorString = e.error['message']
-<<<<<<< HEAD
-        assert_equal("Invalid amount" in errorString, True)
-=======
         assert_equal("Amount out of range" in errorString, True)
->>>>>>> be5ac316
 
         # Send will fail because fee is larger than MAX_MONEY
         try:
             self.nodes[0].z_sendmany(myzaddr, recipients, 1, Decimal('21000000.00000001'))
         except JSONRPCException,e:
             errorString = e.error['message']
-<<<<<<< HEAD
-        assert_equal("Invalid amount" in errorString, True)
-=======
         assert_equal("Amount out of range" in errorString, True)
->>>>>>> be5ac316
 
         # Send will fail because fee is larger than sum of outputs
         try:
