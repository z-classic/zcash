--- conflicted
+++ resolved
@@ -55,7 +55,6 @@
 }
 
 function zcashd_start {
-<<<<<<< HEAD
     case "$1" in
         sendtoaddress|loadwallet|listunspent)
             case "$2" in
@@ -73,13 +72,8 @@
         *)
             rm -rf "$DATADIR"
             mkdir -p "$DATADIR/regtest"
-            touch "$DATADIR/zcash.conf"
+            touch "$DATADIR/zclassic.conf"
     esac
-=======
-    rm -rf "$DATADIR"
-    mkdir -p "$DATADIR/regtest"
-    touch "$DATADIR/zclassic.conf"
->>>>>>> 16785aee
     ./src/zcashd -regtest -datadir="$DATADIR" -rpcuser=user -rpcpassword=password -rpcport=5983 -showmetrics=0 &
     ZCASHD_PID=$!
     zcash_rpc_wait_for_start
@@ -91,7 +85,6 @@
 }
 
 function zcashd_massif_start {
-<<<<<<< HEAD
     case "$1" in
         sendtoaddress|loadwallet|listunspent)
             case "$2" in
@@ -109,13 +102,8 @@
         *)
             rm -rf "$DATADIR"
             mkdir -p "$DATADIR/regtest"
-            touch "$DATADIR/zcash.conf"
+            touch "$DATADIR/zclassic.conf"
     esac
-=======
-    rm -rf "$DATADIR"
-    mkdir -p "$DATADIR/regtest"
-    touch "$DATADIR/zclassic.conf"
->>>>>>> 16785aee
     rm -f massif.out
     valgrind --tool=massif --time-unit=ms --massif-out-file=massif.out ./src/zcashd -regtest -datadir="$DATADIR" -rpcuser=user -rpcpassword=password -rpcport=5983 -showmetrics=0 &
     ZCASHD_PID=$!
