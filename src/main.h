--- conflicted
+++ resolved
@@ -21,10 +21,7 @@
 #include "script/script.h"
 #include "script/sigcache.h"
 #include "script/standard.h"
-<<<<<<< HEAD
-=======
-
->>>>>>> c7d9b133
+
 #include "spentindex.h"
 #include "sync.h"
 #include "tinyformat.h"
@@ -99,17 +96,10 @@
 static const unsigned int MAX_REJECT_MESSAGE_LENGTH = 111;
 
 static const bool DEFAULT_ADDRESSINDEX = false;
-<<<<<<< HEAD
- static const bool DEFAULT_TIMESTAMPINDEX = false;
- static const bool DEFAULT_SPENTINDEX = false;
- static const unsigned int DEFAULT_DB_MAX_OPEN_FILES = 1000;
- static const bool DEFAULT_DB_COMPRESSION = true;
-=======
 static const bool DEFAULT_TIMESTAMPINDEX = false;
 static const bool DEFAULT_SPENTINDEX = false;
 static const unsigned int DEFAULT_DB_MAX_OPEN_FILES = 1000;
 static const bool DEFAULT_DB_COMPRESSION = true;
->>>>>>> c7d9b133
 
 // Sanity check the magic numbers when we change them
 BOOST_STATIC_ASSERT(DEFAULT_BLOCK_MAX_SIZE <= MAX_BLOCK_SIZE);
@@ -360,11 +350,7 @@
     }
 
     CTimestampBlockIndexKey() {
-<<<<<<< HEAD
-        SetNull();
-=======
        SetNull();
->>>>>>> c7d9b133
     }
 
     void SetNull() {
@@ -747,6 +733,7 @@
     ScriptError GetScriptError() const { return error; }
 };
 
+
 bool GetTimestampIndex(const unsigned int &high, const unsigned int &low, const bool fActiveOnly, std::vector<std::pair<uint256, unsigned int> > &hashes);
 bool GetSpentIndex(CSpentIndexKey &key, CSpentIndexValue &value);
 bool GetAddressIndex(uint160 addressHash, int type,
@@ -754,11 +741,6 @@
                      int start = 0, int end = 0);
 bool GetAddressUnspent(uint160 addressHash, int type,
                        std::vector<std::pair<CAddressUnspentKey, CAddressUnspentValue> > &unspentOutputs);
-
-bool GetTimestampIndex(const unsigned int &high, const unsigned int &low, const bool fActiveOnly, std::vector<std::pair<uint256, unsigned int> > &hashes);
-bool GetSpentIndex(CSpentIndexKey &key, CSpentIndexValue &value);
-bool GetAddressIndex(uint160 addressHash, int type, std::vector<std::pair<CAddressIndexKey, CAmount> > &addressIndex, int start = 0, int end = 0);
-bool GetAddressUnspent(uint160 addressHash, int type, std::vector<std::pair<CAddressUnspentKey, CAddressUnspentValue> > &unspentOutputs);
 
 /** Functions for disk access for blocks */
 bool WriteBlockToDisk(CBlock& block, CDiskBlockPos& pos, const CMessageHeader::MessageStartChars& messageStart);
