// Copyright (c) 2009-2010 Satoshi Nakamoto
// Copyright (c) 2009-2014 The Bitcoin Core developers
// Distributed under the MIT software license, see the accompanying
// file COPYING or http://www.opensource.org/licenses/mit-license.php.

#ifndef BITCOIN_MAIN_H
#define BITCOIN_MAIN_H

#if defined(HAVE_CONFIG_H)
#include "config/bitcoin-config.h"
#endif

#include "amount.h"
#include "chain.h"
#include "chainparams.h"
#include "coins.h"
#include "consensus/consensus.h"
#include "net.h"
#include "primitives/block.h"
#include "primitives/transaction.h"
#include "script/script.h"
#include "script/sigcache.h"
#include "script/standard.h"
#include "sync.h"
#include "tinyformat.h"
#include "txmempool.h"
#include "uint256.h"

#include <algorithm>
#include <exception>
#include <map>
#include <set>
#include <stdint.h>
#include <string>
#include <utility>
#include <vector>

#include <boost/unordered_map.hpp>

class CBlockIndex;
class CBlockTreeDB;
class CBloomFilter;
class CInv;
class CScriptCheck;
class CValidationInterface;
class CValidationState;

struct CNodeStateStats;

/** Default for -blockmaxsize and -blockminsize, which control the range of sizes the mining code will create **/
static const unsigned int DEFAULT_BLOCK_MAX_SIZE = MAX_BLOCK_SIZE;
static const unsigned int DEFAULT_BLOCK_MIN_SIZE = 0;
/** Default for -blockprioritysize, maximum space for zero/low-fee transactions **/
<<<<<<< HEAD
static const unsigned int DEFAULT_BLOCK_PRIORITY_SIZE = 50000;
=======
static const unsigned int DEFAULT_BLOCK_PRIORITY_SIZE = DEFAULT_BLOCK_MAX_SIZE / 2;
/** Default for accepting alerts from the P2P network. */
static const bool DEFAULT_ALERTS = true;
>>>>>>> ee6d9935
/** Minimum alert priority for enabling safe mode. */
static const int ALERT_PRIORITY_SAFE_MODE = 4000;
/** Maximum number of signature check operations in an IsStandard() P2SH script */
static const unsigned int MAX_P2SH_SIGOPS = 15;
/** The maximum number of sigops we're willing to relay/mine in a single tx */
static const unsigned int MAX_STANDARD_TX_SIGOPS = MAX_BLOCK_SIGOPS/5;
/** Default for -minrelaytxfee, minimum relay fee for transactions */
static const unsigned int DEFAULT_MIN_RELAY_TX_FEE = 1000;
/** Default for -maxorphantx, maximum number of orphan transactions kept in memory */
static const unsigned int DEFAULT_MAX_ORPHAN_TRANSACTIONS = 100;
/** The maximum size of a blk?????.dat file (since 0.8) */
static const unsigned int MAX_BLOCKFILE_SIZE = 0x8000000; // 128 MiB
/** The pre-allocation chunk size for blk?????.dat files (since 0.8) */
static const unsigned int BLOCKFILE_CHUNK_SIZE = 0x1000000; // 16 MiB
/** The pre-allocation chunk size for rev?????.dat files (since 0.8) */
static const unsigned int UNDOFILE_CHUNK_SIZE = 0x100000; // 1 MiB
/** Maximum number of script-checking threads allowed */
static const int MAX_SCRIPTCHECK_THREADS = 16;
/** -par default (number of script-checking threads, 0 = auto) */
static const int DEFAULT_SCRIPTCHECK_THREADS = 0;
/** Number of blocks that can be requested at any given time from a single peer. */
static const int MAX_BLOCKS_IN_TRANSIT_PER_PEER = 16;
/** Timeout in seconds during which a peer must stall block download progress before being disconnected. */
static const unsigned int BLOCK_STALLING_TIMEOUT = 2;
/** Number of headers sent in one getheaders result. We rely on the assumption that if a peer sends
 *  less than this number, we reached its tip. Changing this value is a protocol upgrade. */
static const unsigned int MAX_HEADERS_RESULTS = 160;
/** Size of the "block download window": how far ahead of our current height do we fetch?
 *  Larger windows tolerate larger download speed differences between peer, but increase the potential
 *  degree of disordering of blocks on disk (which make reindexing and in the future perhaps pruning
 *  harder). We'll probably want to make this a per-peer adaptive value at some point. */
static const unsigned int BLOCK_DOWNLOAD_WINDOW = 1024;
/** Time to wait (in seconds) between writing blocks/block index to disk. */
static const unsigned int DATABASE_WRITE_INTERVAL = 60 * 60;
/** Time to wait (in seconds) between flushing chainstate to disk. */
static const unsigned int DATABASE_FLUSH_INTERVAL = 24 * 60 * 60;
/** Maximum length of reject messages. */
static const unsigned int MAX_REJECT_MESSAGE_LENGTH = 111;

// Sanity check the magic numbers when we change them
BOOST_STATIC_ASSERT(DEFAULT_BLOCK_MAX_SIZE <= MAX_BLOCK_SIZE);
BOOST_STATIC_ASSERT(DEFAULT_BLOCK_PRIORITY_SIZE <= DEFAULT_BLOCK_MAX_SIZE);

#define equihash_parameters_acceptable(N, K) \
    ((CBlockHeader::HEADER_SIZE + equihash_solution_size(N, K))*MAX_HEADERS_RESULTS < \
     MAX_PROTOCOL_MESSAGE_LENGTH-1000)

struct BlockHasher
{
    size_t operator()(const uint256& hash) const { return hash.GetCheapHash(); }
};

extern CScript COINBASE_FLAGS;
extern CCriticalSection cs_main;
extern CTxMemPool mempool;
typedef boost::unordered_map<uint256, CBlockIndex*, BlockHasher> BlockMap;
extern BlockMap mapBlockIndex;
extern uint64_t nLastBlockTx;
extern uint64_t nLastBlockSize;
extern const std::string strMessageMagic;
extern CWaitableCriticalSection csBestBlock;
extern CConditionVariable cvBlockChange;
extern bool fImporting;
extern bool fReindex;
extern int nScriptCheckThreads;
extern bool fTxIndex;
extern bool fIsBareMultisigStd;
extern bool fCheckBlockIndex;
extern bool fCheckpointsEnabled;
// TODO: remove this flag by structuring our code such that
// it is unneeded for testing
extern bool fCoinbaseEnforcedProtectionEnabled;
extern size_t nCoinCacheUsage;
extern CFeeRate minRelayTxFee;

/** Best header we've seen so far (used for getheaders queries' starting points). */
extern CBlockIndex *pindexBestHeader;

/** Minimum disk space required - used in CheckDiskSpace() */
static const uint64_t nMinDiskSpace = 52428800;

/** Pruning-related variables and constants */
/** True if any block files have ever been pruned. */
extern bool fHavePruned;
/** True if we're running in -prune mode. */
extern bool fPruneMode;
/** Number of MiB of block files that we're trying to stay below. */
extern uint64_t nPruneTarget;
/** Block files containing a block-height within MIN_BLOCKS_TO_KEEP of chainActive.Tip() will not be pruned. */
static const signed int MIN_BLOCKS_TO_KEEP = 288;

// Require that user allocate at least 550MB for block & undo files (blk???.dat and rev???.dat)
// At 1MB per block, 288 blocks = 288MB.
// Add 15% for Undo data = 331MB
// Add 20% for Orphan block rate = 397MB
// We want the low water mark after pruning to be at least 397 MB and since we prune in
// full block file chunks, we need the high water mark which triggers the prune to be
// one 128MB block file + added 15% undo data = 147MB greater for a total of 545MB
// Setting the target to > than 550MB will make it likely we can respect the target.
static const signed int MIN_DISK_SPACE_FOR_BLOCK_FILES = 550 * 1024 * 1024;

/** Register with a network node to receive its signals */
void RegisterNodeSignals(CNodeSignals& nodeSignals);
/** Unregister a network node */
void UnregisterNodeSignals(CNodeSignals& nodeSignals);

/** 
 * Process an incoming block. This only returns after the best known valid
 * block is made active. Note that it does not, however, guarantee that the
 * specific block passed to it has been checked for validity!
 * 
 * @param[out]  state   This may be set to an Error state if any error occurred processing it, including during validation/connection/etc of otherwise unrelated blocks during reorganisation; or it may be set to an Invalid state if pblock is itself invalid (but this is not guaranteed even when the block is checked). If you want to *possibly* get feedback on whether pblock is valid, you must also install a CValidationInterface (see validationinterface.h) - this will have its BlockChecked method called whenever *any* block completes validation.
 * @param[in]   pfrom   The node which we are receiving the block from; it is added to mapBlockSource and may be penalised if the block is invalid.
 * @param[in]   pblock  The block we want to process.
 * @param[in]   fForceProcessing Process this block even if unrequested; used for non-network block sources and whitelisted peers.
 * @param[out]  dbp     If pblock is stored to disk (or already there), this will be set to its location.
 * @return True if state.IsValid()
 */
bool ProcessNewBlock(CValidationState &state, CNode* pfrom, CBlock* pblock, bool fForceProcessing, CDiskBlockPos *dbp);
/** Check whether enough disk space is available for an incoming block */
bool CheckDiskSpace(uint64_t nAdditionalBytes = 0);
/** Open a block file (blk?????.dat) */
FILE* OpenBlockFile(const CDiskBlockPos &pos, bool fReadOnly = false);
/** Open an undo file (rev?????.dat) */
FILE* OpenUndoFile(const CDiskBlockPos &pos, bool fReadOnly = false);
/** Translation to a filesystem path */
boost::filesystem::path GetBlockPosFilename(const CDiskBlockPos &pos, const char *prefix);
/** Import blocks from an external file */
bool LoadExternalBlockFile(FILE* fileIn, CDiskBlockPos *dbp = NULL);
/** Initialize a new block tree database + block data on disk */
bool InitBlockIndex();
/** Load the block tree and coins database from disk */
bool LoadBlockIndex();
/** Unload database information */
void UnloadBlockIndex();
/** Process protocol messages received from a given node */
bool ProcessMessages(CNode* pfrom);
/**
 * Send queued protocol messages to be sent to a give node.
 *
 * @param[in]   pto             The node which we are sending messages to.
 * @param[in]   fSendTrickle    When true send the trickled data, otherwise trickle the data until true.
 */
bool SendMessages(CNode* pto, bool fSendTrickle);
/** Run an instance of the script checking thread */
void ThreadScriptCheck();
/** Try to detect Partition (network isolation) attacks against us */
void PartitionCheck(bool (*initialDownloadCheck)(), CCriticalSection& cs, const CBlockIndex *const &bestHeader, int64_t nPowTargetSpacing);
/** Check whether we are doing an initial block download (synchronizing from disk or network) */
bool IsInitialBlockDownload();
/** Format a string that describes several potential problems detected by the core */
std::string GetWarnings(std::string strFor);
/** Retrieve a transaction (from memory pool, or from disk, if possible) */
bool GetTransaction(const uint256 &hash, CTransaction &tx, uint256 &hashBlock, bool fAllowSlow = false);
/** Find the best known block, and make it the tip of the block chain */
bool ActivateBestChain(CValidationState &state, CBlock *pblock = NULL);
CAmount GetBlockSubsidy(int nHeight, const Consensus::Params& consensusParams);

/**
 * Prune block and undo files (blk???.dat and undo???.dat) so that the disk space used is less than a user-defined target.
 * The user sets the target (in MB) on the command line or in config file.  This will be run on startup and whenever new
 * space is allocated in a block or undo file, staying below the target. Changing back to unpruned requires a reindex
 * (which in this case means the blockchain must be re-downloaded.)
 *
 * Pruning functions are called from FlushStateToDisk when the global fCheckForPruning flag has been set.
 * Block and undo files are deleted in lock-step (when blk00003.dat is deleted, so is rev00003.dat.)
 * Pruning cannot take place until the longest chain is at least a certain length (100000 on mainnet, 1000 on testnet, 10 on regtest).
 * Pruning will never delete a block within a defined distance (currently 288) from the active chain's tip.
 * The block index is updated by unsetting HAVE_DATA and HAVE_UNDO for any blocks that were stored in the deleted files.
 * A db flag records the fact that at least some block files have been pruned.
 *
 * @param[out]   setFilesToPrune   The set of file indices that can be unlinked will be returned
 */
void FindFilesToPrune(std::set<int>& setFilesToPrune);

/**
 *  Actually unlink the specified files
 */
void UnlinkPrunedFiles(std::set<int>& setFilesToPrune);

/** Create a new block index entry for a given block hash */
CBlockIndex * InsertBlockIndex(uint256 hash);
/** Get statistics from node state */
bool GetNodeStateStats(NodeId nodeid, CNodeStateStats &stats);
/** Increase a node's misbehavior score. */
void Misbehaving(NodeId nodeid, int howmuch);
/** Flush all state, indexes and buffers to disk. */
void FlushStateToDisk();
/** Prune block files and flush state to disk. */
void PruneAndFlush();

/** (try to) add transaction to memory pool **/
bool AcceptToMemoryPool(CTxMemPool& pool, CValidationState &state, const CTransaction &tx, bool fLimitFree,
                        bool* pfMissingInputs, bool fRejectAbsurdFee=false);


struct CNodeStateStats {
    int nMisbehavior;
    int nSyncHeight;
    int nCommonHeight;
    std::vector<int> vHeightInFlight;
};

struct CDiskTxPos : public CDiskBlockPos
{
    unsigned int nTxOffset; // after header

    ADD_SERIALIZE_METHODS;

    template <typename Stream, typename Operation>
    inline void SerializationOp(Stream& s, Operation ser_action, int nType, int nVersion) {
        READWRITE(*(CDiskBlockPos*)this);
        READWRITE(VARINT(nTxOffset));
    }

    CDiskTxPos(const CDiskBlockPos &blockIn, unsigned int nTxOffsetIn) : CDiskBlockPos(blockIn.nFile, blockIn.nPos), nTxOffset(nTxOffsetIn) {
    }

    CDiskTxPos() {
        SetNull();
    }

    void SetNull() {
        CDiskBlockPos::SetNull();
        nTxOffset = 0;
    }
};


CAmount GetMinRelayFee(const CTransaction& tx, unsigned int nBytes, bool fAllowFree);

/**
 * Check transaction inputs, and make sure any
 * pay-to-script-hash transactions are evaluating IsStandard scripts
 * 
 * Why bother? To avoid denial-of-service attacks; an attacker
 * can submit a standard HASH... OP_EQUAL transaction,
 * which will get accepted into blocks. The redemption
 * script can be anything; an attacker could use a very
 * expensive-to-check-upon-redemption script like:
 *   DUP CHECKSIG DROP ... repeated 100 times... OP_1
 */

/** 
 * Check for standard transaction types
 * @param[in] mapInputs    Map of previous transactions that have outputs we're spending
 * @return True if all inputs (scriptSigs) use only standard transaction forms
 */
bool AreInputsStandard(const CTransaction& tx, const CCoinsViewCache& mapInputs);

/** 
 * Count ECDSA signature operations the old-fashioned (pre-0.6) way
 * @return number of sigops this transaction's outputs will produce when spent
 * @see CTransaction::FetchInputs
 */
unsigned int GetLegacySigOpCount(const CTransaction& tx);

/**
 * Count ECDSA signature operations in pay-to-script-hash inputs.
 * 
 * @param[in] mapInputs Map of previous transactions that have outputs we're spending
 * @return maximum number of sigops required to validate this transaction's inputs
 * @see CTransaction::FetchInputs
 */
unsigned int GetP2SHSigOpCount(const CTransaction& tx, const CCoinsViewCache& mapInputs);


/**
 * Check whether all inputs of this transaction are valid (no double spends, scripts & sigs, amounts)
 * This does not modify the UTXO set. If pvChecks is not NULL, script checks are pushed onto it
 * instead of being performed inline.
 */
bool ContextualCheckInputs(const CTransaction& tx, CValidationState &state, const CCoinsViewCache &view, bool fScriptChecks,
                           unsigned int flags, bool cacheStore, const Consensus::Params& consensusParams,
                           std::vector<CScriptCheck> *pvChecks = NULL);

bool NonContextualCheckInputs(const CTransaction& tx, CValidationState &state, const CCoinsViewCache &view, bool fScriptChecks,
                              unsigned int flags, bool cacheStore, const Consensus::Params& consensusParams,
                              std::vector<CScriptCheck> *pvChecks = NULL);

/** Apply the effects of this transaction on the UTXO set represented by view */
void UpdateCoins(const CTransaction& tx, CValidationState &state, CCoinsViewCache &inputs, int nHeight);

/** Context-independent validity checks */
bool CheckTransaction(const CTransaction& tx, CValidationState& state, libzcash::ProofVerifier& verifier);
bool CheckTransactionWithoutProofVerification(const CTransaction& tx, CValidationState &state);

/** Check for standard transaction types
 * @return True if all outputs (scriptPubKeys) use only standard transaction forms
 */
bool IsStandardTx(const CTransaction& tx, std::string& reason);

/**
 * Check if transaction is final and can be included in a block with the
 * specified height and time. Consensus critical.
 */
bool IsFinalTx(const CTransaction &tx, int nBlockHeight, int64_t nBlockTime);

/**
 * Check if transaction will be final in the next block to be created.
 *
 * Calls IsFinalTx() with current block height and appropriate block time.
 *
 * See consensus/consensus.h for flag definitions.
 */
bool CheckFinalTx(const CTransaction &tx, int flags = -1);

/** 
 * Closure representing one script verification
 * Note that this stores references to the spending transaction 
 */
class CScriptCheck
{
private:
    CScript scriptPubKey;
    const CTransaction *ptxTo;
    unsigned int nIn;
    unsigned int nFlags;
    bool cacheStore;
    ScriptError error;

public:
    CScriptCheck(): ptxTo(0), nIn(0), nFlags(0), cacheStore(false), error(SCRIPT_ERR_UNKNOWN_ERROR) {}
    CScriptCheck(const CCoins& txFromIn, const CTransaction& txToIn, unsigned int nInIn, unsigned int nFlagsIn, bool cacheIn) :
        scriptPubKey(txFromIn.vout[txToIn.vin[nInIn].prevout.n].scriptPubKey),
        ptxTo(&txToIn), nIn(nInIn), nFlags(nFlagsIn), cacheStore(cacheIn), error(SCRIPT_ERR_UNKNOWN_ERROR) { }

    bool operator()();

    void swap(CScriptCheck &check) {
        scriptPubKey.swap(check.scriptPubKey);
        std::swap(ptxTo, check.ptxTo);
        std::swap(nIn, check.nIn);
        std::swap(nFlags, check.nFlags);
        std::swap(cacheStore, check.cacheStore);
        std::swap(error, check.error);
    }

    ScriptError GetScriptError() const { return error; }
};


/** Functions for disk access for blocks */
bool WriteBlockToDisk(CBlock& block, CDiskBlockPos& pos, const CMessageHeader::MessageStartChars& messageStart);
bool ReadBlockFromDisk(CBlock& block, const CDiskBlockPos& pos);
bool ReadBlockFromDisk(CBlock& block, const CBlockIndex* pindex);


/** Functions for validating blocks and updating the block tree */

/** Undo the effects of this block (with given index) on the UTXO set represented by coins.
 *  In case pfClean is provided, operation will try to be tolerant about errors, and *pfClean
 *  will be true if no problems were found. Otherwise, the return value will be false in case
 *  of problems. Note that in any case, coins may be modified. */
bool DisconnectBlock(CBlock& block, CValidationState& state, CBlockIndex* pindex, CCoinsViewCache& coins, bool* pfClean = NULL);

/** Apply the effects of this block (with given index) on the UTXO set represented by coins */
bool ConnectBlock(const CBlock& block, CValidationState& state, CBlockIndex* pindex, CCoinsViewCache& coins, bool fJustCheck = false);

/** Context-independent validity checks */
bool CheckBlockHeader(const CBlockHeader& block, CValidationState& state, bool fCheckPOW = true);
bool CheckBlock(const CBlock& block, CValidationState& state,
                libzcash::ProofVerifier& verifier,
                bool fCheckPOW = true, bool fCheckMerkleRoot = true);

/** Context-dependent validity checks */
bool ContextualCheckBlockHeader(const CBlockHeader& block, CValidationState& state, CBlockIndex *pindexPrev);
bool ContextualCheckBlock(const CBlock& block, CValidationState& state, CBlockIndex *pindexPrev);

/** Check a block is completely valid from start to finish (only works on top of our current best block, with cs_main held) */
bool TestBlockValidity(CValidationState &state, const CBlock& block, CBlockIndex *pindexPrev, bool fCheckPOW = true, bool fCheckMerkleRoot = true);

/**
 * Store block on disk.
 * JoinSplit proofs are never verified, because:
 * - AcceptBlock doesn't perform script checks either.
 * - The only caller of AcceptBlock verifies JoinSplit proofs elsewhere.
 * If dbp is non-NULL, the file is known to already reside on disk
 */
bool AcceptBlock(CBlock& block, CValidationState& state, CBlockIndex **pindex, bool fRequested, CDiskBlockPos* dbp);
bool AcceptBlockHeader(const CBlockHeader& block, CValidationState& state, CBlockIndex **ppindex= NULL);



class CBlockFileInfo
{
public:
    unsigned int nBlocks;      //! number of blocks stored in file
    unsigned int nSize;        //! number of used bytes of block file
    unsigned int nUndoSize;    //! number of used bytes in the undo file
    unsigned int nHeightFirst; //! lowest height of block in file
    unsigned int nHeightLast;  //! highest height of block in file
    uint64_t nTimeFirst;         //! earliest time of block in file
    uint64_t nTimeLast;          //! latest time of block in file

    ADD_SERIALIZE_METHODS;

    template <typename Stream, typename Operation>
    inline void SerializationOp(Stream& s, Operation ser_action, int nType, int nVersion) {
        READWRITE(VARINT(nBlocks));
        READWRITE(VARINT(nSize));
        READWRITE(VARINT(nUndoSize));
        READWRITE(VARINT(nHeightFirst));
        READWRITE(VARINT(nHeightLast));
        READWRITE(VARINT(nTimeFirst));
        READWRITE(VARINT(nTimeLast));
    }

     void SetNull() {
         nBlocks = 0;
         nSize = 0;
         nUndoSize = 0;
         nHeightFirst = 0;
         nHeightLast = 0;
         nTimeFirst = 0;
         nTimeLast = 0;
     }

     CBlockFileInfo() {
         SetNull();
     }

     std::string ToString() const;

     /** update statistics (does not update nSize) */
     void AddBlock(unsigned int nHeightIn, uint64_t nTimeIn) {
         if (nBlocks==0 || nHeightFirst > nHeightIn)
             nHeightFirst = nHeightIn;
         if (nBlocks==0 || nTimeFirst > nTimeIn)
             nTimeFirst = nTimeIn;
         nBlocks++;
         if (nHeightIn > nHeightLast)
             nHeightLast = nHeightIn;
         if (nTimeIn > nTimeLast)
             nTimeLast = nTimeIn;
     }
};

/** RAII wrapper for VerifyDB: Verify consistency of the block and coin databases */
class CVerifyDB {
public:
    CVerifyDB();
    ~CVerifyDB();
    bool VerifyDB(CCoinsView *coinsview, int nCheckLevel, int nCheckDepth);
};

/** Find the last common block between the parameter chain and a locator. */
CBlockIndex* FindForkInGlobalIndex(const CChain& chain, const CBlockLocator& locator);

/** Mark a block as invalid. */
bool InvalidateBlock(CValidationState& state, CBlockIndex *pindex);

/** Remove invalidity status from a block and its descendants. */
bool ReconsiderBlock(CValidationState& state, CBlockIndex *pindex);

/** The currently-connected chain of blocks. */
extern CChain chainActive;

/** Global variable that points to the active CCoinsView (protected by cs_main) */
extern CCoinsViewCache *pcoinsTip;

/** Global variable that points to the active block tree (protected by cs_main) */
extern CBlockTreeDB *pblocktree;

#endif // BITCOIN_MAIN_H<|MERGE_RESOLUTION|>--- conflicted
+++ resolved
@@ -51,13 +51,9 @@
 static const unsigned int DEFAULT_BLOCK_MAX_SIZE = MAX_BLOCK_SIZE;
 static const unsigned int DEFAULT_BLOCK_MIN_SIZE = 0;
 /** Default for -blockprioritysize, maximum space for zero/low-fee transactions **/
-<<<<<<< HEAD
-static const unsigned int DEFAULT_BLOCK_PRIORITY_SIZE = 50000;
-=======
 static const unsigned int DEFAULT_BLOCK_PRIORITY_SIZE = DEFAULT_BLOCK_MAX_SIZE / 2;
 /** Default for accepting alerts from the P2P network. */
 static const bool DEFAULT_ALERTS = true;
->>>>>>> ee6d9935
 /** Minimum alert priority for enabling safe mode. */
 static const int ALERT_PRIORITY_SAFE_MODE = 4000;
 /** Maximum number of signature check operations in an IsStandard() P2SH script */
@@ -132,6 +128,7 @@
 extern bool fCoinbaseEnforcedProtectionEnabled;
 extern size_t nCoinCacheUsage;
 extern CFeeRate minRelayTxFee;
+extern bool fAlerts;
 
 /** Best header we've seen so far (used for getheaders queries' starting points). */
 extern CBlockIndex *pindexBestHeader;
