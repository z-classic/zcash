// Copyright (c) 2010 Satoshi Nakamoto
// Copyright (c) 2009-2014 The Bitcoin Core developers
// Distributed under the MIT software license, see the accompanying
// file COPYING or http://www.opensource.org/licenses/mit-license.php.

#include "main.h"
#include "crypto/equihash.h"

#include "util.h"
#include "utilstrencodings.h"

#include <assert.h>

#include <boost/assign/list_of.hpp>

#include "base58.h"

using namespace std;

#include "chainparamsseeds.h"

/**
 * Main network
 */
/**
 * What makes a good checkpoint block?
 * + Is surrounded by blocks with reasonable timestamps
 *   (no blocks before with a timestamp after, none after with
 *    timestamp before)
 * + Contains no strange transactions
 */

const arith_uint256 maxUint = UintToArith256(uint256S("ffffffffffffffffffffffffffffffffffffffffffffffffffffffffffffffff"));

class CMainParams : public CChainParams {
public:
    CMainParams() {
        strNetworkID = "main";
        strCurrencyUnits = "ZCL";
        consensus.fCoinbaseMustBeProtected = true;
        consensus.nSubsidySlowStartInterval = 2;
        consensus.nSubsidyHalvingInterval = 840000;
        consensus.nMajorityEnforceBlockUpgrade = 750;
        consensus.nMajorityRejectBlockOutdated = 950;
        consensus.nMajorityWindow = 4000;
        consensus.powLimit = uint256S("0007ffffffffffffffffffffffffffffffffffffffffffffffffffffffffffff");
        consensus.nPowAveragingWindow = 17;
        assert(maxUint/UintToArith256(consensus.powLimit) >= consensus.nPowAveragingWindow);
        consensus.nPowMaxAdjustDown = 32; // 32% adjustment down
        consensus.nPowMaxAdjustUp = 16; // 16% adjustment up
        consensus.nPowTargetSpacing = 2.5 * 60;
        consensus.fPowAllowMinDifficultyBlocks = false;
        /**
         * The message start string should be awesome! ⓩ❤
         */
        pchMessageStart[0] = 0x24;
        pchMessageStart[1] = 0xe9;
        pchMessageStart[2] = 0x27;
        pchMessageStart[3] = 0x64;
        vAlertPubKey = ParseHex("04f2cd746e629ffd320a81287474c98c2ad15d15b0a210b0144edcd8f3e1301c6311fd751fa34ba17d88090374cfec7cd9aaca55a5a0c4456511acc01b922005de");
        nDefaultPort = 8033;
        nMaxTipAge = 24 * 60 * 60;
        nPruneAfterHeight = 100000;
        const size_t N = 200, K = 9;
        BOOST_STATIC_ASSERT(equihash_parameters_acceptable(N, K));
        nEquihashN = N;
        nEquihashK = K;

        /**
         * Build the genesis block. Note that the output of its generation
         * transaction cannot be spent since it did not originally exist in the
         * database (and is in any case of zero value).
         *
         * >>> from pyblake2 import blake2s
         * >>> 'Zclassic' + blake2s(b'No taxation without representation. BTC #437541 - 00000000000000000397f175a94dd3f530b957182eb2a9f7b79a44a94a5e0450').hexdigest()
         */
        const char* pszTimestamp = "Zclassic860413afe207aa173afee4fcfa9166dc745651c754a41ea8f155646f5aa828ac";
        CMutableTransaction txNew;
        txNew.vin.resize(1);
        txNew.vout.resize(1);
        txNew.vin[0].scriptSig = CScript() << 486604799 << CScriptNum(4) << vector<unsigned char>((const unsigned char*)pszTimestamp, (const unsigned char*)pszTimestamp + strlen(pszTimestamp));
        txNew.vout[0].nValue = 0;
        txNew.vout[0].scriptPubKey = CScript() << ParseHex("04678afdb0fe5548271967f1a67130b7105cd6a828e03909a67962e0ea1f61deb649f6bc3f4cef38c4f35504e51ec112de5c384df7ba0b8d578a4c702b6bf11d5f") << OP_CHECKSIG;
        genesis.vtx.push_back(txNew);
        genesis.hashPrevBlock.SetNull();
        genesis.hashMerkleRoot = genesis.BuildMerkleTree();
        genesis.nVersion = 4;
        genesis.nTime    = 1478403829;
        genesis.nBits    = 0x1f07ffff;
        genesis.nNonce   = uint256S("0x000000000000000000000000000000000000000000000000000000000000021d");
        genesis.nSolution = ParseHex("009aaa951ca873376788d3002918d956e371bdf03c1afcfd8eea17867b5480d2e59a2a4dd52ed0d091af0c0909aa66ce2da97266926a9ea69b9ccca389bc120d9c4dbbae727ab9d6dfd1cd847df0ef0cc9bc989f11bdd6522429c15957daa3c5a2612522ded69857c148c0638611a19287599b47683c714b5774d0fcb1341cf4fc3a546a2441a19f02a55c6f9775749e57783b2abd5b25d41753d2f60892bbb4c3173d7787dbf5e50267324db218a14dd65f71bb02cf2566d3201800f866701db8c221424b75c639de58e7e40705157ae7d10da708ec2b9e71b9bc1ad34854a7bdf58d93766b6e291d3b545fa1f785a1a9829eccd525d16856f4317f0449d5c3516736f1e564f17690f13d3c939ad5516f1db70194902c20afd939168037fa404ec962dfbe752f79ac87a2cc3fd07bcd94d1975b1849cc739c0bc144ae4e75eda1bbed5b5ef8f65966257ec7b1fc6bb600e12e1c65c8c13a505f35dd363e07b6238211a0e502e36db5a620310b544360dd9b4a6cedabc34eeb530139daad50d4a5b6eaf4d50be4ba10e970ce984fb705376a3b0b4bf3f3778600f14e739e04406106f707085ab87ca70598c032b6717a54a9fd8ef72fdd78fb41fa9d45ad685caf77e0fc42e8e644634c24bc972f3ab0e3f0345854eda624045feb6bc9d20b5b1fc6903ebc64026e51da598c0d8711c452131a8fd2bbe01403af20e5db88afcd53b6107f001dae78b548d6a1581baca15359de83e54e75d8fc6374ca1edec17a9f4b06931162f9952575c5c3fb5dfc70a0f793049e781926daaafd4f4d330cf7d5635af1541f0d29e709a37c088d6d2e7aa09d15dfb9c2ae6c1ce661e85e9d89772eb47cfea00c621b66faf8a48cfa970b898dbd77b14e7bf44b742c00f76d2435f949f027132adb1e974551488f988e9fe379a0f86538ee59e26637a3d50bf400c7f52aa9457d77c3eb426628bb17909b26a6820d0772d4c6f74472f635e4c6e72272ce01fc475df69e10371457c55e0fbdf3a392850b9924da9c9a55792325c4318562593f0df8d39559065be03a22b1b6c21206aa1958a0d33257d89b74dea42a11aabf8eddbfe6136ab649744b704eb3e3d473654b588927dd9f486c1cd02639cf656ccbf2c4869c2ed1f2ba4ec55e69a42d5af6b3605a0cdf987734727c6fc1c1489870fb300139328c4d12eb6f5e8309cc09f5f3c29ab0957374113931ec9a56e7579446f12faacda9bd50899a17bd0f78e89ed70a723fdadfb1f4bc3317c8caa32757901604fb79ae48e22251c3b1691125ec5a99fabdf62b015bc817e1c30c06565a7071510b014058a77856a150bf86ab0c565b8bbbed159e2fb862c6215752bf3f0563e2bbbf23b0dbfb2de21b366b7e4cda212d69502643ca1f13ce362eef7435d60530b9999027dd39cd01fd8e064f1ccf6b748a2739707c9f76a041f82d3e046a9c184d83396f1f15b5a11eddb2baff40fc7b410f0c43e36ac7d8ff0204219abe4610825191fbb2be15a508c839259bfd6a4c5204c779fad6c23bbd37f90709654a5b93c6f93b4c844be12cd6cd2200afbf600b2ae9b6c133d8cdb3a85312a6d9948213c656db4d076d2bacd10577d7624be0c684bd1e5464bb39006a524d971cd2223ae9e23dea12366355b3cc4c9f6b8104df6abd23029ac4179f718e3a51eba69e4ebeec511312c423e0755b53f72ac18ef1fb445d7ab83b0894435a4b1a9cd1b473792e0628fd40bef624b4fb6ba457494cd1137a4da9e44956143068af9db98135e6890ef589726f4f5fbd45a713a24736acf150b5fb7a4c3448465322dccd7f3458c49cf2d0ef6dd7dd2ed1f1147f4a00af28ae39a73c827a38309f59faf8970448436fbb14766a3247aac4d5c610db9a662b8cb5b3e2");

        consensus.hashGenesisBlock = genesis.GetHash();
        assert(consensus.hashGenesisBlock == uint256S("0x0007104ccda289427919efc39dc9e4d499804b7bebc22df55f8b834301260602"));
        assert(genesis.hashMerkleRoot == uint256S("0x19612bcf00ea7611d315d7f43554fa983c6e8c30cba17e52c679e0e80abf7d42"));

        vFixedSeeds.clear();
        vSeeds.clear();

        //vSeeds.push_back(CDNSSeedData("zclassic.org", "dnsseed.zclassic.org")); // zclassic
        vSeeds.push_back(CDNSSeedData("zclassic.org", "na1.zclassic.org")); // zclassic
        vSeeds.push_back(CDNSSeedData("zclassic.org", "na2.zclassic.org")); // zclassic
        vSeeds.push_back(CDNSSeedData("zclassic.org", "na3.zclassic.org")); // zclassic
        vSeeds.push_back(CDNSSeedData("zclassic.org", "eu1.zclassic.org")); // zclassic
        vSeeds.push_back(CDNSSeedData("zclassic.org", "eu2.zclassic.org")); // zclassic
        vSeeds.push_back(CDNSSeedData("zclassic.org", "eu3.zclassic.org")); // zclassic
        vSeeds.push_back(CDNSSeedData("zclassic.org", "as1.zclassic.org")); // zclassic
        vSeeds.push_back(CDNSSeedData("zclassic.org", "as2.zclassic.org")); // zclassic
        vSeeds.push_back(CDNSSeedData("zclassic.org", "as3.zclassic.org")); // zclassic
<<<<<<< HEAD
=======
        
>>>>>>> 16785aee
        vSeeds.push_back(CDNSSeedData("chains.run", "seed.zcl.chains.run")); //rizkiwicaksono/bitcoin-seeder

        vSeeds.push_back(CDNSSeedData("indieonion.org", "dnsseed.indieonion.org")); // @IndieOnion
        vSeeds.push_back(CDNSSeedData("rotorproject.org", "dnsseed.rotorproject.org")); // @IndieOnion

        // guarantees the first 2 characters, when base58 encoded, are "t1"
        base58Prefixes[PUBKEY_ADDRESS]     = {0x1C,0xB8};
        // guarantees the first 2 characters, when base58 encoded, are "t3"
        base58Prefixes[SCRIPT_ADDRESS]     = {0x1C,0xBD};
        // the first character, when base58 encoded, is "5" or "K" or "L" (as in Bitcoin)
        base58Prefixes[SECRET_KEY]         = {0x80};
        // do not rely on these BIP32 prefixes; they are not specified and may change
        base58Prefixes[EXT_PUBLIC_KEY]     = {0x04,0x88,0xB2,0x1E};
        base58Prefixes[EXT_SECRET_KEY]     = {0x04,0x88,0xAD,0xE4};
        // guarantees the first 2 characters, when base58 encoded, are "zc"
        base58Prefixes[ZCPAYMENT_ADDRRESS] = {0x16,0x9A};
        // guarantees the first 4 characters, when base58 encoded, are "ZiVK"
        base58Prefixes[ZCVIEWING_KEY]      = {0xA8,0xAB,0xD3};
        // guarantees the first 2 characters, when base58 encoded, are "SK"
        base58Prefixes[ZCSPENDING_KEY]     = {0xAB,0x36};

        vFixedSeeds = std::vector<SeedSpec6>(pnSeed6_main, pnSeed6_main + ARRAYLEN(pnSeed6_main));

        fMiningRequiresPeers = true;
        fDefaultConsistencyChecks = false;
        fRequireStandard = true;
        fMineBlocksOnDemand = false;
        fTestnetToBeDeprecatedFieldRPC = false;

        checkpointData = (Checkpoints::CCheckpointData) {
            boost::assign::map_list_of
            ( 0, consensus.hashGenesisBlock)
            ( 30000, uint256S("0x000000005c2ad200c3c7c8e627f67b306659efca1268c9bb014335fdadc0c392"))
            ( 160000, uint256S("0x000000065093005a1a46ee95d6d66c2b07008220ca64dd3b3a93bbd1945480c0")),
            1502742046,     // * UNIX timestamp of last checkpoint block
            392489,          // * total number of transactions between genesis and last checkpoint
                            //   (the tx=... number in the SetBestChain debug.log lines)
            1413            // * estimated number of transactions per day after checkpoint
                            //   total number of tx / (checkpoint block height / (24 * 24))
        };

        // Founders reward script expects a vector of 2-of-3 multisig addresses
        vFoundersRewardAddress = {
//          "t3Vz22vK5z2LcKEdg16Yv4FFneEL1zg9ojd", /* main-index: 0*/
//            "t3cL9AucCajm3HXDhb5jBnJK2vapVoXsop3", /* main-index: 1*/
//            "t3fqvkzrrNaMcamkQMwAyHRjfDdM2xQvDTR", /* main-index: 2*/
//            "t3TgZ9ZT2CTSK44AnUPi6qeNaHa2eC7pUyF", /* main-index: 3*/
//            "t3SpkcPQPfuRYHsP5vz3Pv86PgKo5m9KVmx", /* main-index: 4*/
//            "t3Xt4oQMRPagwbpQqkgAViQgtST4VoSWR6S", /* main-index: 5*/
//            "t3ayBkZ4w6kKXynwoHZFUSSgXRKtogTXNgb", /* main-index: 6*/
//            "t3adJBQuaa21u7NxbR8YMzp3km3TbSZ4MGB", /* main-index: 7*/
//            "t3K4aLYagSSBySdrfAGGeUd5H9z5Qvz88t2", /* main-index: 8*/
//            "t3RYnsc5nhEvKiva3ZPhfRSk7eyh1CrA6Rk", /* main-index: 9*/
//            "t3Ut4KUq2ZSMTPNE67pBU5LqYCi2q36KpXQ", /* main-index: 10*/
//            "t3ZnCNAvgu6CSyHm1vWtrx3aiN98dSAGpnD", /* main-index: 11*/
//            "t3fB9cB3eSYim64BS9xfwAHQUKLgQQroBDG", /* main-index: 12*/
//            "t3cwZfKNNj2vXMAHBQeewm6pXhKFdhk18kD", /* main-index: 13*/
//            "t3YcoujXfspWy7rbNUsGKxFEWZqNstGpeG4", /* main-index: 14*/
//            "t3bLvCLigc6rbNrUTS5NwkgyVrZcZumTRa4", /* main-index: 15*/
//            "t3VvHWa7r3oy67YtU4LZKGCWa2J6eGHvShi", /* main-index: 16*/
//            "t3eF9X6X2dSo7MCvTjfZEzwWrVzquxRLNeY", /* main-index: 17*/
//            "t3esCNwwmcyc8i9qQfyTbYhTqmYXZ9AwK3X", /* main-index: 18*/
//            "t3M4jN7hYE2e27yLsuQPPjuVek81WV3VbBj", /* main-index: 19*/
//            "t3gGWxdC67CYNoBbPjNvrrWLAWxPqZLxrVY", /* main-index: 20*/
//            "t3LTWeoxeWPbmdkUD3NWBquk4WkazhFBmvU", /* main-index: 21*/
//            "t3P5KKX97gXYFSaSjJPiruQEX84yF5z3Tjq", /* main-index: 22*/
//            "t3f3T3nCWsEpzmD35VK62JgQfFig74dV8C9", /* main-index: 23*/
//            "t3Rqonuzz7afkF7156ZA4vi4iimRSEn41hj", /* main-index: 24*/
//            "t3fJZ5jYsyxDtvNrWBeoMbvJaQCj4JJgbgX", /* main-index: 25*/
//            "t3Pnbg7XjP7FGPBUuz75H65aczphHgkpoJW", /* main-index: 26*/
//            "t3WeKQDxCijL5X7rwFem1MTL9ZwVJkUFhpF", /* main-index: 27*/
//            "t3Y9FNi26J7UtAUC4moaETLbMo8KS1Be6ME", /* main-index: 28*/
//            "t3aNRLLsL2y8xcjPheZZwFy3Pcv7CsTwBec", /* main-index: 29*/
//            "t3gQDEavk5VzAAHK8TrQu2BWDLxEiF1unBm", /* main-index: 30*/
//            "t3Rbykhx1TUFrgXrmBYrAJe2STxRKFL7G9r", /* main-index: 31*/
//            "t3aaW4aTdP7a8d1VTE1Bod2yhbeggHgMajR", /* main-index: 32*/
//            "t3YEiAa6uEjXwFL2v5ztU1fn3yKgzMQqNyo", /* main-index: 33*/
//            "t3g1yUUwt2PbmDvMDevTCPWUcbDatL2iQGP", /* main-index: 34*/
//            "t3dPWnep6YqGPuY1CecgbeZrY9iUwH8Yd4z", /* main-index: 35*/
//            "t3QRZXHDPh2hwU46iQs2776kRuuWfwFp4dV", /* main-index: 36*/
//            "t3enhACRxi1ZD7e8ePomVGKn7wp7N9fFJ3r", /* main-index: 37*/
//            "t3PkLgT71TnF112nSwBToXsD77yNbx2gJJY", /* main-index: 38*/
//            "t3LQtHUDoe7ZhhvddRv4vnaoNAhCr2f4oFN", /* main-index: 39*/
//            "t3fNcdBUbycvbCtsD2n9q3LuxG7jVPvFB8L", /* main-index: 40*/
//            "t3dKojUU2EMjs28nHV84TvkVEUDu1M1FaEx", /* main-index: 41*/
//            "t3aKH6NiWN1ofGd8c19rZiqgYpkJ3n679ME", /* main-index: 42*/
//            "t3MEXDF9Wsi63KwpPuQdD6by32Mw2bNTbEa", /* main-index: 43*/
//            "t3WDhPfik343yNmPTqtkZAoQZeqA83K7Y3f", /* main-index: 44*/
//            "t3PSn5TbMMAEw7Eu36DYctFezRzpX1hzf3M", /* main-index: 45*/
//            "t3R3Y5vnBLrEn8L6wFjPjBLnxSUQsKnmFpv", /* main-index: 46*/
//            "t3Pcm737EsVkGTbhsu2NekKtJeG92mvYyoN", /* main-index: 47*/
////            "t3PZ9PPcLzgL57XRSG5ND4WNBC9UTFb8DXv", /* main-index: 48*/
////            "t3L1WgcyQ95vtpSgjHfgANHyVYvffJZ9iGb", /* main-index: 49*/
////            "t3JtoXqsv3FuS7SznYCd5pZJGU9di15mdd7", /* main-index: 50*/
////            "t3hLJHrHs3ytDgExxr1mD8DYSrk1TowGV25", /* main-index: 51*/
////            "t3fmYHU2DnVaQgPhDs6TMFVmyC3qbWEWgXN", /* main-index: 52*/
////            "t3T4WmAp6nrLkJ24iPpGeCe1fSWTPv47ASG", /* main-index: 53*/
////            "t3fP6GrDM4QVwdjFhmCxGNbe7jXXXSDQ5dv", /* main-index: 54*/
};
        assert(vFoundersRewardAddress.size() <= consensus.GetLastFoundersRewardBlockHeight());
    }
};
static CMainParams mainParams;

/**
 * Testnet (v3)
 */
class CTestNetParams : public CMainParams {
public:
    CTestNetParams() {
        strNetworkID = "test";
        strCurrencyUnits = "ZCT";
        consensus.nMajorityEnforceBlockUpgrade = 51;
        consensus.nMajorityRejectBlockOutdated = 75;
        consensus.nMajorityWindow = 400;
        consensus.powLimit = uint256S("07ffffffffffffffffffffffffffffffffffffffffffffffffffffffffffffff");
        assert(maxUint/UintToArith256(consensus.powLimit) >= consensus.nPowAveragingWindow);
        consensus.fPowAllowMinDifficultyBlocks = true;
        pchMessageStart[0] = 0xfa;
        pchMessageStart[1] = 0x1a;
        pchMessageStart[2] = 0xf9;
        pchMessageStart[3] = 0xbf;
        vAlertPubKey = ParseHex("048679fb891b15d0cada9692047fd0ae26ad8bfb83fabddbb50334ee5bc0683294deb410be20513c5af6e7b9cec717ade82b27080ee6ef9a245c36a795ab044bb3");
        nDefaultPort = 18233;
        nPruneAfterHeight = 1000;

        //! Modify the testnet genesis block so the timestamp is valid for a later start.
        genesis.nTime = 1479443947;
        genesis.nBits = 0x2007ffff;
        genesis.nNonce = uint256S("0x0000000000000000000000000000000000000000000000000000000000000013");
        genesis.nSolution = ParseHex("002b24e10a5d2ab32b053a20ca6ebed779be1d935b1500eeea5c87aec684c6f934196fdfca6539de0cf1141544bffc5c0d1d4bab815fb5d8c2b195ccdf0755599ee492b9d98e3b79a178949f45485ad80dba38ec0461102adaa369b757ebb2bf8d75b5f67a341d666406d862a102c69800f20a7075be360a7eb2d315d78e4ce32c741f3baf7bf3e1e651976f734f367b1f126f62503b34d06d6e99b3659b2a47f5cfcf71c87e24e5023151d4af87454e7638a19b846350dd5fbc53e4ce1cce2597992b36cbcae0c24717e412c8df9ddca3e90c7629bd8c157c66d8906486943cf78e24d55dd4152f45eff49acf9fb9fddef81f2ee55892b38db940c404eaacf819588b83f0f761f1ba5b31a0ea1f8f4c5210638bbb59a2d8ddff9535f546b42a7eac5f3ee87616a075bddc3118b7f2c041f4b1e8dbcd11eea95835403066b5bb50cd23122dcb12166d75aafcfc1ca8f30580b4d48a5aa305657a06b4b650ed4633f2fa496235082feff65f70e19871f41b70632b53e57ddf38c207d631e5a56fa50bb71150f99427f73d82a439a5f70dfc7d8bbfc39d330ca7924527a5deb8950b9fa7020cfde5e07b84546e96764519ef6dd3fdc3a974abd342bdc7e4ee76bc11d5519541015afba1a0517fd347196aa326b0905a5916b83515c16f8f13105479c29f1eff3bc024ddbb07dcc672247cedc0d4ba32332ead0f13c58f50170642e16e076c34f5e75e3e8f5ac7f5238d67564fd385efecf972b0abf939a99bc7ef8f3a21cac21d2168706bbad3f4af66bb01cf61cfbc352a23797b62dcb5480bf2b7b277af233f5ce42a144d47119a89e1d114fa0bec2f13475b6b1df907bc3a429f1771afa3857bf16bfca3f76a5df14da62dc157fff4225bda73c3cfefa989edc24673bf932a024593da4c38b1a4628dd77ad919f4f7b7fb76976e696db69c89016ab30d9aa2d509f78d913d00ca9ac881aa759fc019b8c5e3eac6fddb4e0f044595e10d4997e29c79800f77cf1d97583d534db0f2726cba3739e7371eeffa2aca12b0d290ac45f44973f32f7675a5b49c94c4b608da2926555d16b7eb3670e12345a63f88797e5a5e21252c2c9463d7896001031a81bac0354336b35c5a10c93d9ae3054f6f6e4492f7c1f09a9d75034d5d0b220a9bb231e583659d5b6923a4e879326194de5c9805a02cb648508a8f9b6cd26dc17d322a478c1c599e1ec3adf2da6ce7a7e3a073b55cf30cf6b124f7700409abe14af8c60ab178579623916f165dbfd26f37056bf33c34f3af30939e1277376e4c5cba339f36381a05ef6481db033fb4c07a19e8655f8b12f9ab3c602e127b4ab1ee48e1c6a91382b54ed36ef9bb21b3bfa80a9107864dcb594dcad250e402b312607e648639631a3d1aeb17cfe3370202720ca8a46db15af92e8b46062b5bd035b24c35a592e5620d632faf1bf19a86df179fe52dd4cdbecd3cb7a336ca7489e4d1dc9433f1163c89d88c5eac36fc562496dc7583fe67c559c9a71cf89e9a0a59d5a14764926852d44a88d2ddb361d612ec06f9de874473eaf1d36b3a41911ac072b7826e6acea3d8425dc271833dba2ec17d1a270e49becbf21330ba2f0edc4b05f4df01623f3c82246ae23ea2c022434ef09611aa19ba35c3ecbad965af3ad9bc6c9b0d3b059c239ffbf9272d0150c151b4510d659cbd0e4a9c32945c612681b70ee4dcbeefeacde630b127115fd9af16cef4afefe611c9dfcc63e6833bf4dab79a7e1ae3f70321429557ab9da48bf93647830b5eb5780f23476d3d4d06a39ae532da5b2f30f151587eb5df19ec1acf099e1ac506e071eb52c3c3cc88ccf6622b2913acf07f1b772b5012e39173211e51773f3eb42d667fff1d902c5c87bd507837b3fd993e70ac9706a0");
        consensus.hashGenesisBlock = genesis.GetHash();
        assert(consensus.hashGenesisBlock == uint256S("0x03e1c4bb705c871bf9bfda3e74b7f8f86bff267993c215a89d5795e3708e5e1f"));

        vFixedSeeds.clear();
        vSeeds.clear();
        vSeeds.push_back(CDNSSeedData("zclassic.org", "dnsseed.testnet.zclassic.org")); // Zclassic

        // guarantees the first 2 characters, when base58 encoded, are "tm"
        base58Prefixes[PUBKEY_ADDRESS]     = {0x1D,0x25};
        // guarantees the first 2 characters, when base58 encoded, are "t2"
        base58Prefixes[SCRIPT_ADDRESS]     = {0x1C,0xBA};
        // the first character, when base58 encoded, is "9" or "c" (as in Bitcoin)
        base58Prefixes[SECRET_KEY]         = {0xEF};
        // do not rely on these BIP32 prefixes; they are not specified and may change
        base58Prefixes[EXT_PUBLIC_KEY]     = {0x04,0x35,0x87,0xCF};
        base58Prefixes[EXT_SECRET_KEY]     = {0x04,0x35,0x83,0x94};
        // guarantees the first 2 characters, when base58 encoded, are "zt"
        base58Prefixes[ZCPAYMENT_ADDRRESS] = {0x16,0xB6};
        // guarantees the first 4 characters, when base58 encoded, are "ZiVt"
        base58Prefixes[ZCVIEWING_KEY]      = {0xA8,0xAC,0x0C};
        // guarantees the first 2 characters, when base58 encoded, are "ST"
        base58Prefixes[ZCSPENDING_KEY]     = {0xAC,0x08};

        vFixedSeeds = std::vector<SeedSpec6>(pnSeed6_test, pnSeed6_test + ARRAYLEN(pnSeed6_test));

        fMiningRequiresPeers = true;
        fDefaultConsistencyChecks = false;
        fRequireStandard = true;
        fMineBlocksOnDemand = false;
        fTestnetToBeDeprecatedFieldRPC = true;

        checkpointData = (Checkpoints::CCheckpointData) {
            boost::assign::map_list_of
            ( 0, consensus.hashGenesisBlock),
            genesis.nTime,
            0,
            0
        };

        // Founders reward script expects a vector of 2-of-3 multisig addresses
        vFoundersRewardAddress = {
        /*
            "t2UNzUUx8mWBCRYPRezvA363EYXyEpHokyi", "t2N9PH9Wk9xjqYg9iin1Ua3aekJqfAtE543", "t2NGQjYMQhFndDHguvUw4wZdNdsssA6K7x2", "t27ktmq1kbeCWiQ5TZ7w5npSzcdbBmTB7v6",
            "t2GcBttAKD2WTHka8HyGc2dfvVTKYZUfHmJ", "t2Q3vxWaD9LrdqUE8Xd9Ddjpr9pUQ2aGotK", "t2TTfWDsYu998fHWzVP9Gns4fgxXXRi1Wzu", "t2KS6R4MMWdSBMjLCiw2iMyhWGRQPmyRqDn",
            "t2Q2ELrgotWv3Eec6LEtMMiiQ8dtW38u8Tj", "t2AEgJA88vTWAKqxJDFUEJWyHUtQAZi5G1D", "t2HCSdmpq1TQKksuwPQevwAzPTgfJ2rkMbG", "t2HQCPFAUQaUdJWHPhg5pPBxit7inaJzubE",
            "t2Fzqvq8Y9e6Mn3JNPb982aYsLmq4b5HmhH", "t2HEz7YZQqDUgC5h4y2WSD3mWneqJNVRjjJ", "t2GCR1SCk687Eeo5NEZ23MLsms7JjVWBgfG", "t2KyiPR9Lztq2w1w747X6W4nkUMAGL8M9KN",
            "t2UxymadyxSyVihmbq7S1yxw5dCBqJ1S4jT", "t2AVeMy7fdmTcJhckqiKRG8B7F1vccEhSqU", "t26m7LwihQzD2sH7ZVhYpPJM5j7kzwbfKW9", "t2DgwUNTe7NxuyPU6fxsB5xJXap3E4yWXrN",
            "t2U6funcXA11fC9SZehyvUL3rk3Vhuh7fzS", "t284JhyS8LGM72Tx1porSqwrcq3CejthP1p", "t29egu8QcpzKeLoPLqWS6QVMnUUPQdF6eNm", "t29LqD9p9D3B26euBwFi6mfcWu8HPA38VNs",
            "t28GsAMCxAyLy85XaasddDzaYFTtfewr86y", "t2GV44QyaikQPLUfm6oTfZnw71LLjnR7gDG", "t2U2QzNLQ1jtAu4L6xxVnRXLBsQpQvGRR2g", "t2QKGr5PNan7nrwDgseyHMN9NFeeuUjCh8b",
            "t2AfS8u6HwBeJpKpbuxztvRjupKQDXqnrwa", "t2CTRQUViQd3CWMhnKhFnUHqDLUyTxmWhJs", "t2CbM9EqszNURqh1UXZBXYhwp1R4GwEhWRE", "t2LM7uYiAsKDU42GNSnMwDxbZ8s1DowQzYH",
            "t2AgvT35LHR378AE3ouz6xKMhkTLHLJC6nD", "t285EAQXUVyi4NMddJv2QqTrnv45GRMbP8e", "t2EpMRCD5b8f2DCQ37npNULcpZhkjC8muqA", "t2BCmWXrRPiCeQTpizSWKKRPM5X6PS7umDY",
            "t2DN7X6wDFn5hYKBiBmn3Z98st419yaTVTH", "t2QJj8HeCwQ6mHwqekxxDLZntYpZTHNU62t", "t2QdHBR1Yciqn4j8gpS8DcQZZtYetKvfNj3", "t2E5cpLA1ey5VNxFNcuopeQMq2rH2NHiPdu",
            "t2EVRGtzjFAyz8CF8ndvLuiJu7qZUfDa93H", "t2KoQDk3BSFadBkuaWdLwchFuQamzw9RE4L", "t2FnR3yhTmuiejEJeu6qpidWTghRd1HpjLt", "t2BAuBAAospDc9d1u5nNGEi6x4NRJBD2PQ2",
            "t2RtKrLCGcyPkm4a4APg1YY9Wu2m4R2PgrB", "t28aUbSteZzBq2pFgj1K1XNZRZP5mMMyakV", "t2Urdy1ERfkvsFuy6Z4BkhvYGzWdmivfAFR", "t2ADinR4JrvCMd4Q1XGALPajzFrirqvhED6",
        */
        };
        assert(vFoundersRewardAddress.size() <= consensus.GetLastFoundersRewardBlockHeight());
    }
};
static CTestNetParams testNetParams;

/**
 * Regression test
 */
class CRegTestParams : public CTestNetParams {
public:
    CRegTestParams() {
        strNetworkID = "regtest";
        strCurrencyUnits = "REG";
        consensus.fCoinbaseMustBeProtected = false;
        consensus.nSubsidySlowStartInterval = 0;
        consensus.nSubsidyHalvingInterval = 840000;
        consensus.nMajorityEnforceBlockUpgrade = 750;
        consensus.nMajorityRejectBlockOutdated = 950;
        consensus.nMajorityWindow = 1000;
        consensus.powLimit = uint256S("0f0f0f0f0f0f0f0f0f0f0f0f0f0f0f0f0f0f0f0f0f0f0f0f0f0f0f0f0f0f0f0f");
        assert(maxUint/UintToArith256(consensus.powLimit) >= consensus.nPowAveragingWindow);
        consensus.nPowMaxAdjustDown = 0; // Turn off adjustment down
        consensus.nPowMaxAdjustUp = 0; // Turn off adjustment up
        pchMessageStart[0] = 0xaa;
        pchMessageStart[1] = 0xe8;
        pchMessageStart[2] = 0x3f;
        pchMessageStart[3] = 0x5f;
        nMaxTipAge = 24 * 60 * 60;
        const size_t N = 48, K = 5;
        BOOST_STATIC_ASSERT(equihash_parameters_acceptable(N, K));
        nEquihashN = N;
        nEquihashK = K;
        genesis.nTime = 1482971059;
        genesis.nBits = 0x200f0f0f;
        genesis.nNonce = uint256S("0x0000000000000000000000000000000000000000000000000000000000000009");
        genesis.nSolution = ParseHex("05ffd6ad016271ade20cfce093959c3addb2079629f9f123c52ef920caa316531af5af3f");
        consensus.hashGenesisBlock = genesis.GetHash();
        nDefaultPort = 18033;
        assert(consensus.hashGenesisBlock == uint256S("0x0575f78ee8dc057deee78ef691876e3be29833aaee5e189bb0459c087451305a"));
        nPruneAfterHeight = 1000;

        vFixedSeeds.clear(); //! Regtest mode doesn't have any fixed seeds.
        vSeeds.clear();  //! Regtest mode doesn't have any DNS seeds.

        fMiningRequiresPeers = false;
        fDefaultConsistencyChecks = true;
        fRequireStandard = false;
        fMineBlocksOnDemand = true;
        fTestnetToBeDeprecatedFieldRPC = false;

        checkpointData = (Checkpoints::CCheckpointData){
            boost::assign::map_list_of
            ( 0, uint256S("0x0575f78ee8dc057deee78ef691876e3be29833aaee5e189bb0459c087451305a")),
            0,
            0,
            0
        };

        // Founders reward script expects a vector of 2-of-3 multisig addresses
        //vFoundersRewardAddress = { "t2FwcEhFdNXuFMv1tcYwaBJtYVtMj8b1uTg" };
    vFoundersRewardAddress = { };
        assert(vFoundersRewardAddress.size() <= consensus.GetLastFoundersRewardBlockHeight());
    }
};
static CRegTestParams regTestParams;

static CChainParams *pCurrentParams = 0;

const CChainParams &Params() {
    assert(pCurrentParams);
    return *pCurrentParams;
}

CChainParams &Params(CBaseChainParams::Network network) {
    switch (network) {
        case CBaseChainParams::MAIN:
            return mainParams;
        case CBaseChainParams::TESTNET:
            return testNetParams;
        case CBaseChainParams::REGTEST:
            return regTestParams;
        default:
            assert(false && "Unimplemented network");
            return mainParams;
    }
}

void SelectParams(CBaseChainParams::Network network) {
    SelectBaseParams(network);
    pCurrentParams = &Params(network);

    // Some python qa rpc tests need to enforce the coinbase consensus rule
    if (network == CBaseChainParams::REGTEST && mapArgs.count("-regtestprotectcoinbase")) {
        regTestParams.SetRegTestCoinbaseMustBeProtected();
    }
}

bool SelectParamsFromCommandLine()
{
    CBaseChainParams::Network network = NetworkIdFromCommandLine();
    if (network == CBaseChainParams::MAX_NETWORK_TYPES)
        return false;

    SelectParams(network);
    return true;
}


// Block height must be >0 and <=last founders reward block height
// Index variable i ranges from 0 - (vFoundersRewardAddress.size()-1)
std::string CChainParams::GetFoundersRewardAddressAtHeight(int nHeight) const {
    int maxHeight = consensus.GetLastFoundersRewardBlockHeight();
    assert(nHeight > 0 && nHeight <= maxHeight);

    size_t addressChangeInterval = (maxHeight + vFoundersRewardAddress.size()) / vFoundersRewardAddress.size();
    size_t i = nHeight / addressChangeInterval;
    return vFoundersRewardAddress[i];
}

// Block height must be >0 and <=last founders reward block height
// The founders reward address is expected to be a multisig (P2SH) address
CScript CChainParams::GetFoundersRewardScriptAtHeight(int nHeight) const {
    assert(nHeight > 0 && nHeight <= consensus.GetLastFoundersRewardBlockHeight());

    CBitcoinAddress address(GetFoundersRewardAddressAtHeight(nHeight).c_str());
    assert(address.IsValid());
    assert(address.IsScript());
    CScriptID scriptID = get<CScriptID>(address.Get()); // Get() returns a boost variant
    CScript script = CScript() << OP_HASH160 << ToByteVector(scriptID) << OP_EQUAL;
    return script;
}

std::string CChainParams::GetFoundersRewardAddressAtIndex(int i) const {
    assert(i >= 0 && i < vFoundersRewardAddress.size());
    return vFoundersRewardAddress[i];
}<|MERGE_RESOLUTION|>--- conflicted
+++ resolved
@@ -107,10 +107,7 @@
         vSeeds.push_back(CDNSSeedData("zclassic.org", "as1.zclassic.org")); // zclassic
         vSeeds.push_back(CDNSSeedData("zclassic.org", "as2.zclassic.org")); // zclassic
         vSeeds.push_back(CDNSSeedData("zclassic.org", "as3.zclassic.org")); // zclassic
-<<<<<<< HEAD
-=======
         
->>>>>>> 16785aee
         vSeeds.push_back(CDNSSeedData("chains.run", "seed.zcl.chains.run")); //rizkiwicaksono/bitcoin-seeder
 
         vSeeds.push_back(CDNSSeedData("indieonion.org", "dnsseed.indieonion.org")); // @IndieOnion
