--- conflicted
+++ resolved
@@ -81,12 +81,9 @@
 public:
     CMainParams() {
         strNetworkID = "main";
-<<<<<<< HEAD
         strCurrencyUnits = "ZCL";
-=======
-        strCurrencyUnits = "ZEC";
+// TODO: implement this with SatoshiLabs
         bip44CoinType = 133; // As registered in https://github.com/satoshilabs/slips/blob/master/slip-0044.md
->>>>>>> 325ba003
         consensus.fCoinbaseMustBeProtected = true;
         consensus.nSubsidySlowStartInterval = 2;
         consensus.nSubsidyHalvingInterval = 840000;
@@ -108,7 +105,8 @@
         consensus.vUpgrades[Consensus::UPGRADE_OVERWINTER].nProtocolVersion = 170005;
         consensus.vUpgrades[Consensus::UPGRADE_OVERWINTER].nActivationHeight = 414547;
         consensus.vUpgrades[Consensus::UPGRADE_SAPLING].nProtocolVersion = 170007;
-        consensus.vUpgrades[Consensus::UPGRADE_SAPLING].nActivationHeight = 419200;
+        consensus.vUpgrades[Consensus::UPGRADE_SAPLING].nActivationHeight =
+            Consensus::NetworkUpgrade::NO_ACTIVATION_HEIGHT;
 
         // The best chain should have at least this much work.
         consensus.nMinimumChainWork = uint256S("0x00000000000000000000000000000000000000000000000000281b32ff3198a1");
@@ -120,14 +118,9 @@
         pchMessageStart[1] = 0xe9;
         pchMessageStart[2] = 0x27;
         pchMessageStart[3] = 0x64;
-<<<<<<< HEAD
         vAlertPubKey = ParseHex("04f2cd746e629ffd320a81287474c98c2ad15d15b0a210b0144edcd8f3e1301c6311fd751fa34ba17d88090374cfec7cd9aaca55a5a0c4456511acc01b922005de");
         nDefaultPort = 8033;
         nMaxTipAge = 24 * 60 * 60;
-=======
-        vAlertPubKey = ParseHex("04b7ecf0baa90495ceb4e4090f6b2fd37eec1e9c85fac68a487f3ce11589692e4a317479316ee814e066638e1db54e37a10689b70286e6315b1087b6615d179264");
-        nDefaultPort = 8233;
->>>>>>> 325ba003
         nPruneAfterHeight = 100000;
         const size_t N = 200, K = 9;
         BOOST_STATIC_ASSERT(equihash_parameters_acceptable(N, K));
@@ -193,6 +186,7 @@
         bech32HRPs[SAPLING_PAYMENT_ADDRESS]      = "zs";
         bech32HRPs[SAPLING_FULL_VIEWING_KEY]     = "zviews";
         bech32HRPs[SAPLING_INCOMING_VIEWING_KEY] = "zivks";
+        bech32HRPs[SAPLING_SPENDING_KEY]         = "secret-spending-key-main";
         bech32HRPs[SAPLING_EXTENDED_SPEND_KEY]   = "secret-extended-key-main";
 
         vFixedSeeds = std::vector<SeedSpec6>(pnSeed6_main, pnSeed6_main + ARRAYLEN(pnSeed6_main));
@@ -205,7 +199,6 @@
 
         checkpointData = (CCheckpointData) {
             boost::assign::map_list_of
-<<<<<<< HEAD
             ( 0, consensus.hashGenesisBlock)
             ( 30000, uint256S("0x000000005c2ad200c3c7c8e627f67b306659efca1268c9bb014335fdadc0c392"))
             ( 160000, uint256S("0x000000065093005a1a46ee95d6d66c2b07008220ca64dd3b3a93bbd1945480c0")),
@@ -213,22 +206,6 @@
             392489,          // * total number of transactions between genesis and last checkpoint
                             //   (the tx=... number in the SetBestChain debug.log lines)
             1413            // * estimated number of transactions per day after checkpoint
-=======
-            (0, consensus.hashGenesisBlock)
-            (2500, uint256S("0x00000006dc968f600be11a86cbfbf7feb61c7577f45caced2e82b6d261d19744"))
-            (15000, uint256S("0x00000000b6bc56656812a5b8dcad69d6ad4446dec23b5ec456c18641fb5381ba"))
-            (67500, uint256S("0x000000006b366d2c1649a6ebb4787ac2b39c422f451880bc922e3a6fbd723616"))
-            (100000, uint256S("0x000000001c5c82cd6baccfc0879e3830fd50d5ede17fa2c37a9a253c610eb285"))
-            (133337, uint256S("0x0000000002776ccfaf06cc19857accf3e20c01965282f916b8a886e3e4a05be9"))
-            (180000, uint256S("0x000000001205b742eac4a1b3959635bdf8aeada078d6a996df89740f7b54351d"))
-            (222222, uint256S("0x000000000cafb9e56445a6cabc8057b57ee6fcc709e7adbfa195e5c7fac61343"))
-            (270000, uint256S("0x00000000025c1cfa0258e33ab050aaa9338a3d4aaa3eb41defefc887779a9729"))
-            (304600, uint256S("0x00000000028324e022a45014c4a4dc51e95d41e6bceb6ad554c5b65d5cea3ea5")),
-            1523506583,     // * UNIX timestamp of last checkpoint block
-            2824682,        // * total number of transactions between genesis and last checkpoint
-                            //   (the tx=... number in the SetBestChain debug.log lines)
-            5341            // * estimated number of transactions per day after checkpoint
->>>>>>> 325ba003
                             //   total number of tx / (checkpoint block height / (24 * 24))
         };
 
@@ -302,12 +279,8 @@
 public:
     CTestNetParams() {
         strNetworkID = "test";
-<<<<<<< HEAD
         strCurrencyUnits = "ZCT";
-=======
-        strCurrencyUnits = "TAZ";
         bip44CoinType = 1;
->>>>>>> 325ba003
         consensus.fCoinbaseMustBeProtected = true;
         consensus.nSubsidySlowStartInterval = 2;
         consensus.nSubsidyHalvingInterval = 840000;
@@ -328,8 +301,8 @@
             Consensus::NetworkUpgrade::NO_ACTIVATION_HEIGHT;
         consensus.vUpgrades[Consensus::UPGRADE_OVERWINTER].nProtocolVersion = 170003;
         consensus.vUpgrades[Consensus::UPGRADE_OVERWINTER].nActivationHeight = 207500;
-        consensus.vUpgrades[Consensus::UPGRADE_SAPLING].nProtocolVersion = 170007;
-        consensus.vUpgrades[Consensus::UPGRADE_SAPLING].nActivationHeight = 280000;
+        consensus.vUpgrades[Consensus::UPGRADE_SAPLING].nProtocolVersion = 170006;
+        consensus.vUpgrades[Consensus::UPGRADE_SAPLING].nActivationHeight = 252500;
 
         // The best chain should have at least this much work.
         consensus.nMinimumChainWork = uint256S("0x00000000000000000000000000000000000000000000000000000001d0c4d9cd");
@@ -338,14 +311,9 @@
         pchMessageStart[1] = 0x1a;
         pchMessageStart[2] = 0xf9;
         pchMessageStart[3] = 0xbf;
-<<<<<<< HEAD
         vAlertPubKey = ParseHex("048679fb891b15d0cada9692047fd0ae26ad8bfb83fabddbb50334ee5bc0683294deb410be20513c5af6e7b9cec717ade82b27080ee6ef9a245c36a795ab044bb3");
         nDefaultPort = 18033;
         nMaxTipAge = 24 * 60 * 60;
-=======
-        vAlertPubKey = ParseHex("044e7a1553392325c871c5ace5d6ad73501c66f4c185d6b0453cf45dec5a1322e705c672ac1a27ef7cdaf588c10effdf50ed5f95f85f2f54a5f6159fca394ed0c6");
-        nDefaultPort = 18233;
->>>>>>> 325ba003
         nPruneAfterHeight = 1000;
         const size_t N = 200, K = 9;
         BOOST_STATIC_ASSERT(equihash_parameters_acceptable(N, K));
@@ -394,6 +362,7 @@
         bech32HRPs[SAPLING_PAYMENT_ADDRESS]      = "ztestsapling";
         bech32HRPs[SAPLING_FULL_VIEWING_KEY]     = "zviewtestsapling";
         bech32HRPs[SAPLING_INCOMING_VIEWING_KEY] = "zivktestsapling";
+        bech32HRPs[SAPLING_SPENDING_KEY]         = "secret-spending-key-test";
         bech32HRPs[SAPLING_EXTENDED_SPEND_KEY]   = "secret-extended-key-test";
 
         vFixedSeeds = std::vector<SeedSpec6>(pnSeed6_test, pnSeed6_test + ARRAYLEN(pnSeed6_test));
@@ -476,12 +445,8 @@
         pchMessageStart[1] = 0xe8;
         pchMessageStart[2] = 0x3f;
         pchMessageStart[3] = 0x5f;
-<<<<<<< HEAD
         nDefaultPort = 18033;
         nMaxTipAge = 24 * 60 * 60;
-=======
-        nDefaultPort = 18344;
->>>>>>> 325ba003
         nPruneAfterHeight = 1000;
         const size_t N = 48, K = 5;
         BOOST_STATIC_ASSERT(equihash_parameters_acceptable(N, K));
@@ -533,11 +498,12 @@
         bech32HRPs[SAPLING_PAYMENT_ADDRESS]      = "zregtestsapling";
         bech32HRPs[SAPLING_FULL_VIEWING_KEY]     = "zviewregtestsapling";
         bech32HRPs[SAPLING_INCOMING_VIEWING_KEY] = "zivkregtestsapling";
+        bech32HRPs[SAPLING_SPENDING_KEY]         = "secret-spending-key-regtest";
         bech32HRPs[SAPLING_EXTENDED_SPEND_KEY]   = "secret-extended-key-regtest";
 
         // Founders reward script expects a vector of 2-of-3 multisig addresses
         //vFoundersRewardAddress = { "t2FwcEhFdNXuFMv1tcYwaBJtYVtMj8b1uTg" };
-    vFoundersRewardAddress = { };
+        vFoundersRewardAddress = { };
         assert(vFoundersRewardAddress.size() <= consensus.GetLastFoundersRewardBlockHeight());
     }
 
