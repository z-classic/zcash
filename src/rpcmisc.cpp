--- conflicted
+++ resolved
@@ -986,8 +986,4 @@
     obj.push_back(Pair("height", value.blockHeight));
 
     return obj;
-<<<<<<< HEAD
-}
-=======
-}
->>>>>>> c7d9b133
+}