--- conflicted
+++ resolved
@@ -96,11 +96,7 @@
     { "prioritisetransaction", 2 },
     { "setban", 2 },
     { "setban", 3 },
-<<<<<<< HEAD
-	{ "getblockhashes", 0 },
-=======
     { "getblockhashes", 0 },
->>>>>>> c7d9b133
     { "getblockhashes", 1 },
     { "getblockhashes", 2 },
     { "getspentinfo", 0},
