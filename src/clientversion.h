--- conflicted
+++ resolved
@@ -16,11 +16,7 @@
 //! These need to be macros, as clientversion.cpp's and bitcoin*-res.rc's voodoo requires it
 #define CLIENT_VERSION_MAJOR 1
 #define CLIENT_VERSION_MINOR 0
-<<<<<<< HEAD
-#define CLIENT_VERSION_REVISION 5
-=======
 #define CLIENT_VERSION_REVISION 6
->>>>>>> be5ac316
 #define CLIENT_VERSION_BUILD 50
 
 //! Set to true for release, false for prerelease or test build
