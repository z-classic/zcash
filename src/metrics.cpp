// Copyright (c) 2016 The Zcash developers
// Distributed under the MIT software license, see the accompanying
// file COPYING or http://www.opensource.org/licenses/mit-license.php.

#include "metrics.h"

#include "chainparams.h"
#include "main.h"
#include "ui_interface.h"
#include "util.h"
#include "utiltime.h"
#include "utilmoneystr.h"

#include <boost/thread.hpp>
#include <boost/thread/synchronized_value.hpp>
#include <string>

#ifdef WIN32
#include <io.h>
#include <windows.h>
#else
#include <sys/ioctl.h>
#endif

#include <unistd.h>

CCriticalSection cs_metrics;

boost::synchronized_value<int64_t> nNodeStartTime;
<<<<<<< HEAD
=======
boost::synchronized_value<int64_t> nNextRefresh;
>>>>>>> ee6d9935
AtomicCounter transactionsValidated;
AtomicCounter ehSolverRuns;
AtomicCounter solutionTargetChecks;
AtomicCounter minedBlocks;

boost::synchronized_value<std::list<uint256>> trackedBlocks;

boost::synchronized_value<std::list<std::string>> messageBox;
boost::synchronized_value<std::string> initMessage;
bool loaded = false;

extern int64_t GetNetworkHashPS(int lookup, int height);

void TrackMinedBlock(uint256 hash)
{
    LOCK(cs_metrics);
    minedBlocks.increment();
    trackedBlocks->push_back(hash);
}

void MarkStartTime()
{
    *nNodeStartTime = GetTime();
}

int64_t GetUptime()
{
    return GetTime() - *nNodeStartTime;
}

double GetLocalSolPS_INTERNAL(int64_t uptime)
{
    return uptime > 0 ? (double)solutionTargetChecks.get() / uptime : 0;
}

double GetLocalSolPS()
{
    return GetLocalSolPS_INTERNAL(GetUptime());
}

<<<<<<< HEAD
=======
void TriggerRefresh()
{
    *nNextRefresh = GetTime();
    // Ensure that the refresh has started before we return
    MilliSleep(200);
}

>>>>>>> ee6d9935
static bool metrics_ThreadSafeMessageBox(const std::string& message,
                                      const std::string& caption,
                                      unsigned int style)
{
    // The SECURE flag has no effect in the metrics UI.
    style &= ~CClientUIInterface::SECURE;

    std::string strCaption;
    // Check for usage of predefined caption
    switch (style) {
    case CClientUIInterface::MSG_ERROR:
        strCaption += _("Error");
        break;
    case CClientUIInterface::MSG_WARNING:
        strCaption += _("Warning");
        break;
    case CClientUIInterface::MSG_INFORMATION:
        strCaption += _("Information");
        break;
    default:
        strCaption += caption; // Use supplied caption (can be empty)
    }

    boost::strict_lock_ptr<std::list<std::string>> u = messageBox.synchronize();
    u->push_back(strCaption + ": " + message);
    if (u->size() > 5) {
        u->pop_back();
    }

    TriggerRefresh();
    return false;
}

static void metrics_InitMessage(const std::string& message)
{
    *initMessage = message;
}

void ConnectMetricsScreen()
{
    uiInterface.ThreadSafeMessageBox.disconnect_all_slots();
    uiInterface.ThreadSafeMessageBox.connect(metrics_ThreadSafeMessageBox);
    uiInterface.InitMessage.disconnect_all_slots();
    uiInterface.InitMessage.connect(metrics_InitMessage);
}

int printNetworkStats()
{
    LOCK2(cs_main, cs_vNodes);

    std::cout << "           " << _("Block height") << " | " << chainActive.Height() << std::endl;
    std::cout << "  " << _("Network solution rate") << " | " << GetNetworkHashPS(120, -1) << " Sol/s" << std::endl;
    std::cout << "            " << _("Connections") << " | " << vNodes.size() << std::endl;
    std::cout << std::endl;

    return 4;
}

int printMiningStatus(bool mining)
{
    // Number of lines that are always displayed
    int lines = 1;

    if (mining) {
        int nThreads = GetArg("-genproclimit", 1);
        if (nThreads < 0) {
            // In regtest threads defaults to 1
            if (Params().DefaultMinerThreads())
                nThreads = Params().DefaultMinerThreads();
            else
                nThreads = boost::thread::hardware_concurrency();
        }
        std::cout << strprintf(_("You are mining with the %s solver on %d threads."),
                               GetArg("-equihashsolver", "default"), nThreads) << std::endl;
        lines++;
    } else {
        std::cout << _("You are currently not mining.") << std::endl;
        std::cout << _("To enable mining, add 'gen=1' to your zcash.conf and restart.") << std::endl;
        lines += 2;
    }
    std::cout << std::endl;

    return lines;
}

int printMetrics(size_t cols, bool mining)
{
    // Number of lines that are always displayed
    int lines = 3;

    // Calculate uptime
    int64_t uptime = GetUptime();
    int days = uptime / (24 * 60 * 60);
    int hours = (uptime - (days * 24 * 60 * 60)) / (60 * 60);
    int minutes = (uptime - (((days * 24) + hours) * 60 * 60)) / 60;
    int seconds = uptime - (((((days * 24) + hours) * 60) + minutes) * 60);

    // Display uptime
    std::string duration;
    if (days > 0) {
        duration = strprintf(_("%d days, %d hours, %d minutes, %d seconds"), days, hours, minutes, seconds);
    } else if (hours > 0) {
        duration = strprintf(_("%d hours, %d minutes, %d seconds"), hours, minutes, seconds);
    } else if (minutes > 0) {
        duration = strprintf(_("%d minutes, %d seconds"), minutes, seconds);
    } else {
        duration = strprintf(_("%d seconds"), seconds);
    }
    std::string strDuration = strprintf(_("Since starting this node %s ago:"), duration);
    std::cout << strDuration << std::endl;
    lines += (strDuration.size() / cols);

    int validatedCount = transactionsValidated.get();
    if (validatedCount > 1) {
      std::cout << "- " << strprintf(_("You have validated %d transactions!"), validatedCount) << std::endl;
    } else if (validatedCount == 1) {
      std::cout << "- " << _("You have validated a transaction!") << std::endl;
    } else {
      std::cout << "- " << _("You have validated no transactions.") << std::endl;
    }

    if (mining && loaded) {
        double solps = GetLocalSolPS_INTERNAL(uptime);
        std::string strSolps = strprintf("%.4f Sol/s", solps);
        std::cout << "- " << strprintf(_("You have contributed %s on average to the network solution rate."), strSolps) << std::endl;
        std::cout << "- " << strprintf(_("You have completed %d Equihash solver runs."), ehSolverRuns.get()) << std::endl;
        lines += 2;

        int mined = 0;
        int orphaned = 0;
        CAmount immature {0};
        CAmount mature {0};
        {
            LOCK2(cs_main, cs_metrics);
            boost::strict_lock_ptr<std::list<uint256>> u = trackedBlocks.synchronize();
            auto consensusParams = Params().GetConsensus();
            auto tipHeight = chainActive.Height();

            // Update orphans and calculate subsidies
            std::list<uint256>::iterator it = u->begin();
            while (it != u->end()) {
                auto hash = *it;
                if (mapBlockIndex.count(hash) > 0 &&
                        chainActive.Contains(mapBlockIndex[hash])) {
                    int height = mapBlockIndex[hash]->nHeight;
                    CAmount subsidy = GetBlockSubsidy(height, consensusParams);
                    if ((height > 0) && (height <= consensusParams.GetLastFoundersRewardBlockHeight())) {
                        subsidy -= subsidy/5;
                    }
                    if (std::max(0, COINBASE_MATURITY - (tipHeight - height)) > 0) {
                        immature += subsidy;
                    } else {
                        mature += subsidy;
                    }
                    it++;
                } else {
                    it = u->erase(it);
                }
            }

            mined = minedBlocks.get();
            orphaned = mined - u->size();
        }

        if (mined > 0) {
            std::string units = Params().CurrencyUnits();
            std::cout << "- " << strprintf(_("You have mined %d blocks!"), mined) << std::endl;
            std::cout << "  "
                      << strprintf(_("Orphaned: %d blocks, Immature: %u %s, Mature: %u %s"),
                                     orphaned,
                                     FormatMoney(immature), units,
                                     FormatMoney(mature), units)
                      << std::endl;
            lines += 2;
        }
    }
    std::cout << std::endl;

    return lines;
}

int printMessageBox(size_t cols)
{
    boost::strict_lock_ptr<std::list<std::string>> u = messageBox.synchronize();

    if (u->size() == 0) {
        return 0;
    }

    int lines = 2 + u->size();
    std::cout << _("Messages:") << std::endl;
    for (auto it = u->cbegin(); it != u->cend(); ++it) {
        std::cout << *it << std::endl;
        // Handle newlines and wrapped lines
        size_t i = 0;
        size_t j = 0;
        while (j < it->size()) {
            i = it->find('\n', j);
            if (i == std::string::npos) {
                i = it->size();
            } else {
                // Newline
                lines++;
            }
            // Wrapped lines
            lines += ((i-j) / cols);
            j = i + 1;
        }
    }
    std::cout << std::endl;
    return lines;
}

int printInitMessage()
{
    if (loaded) {
        return 0;
    }

    std::string msg = *initMessage;
    std::cout << _("Init message:") << " " << msg << std::endl;
    std::cout << std::endl;

    if (msg == _("Done loading")) {
        loaded = true;
    }

    return 2;
}

void ThreadShowMetricsScreen()
{
    // Make this thread recognisable as the metrics screen thread
    RenameThread("zcash-metrics-screen");

    // Determine whether we should render a persistent UI or rolling metrics
    bool isTTY = isatty(STDOUT_FILENO);
    bool isScreen = GetBoolArg("-metricsui", isTTY);
    int64_t nRefresh = GetArg("-metricsrefreshtime", isTTY ? 1 : 600);

    if (isScreen) {
        // Clear screen
        std::cout << "\e[2J";

        // Print art
        std::cout << METRICS_ART << std::endl;
        std::cout << std::endl;

        // Thank you text
<<<<<<< HEAD
        std::cout << _("Thank you for running a Zclassic node!") << std::endl;
=======
        std::cout << _("Thank you for running a Zcash node!") << std::endl;
>>>>>>> ee6d9935
        std::cout << _("You're helping to strengthen the network and contributing to a social good :)") << std::endl;
        std::cout << std::endl;
    }

    while (true) {
        // Number of lines that are always displayed
        int lines = 1;
        int cols = 80;

        // Get current window size
        if (isTTY) {
<<<<<<< HEAD
        #ifdef WIN32
	CONSOLE_SCREEN_BUFFER_INFO csbi;
	GetConsoleScreenBufferInfo(GetStdHandle(STD_OUTPUT_HANDLE), &csbi);
        cols = csbi.srWindow.Right - csbi.srWindow.Left + 1;
        #else
	  cols = 80;
=======
>>>>>>> ee6d9935
            struct winsize w;
            w.ws_col = 0;
            if (ioctl(STDOUT_FILENO, TIOCGWINSZ, &w) != -1 && w.ws_col != 0) {
                cols = w.ws_col;
            }
        #endif
        }

        if (isScreen) {
            // Erase below current position
            std::cout << "\e[J";
        }

        // Miner status
        bool mining = GetBoolArg("-gen", false);

        if (loaded) {
            lines += printNetworkStats();
        }
        lines += printMiningStatus(mining);
        lines += printMetrics(cols, mining);
        lines += printMessageBox(cols);
        lines += printInitMessage();

        if (isScreen) {
            // Explain how to exit
            std::cout << "[" << _("Press Ctrl+C to exit") << "] [" << _("Set 'showmetrics=0' to hide") << "]" << std::endl;
        } else {
            // Print delineator
            std::cout << "----------------------------------------" << std::endl;
        }

<<<<<<< HEAD
        int64_t nWaitEnd = GetTime() + nRefresh;
        while (GetTime() < nWaitEnd) {
=======
        *nNextRefresh = GetTime() + nRefresh;
        while (GetTime() < *nNextRefresh) {
>>>>>>> ee6d9935
            boost::this_thread::interruption_point();
            MilliSleep(200);
        }

        if (isScreen) {
            // Return to the top of the updating section
            std::cout << "\e[" << lines << "A";
        }
    }
}<|MERGE_RESOLUTION|>--- conflicted
+++ resolved
@@ -27,10 +27,7 @@
 CCriticalSection cs_metrics;
 
 boost::synchronized_value<int64_t> nNodeStartTime;
-<<<<<<< HEAD
-=======
 boost::synchronized_value<int64_t> nNextRefresh;
->>>>>>> ee6d9935
 AtomicCounter transactionsValidated;
 AtomicCounter ehSolverRuns;
 AtomicCounter solutionTargetChecks;
@@ -71,8 +68,6 @@
     return GetLocalSolPS_INTERNAL(GetUptime());
 }
 
-<<<<<<< HEAD
-=======
 void TriggerRefresh()
 {
     *nNextRefresh = GetTime();
@@ -80,7 +75,6 @@
     MilliSleep(200);
 }
 
->>>>>>> ee6d9935
 static bool metrics_ThreadSafeMessageBox(const std::string& message,
                                       const std::string& caption,
                                       unsigned int style)
@@ -330,11 +324,7 @@
         std::cout << std::endl;
 
         // Thank you text
-<<<<<<< HEAD
         std::cout << _("Thank you for running a Zclassic node!") << std::endl;
-=======
-        std::cout << _("Thank you for running a Zcash node!") << std::endl;
->>>>>>> ee6d9935
         std::cout << _("You're helping to strengthen the network and contributing to a social good :)") << std::endl;
         std::cout << std::endl;
     }
@@ -346,15 +336,12 @@
 
         // Get current window size
         if (isTTY) {
-<<<<<<< HEAD
         #ifdef WIN32
 	CONSOLE_SCREEN_BUFFER_INFO csbi;
 	GetConsoleScreenBufferInfo(GetStdHandle(STD_OUTPUT_HANDLE), &csbi);
         cols = csbi.srWindow.Right - csbi.srWindow.Left + 1;
         #else
 	  cols = 80;
-=======
->>>>>>> ee6d9935
             struct winsize w;
             w.ws_col = 0;
             if (ioctl(STDOUT_FILENO, TIOCGWINSZ, &w) != -1 && w.ws_col != 0) {
@@ -387,13 +374,8 @@
             std::cout << "----------------------------------------" << std::endl;
         }
 
-<<<<<<< HEAD
-        int64_t nWaitEnd = GetTime() + nRefresh;
-        while (GetTime() < nWaitEnd) {
-=======
         *nNextRefresh = GetTime() + nRefresh;
         while (GetTime() < *nNextRefresh) {
->>>>>>> ee6d9935
             boost::this_thread::interruption_point();
             MilliSleep(200);
         }
