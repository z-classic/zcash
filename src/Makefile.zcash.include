--- conflicted
+++ resolved
@@ -15,14 +15,8 @@
 zcash_CreateJoinSplit_SOURCES = zcash/CreateJoinSplit.cpp
 zcash_CreateJoinSplit_LDADD = \
   $(LIBBITCOIN_COMMON) \
-<<<<<<< HEAD
-  $(LIBBITCOIN_UTIL) \
-  $(LIBBITCOIN_CRYPTO) \
-  $(LIBZCASH) \
-=======
   $(LIBZCASH) \
   $(LIBBITCOIN_UTIL) \
   $(LIBBITCOIN_CRYPTO) \
->>>>>>> be5ac316
   $(BOOST_LIBS) \
   $(LIBZCASH_LIBS)