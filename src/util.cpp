// Copyright (c) 2009-2010 Satoshi Nakamoto
// Copyright (c) 2009-2014 The Bitcoin Core developers
// Distributed under the MIT software license, see the accompanying
// file COPYING or http://www.opensource.org/licenses/mit-license.php.

#if defined(HAVE_CONFIG_H)
#include "config/bitcoin-config.h"
#endif

#include "util.h"

#include "chainparamsbase.h"
#include "random.h"
#include "serialize.h"
#include "sync.h"
#include "utilstrencodings.h"
#include "utiltime.h"

#include <stdarg.h>

#if (defined(__FreeBSD__) || defined(__OpenBSD__) || defined(__DragonFly__))
#include <pthread.h>
#include <pthread_np.h>
#endif

#ifndef WIN32
// for posix_fallocate
#ifdef __linux__

#ifdef _POSIX_C_SOURCE
#undef _POSIX_C_SOURCE
#endif

#define _POSIX_C_SOURCE 200112L

#endif // __linux__

#include <algorithm>
#include <fcntl.h>
#include <sys/resource.h>
#include <sys/stat.h>

#else

#ifdef _MSC_VER
#pragma warning(disable:4786)
#pragma warning(disable:4804)
#pragma warning(disable:4805)
#pragma warning(disable:4717)
#endif

#ifdef _WIN32_WINNT
#undef _WIN32_WINNT
#endif
#define _WIN32_WINNT 0x0501

#ifdef _WIN32_IE
#undef _WIN32_IE
#endif
#define _WIN32_IE 0x0501

#define WIN32_LEAN_AND_MEAN 1
#ifndef NOMINMAX
#define NOMINMAX
#endif

#include <io.h> /* for _commit */
#include <shlobj.h>
#endif

#ifdef HAVE_SYS_PRCTL_H
#include <sys/prctl.h>
#endif

#include <boost/algorithm/string/case_conv.hpp> // for to_lower()
#include <boost/algorithm/string/join.hpp>
#include <boost/algorithm/string/predicate.hpp> // for startswith() and endswith()
#include <boost/filesystem.hpp>
#include <boost/filesystem/fstream.hpp>
#include <boost/foreach.hpp>
#include <boost/program_options/detail/config_file.hpp>
#include <boost/program_options/parsers.hpp>
#include <boost/thread.hpp>
#include <openssl/crypto.h>
#include <openssl/rand.h>
#include <openssl/conf.h>

// Work around clang compilation problem in Boost 1.46:
// /usr/include/boost/program_options/detail/config_file.hpp:163:17: error: call to function 'to_internal' that is neither visible in the template definition nor found by argument-dependent lookup
// See also: http://stackoverflow.com/questions/10020179/compilation-fail-in-boost-librairies-program-options
//           http://clang.debian.net/status.php?version=3.0&key=CANNOT_FIND_FUNCTION
namespace boost {

    namespace program_options {
        std::string to_internal(const std::string&);
    }

} // namespace boost

using namespace std;

map<string, string> mapArgs;
map<string, vector<string> > mapMultiArgs;
bool fDebug = false;
bool fPrintToConsole = false;
bool fPrintToDebugLog = true;
bool fDaemon = false;
bool fServer = false;
string strMiscWarning;
bool fLogTimestamps = DEFAULT_LOGTIMESTAMPS;
bool fLogTimeMicros = DEFAULT_LOGTIMEMICROS;
bool fLogIPs = DEFAULT_LOGIPS;
std::atomic<bool> fReopenDebugLog(false);
CTranslationInterface translationInterface;

/** Init OpenSSL library multithreading support */
static CCriticalSection** ppmutexOpenSSL;
void locking_callback(int mode, int i, const char* file, int line) NO_THREAD_SAFETY_ANALYSIS
{
    if (mode & CRYPTO_LOCK) {
        ENTER_CRITICAL_SECTION(*ppmutexOpenSSL[i]);
    } else {
        LEAVE_CRITICAL_SECTION(*ppmutexOpenSSL[i]);
    }
}

// Init
class CInit
{
public:
    CInit()
    {
        // Init OpenSSL library multithreading support
        ppmutexOpenSSL = (CCriticalSection**)OPENSSL_malloc(CRYPTO_num_locks() * sizeof(CCriticalSection*));
        for (int i = 0; i < CRYPTO_num_locks(); i++)
            ppmutexOpenSSL[i] = new CCriticalSection();
        CRYPTO_set_locking_callback(locking_callback);

        // OpenSSL can optionally load a config file which lists optional loadable modules and engines.
        // We don't use them so we don't require the config. However some of our libs may call functions
        // which attempt to load the config file, possibly resulting in an exit() or crash if it is missing
        // or corrupt. Explicitly tell OpenSSL not to try to load the file. The result for our libs will be
        // that the config appears to have been loaded and there are no modules/engines available.
        OPENSSL_no_config();

#ifdef WIN32
        // Seed OpenSSL PRNG with current contents of the screen
        RAND_screen();
#endif

        // Seed OpenSSL PRNG with performance counter
        RandAddSeed();
    }
    ~CInit()
    {
        // Securely erase the memory used by the PRNG
        RAND_cleanup();
        // Shutdown OpenSSL library multithreading support
        CRYPTO_set_locking_callback(NULL);
        for (int i = 0; i < CRYPTO_num_locks(); i++)
            delete ppmutexOpenSSL[i];
        OPENSSL_free(ppmutexOpenSSL);
    }
}
instance_of_cinit;

/**
 * LogPrintf() has been broken a couple of times now
 * by well-meaning people adding mutexes in the most straightforward way.
 * It breaks because it may be called by global destructors during shutdown.
 * Since the order of destruction of static/global objects is undefined,
 * defining a mutex as a global object doesn't work (the mutex gets
 * destroyed, and then some later destructor calls OutputDebugStringF,
 * maybe indirectly, and you get a core dump at shutdown trying to lock
 * the mutex).
 */

static boost::once_flag debugPrintInitFlag = BOOST_ONCE_INIT;
/**
 * We use boost::call_once() to make sure these are initialized
 * in a thread-safe manner the first time called:
 */
static FILE* fileout = NULL;
static boost::mutex* mutexDebugLog = NULL;

static void DebugPrintInit()
{
    assert(fileout == NULL);
    assert(mutexDebugLog == NULL);

    boost::filesystem::path pathDebug = GetDataDir() / "debug.log";
    fileout = fopen(pathDebug.string().c_str(), "a");
    if (fileout) setbuf(fileout, NULL); // unbuffered

    mutexDebugLog = new boost::mutex();
}

bool LogAcceptCategory(const char* category)
{
    if (category != NULL)
    {
        if (!fDebug)
            return false;

        // Give each thread quick access to -debug settings.
        // This helps prevent issues debugging global destructors,
        // where mapMultiArgs might be deleted before another
        // global destructor calls LogPrint()
        static boost::thread_specific_ptr<set<string> > ptrCategory;
        if (ptrCategory.get() == NULL)
        {
            const vector<string>& categories = mapMultiArgs["-debug"];
            ptrCategory.reset(new set<string>(categories.begin(), categories.end()));
            // thread_specific_ptr automatically deletes the set when the thread ends.
        }
        const set<string>& setCategories = *ptrCategory.get();

        // if not debugging everything and not debugging specific category, LogPrint does nothing.
        if (setCategories.count(string("")) == 0 &&
            setCategories.count(string("1")) == 0 &&
            setCategories.count(string(category)) == 0)
            return false;
    }
    return true;
}

int LogPrintStr(const std::string &str)
{
    int ret = 0; // Returns total number of characters written
    if (fPrintToConsole)
    {
        // print to console
        ret = fwrite(str.data(), 1, str.size(), stdout);
        fflush(stdout);
    }
    else if (fPrintToDebugLog && AreBaseParamsConfigured())
    {
        static bool fStartedNewLine = true;
        boost::call_once(&DebugPrintInit, debugPrintInitFlag);

        if (fileout == NULL)
            return ret;

        boost::mutex::scoped_lock scoped_lock(*mutexDebugLog);

        // reopen the log file, if requested
        if (fReopenDebugLog) {
            fReopenDebugLog = false;
            boost::filesystem::path pathDebug = GetDataDir() / "debug.log";
            if (freopen(pathDebug.string().c_str(),"a",fileout) != NULL)
                setbuf(fileout, NULL); // unbuffered
        }

        // Debug print useful for profiling
        if (fLogTimestamps && fStartedNewLine)
            ret += fprintf(fileout, "%s ", DateTimeStrFormat("%Y-%m-%d %H:%M:%S", GetTime()).c_str());
        if (!str.empty() && str[str.size()-1] == '\n')
            fStartedNewLine = true;
        else
            fStartedNewLine = false;

        ret = fwrite(str.data(), 1, str.size(), fileout);
    }

    return ret;
}

static void InterpretNegativeSetting(string name, map<string, string>& mapSettingsRet)
{
    // interpret -nofoo as -foo=0 (and -nofoo=0 as -foo=1) as long as -foo not set
    if (name.find("-no") == 0)
    {
        std::string positive("-");
        positive.append(name.begin()+3, name.end());
        if (mapSettingsRet.count(positive) == 0)
        {
            bool value = !GetBoolArg(name, false);
            mapSettingsRet[positive] = (value ? "1" : "0");
        }
    }
}

void ParseParameters(int argc, const char* const argv[])
{
    mapArgs.clear();
    mapMultiArgs.clear();

    for (int i = 1; i < argc; i++)
    {
        std::string str(argv[i]);
        std::string strValue;
        size_t is_index = str.find('=');
        if (is_index != std::string::npos)
        {
            strValue = str.substr(is_index+1);
            str = str.substr(0, is_index);
        }
#ifdef WIN32
        boost::to_lower(str);
        if (boost::algorithm::starts_with(str, "/"))
            str = "-" + str.substr(1);
#endif

        if (str[0] != '-')
            break;

        // Interpret --foo as -foo.
        // If both --foo and -foo are set, the last takes effect.
        if (str.length() > 1 && str[1] == '-')
            str = str.substr(1);

        mapArgs[str] = strValue;
        mapMultiArgs[str].push_back(strValue);
    }

    // New 0.6 features:
    BOOST_FOREACH(const PAIRTYPE(string,string)& entry, mapArgs)
    {
        // interpret -nofoo as -foo=0 (and -nofoo=0 as -foo=1) as long as -foo not set
        InterpretNegativeSetting(entry.first, mapArgs);
    }
}

std::string GetArg(const std::string& strArg, const std::string& strDefault)
{
    if (mapArgs.count(strArg))
        return mapArgs[strArg];
    return strDefault;
}

int64_t GetArg(const std::string& strArg, int64_t nDefault)
{
    if (mapArgs.count(strArg))
        return atoi64(mapArgs[strArg]);
    return nDefault;
}

bool GetBoolArg(const std::string& strArg, bool fDefault)
{
    if (mapArgs.count(strArg))
    {
        if (mapArgs[strArg].empty())
            return true;
        return (atoi(mapArgs[strArg]) != 0);
    }
    return fDefault;
}

bool SoftSetArg(const std::string& strArg, const std::string& strValue)
{
    if (mapArgs.count(strArg))
        return false;
    mapArgs[strArg] = strValue;
    return true;
}

bool SoftSetBoolArg(const std::string& strArg, bool fValue)
{
    if (fValue)
        return SoftSetArg(strArg, std::string("1"));
    else
        return SoftSetArg(strArg, std::string("0"));
}

static const int screenWidth = 79;
static const int optIndent = 2;
static const int msgIndent = 7;

std::string HelpMessageGroup(const std::string &message) {
    return std::string(message) + std::string("\n\n");
}

std::string HelpMessageOpt(const std::string &option, const std::string &message) {
    return std::string(optIndent,' ') + std::string(option) +
           std::string("\n") + std::string(msgIndent,' ') +
           FormatParagraph(message, screenWidth - msgIndent, msgIndent) +
           std::string("\n\n");
}

static std::string FormatException(const std::exception* pex, const char* pszThread)
{
#ifdef WIN32
    char pszModule[MAX_PATH] = "";
    GetModuleFileNameA(NULL, pszModule, sizeof(pszModule));
#else
    const char* pszModule = "Zcash";
#endif
    if (pex)
        return strprintf(
            "EXCEPTION: %s       \n%s       \n%s in %s       \n", typeid(*pex).name(), pex->what(), pszModule, pszThread);
    else
        return strprintf(
            "UNKNOWN EXCEPTION       \n%s in %s       \n", pszModule, pszThread);
}

void PrintExceptionContinue(const std::exception* pex, const char* pszThread)
{
    std::string message = FormatException(pex, pszThread);
    LogPrintf("\n\n************************\n%s\n", message);
    fprintf(stderr, "\n\n************************\n%s\n", message.c_str());
    strMiscWarning = message;
}

boost::filesystem::path GetDefaultDataDir()
{
    namespace fs = boost::filesystem;
    // Windows < Vista: C:\Documents and Settings\Username\Application Data\Zcash
    // Windows >= Vista: C:\Users\Username\AppData\Roaming\Zcash
    // Mac: ~/Library/Application Support/Zcash
    // Unix: ~/.zcash
#ifdef WIN32
    // Windows
    return GetSpecialFolderPath(CSIDL_APPDATA) / "Zclassic";
#else
    fs::path pathRet;
    char* pszHome = getenv("HOME");
    if (pszHome == NULL || strlen(pszHome) == 0)
        pathRet = fs::path("/");
    else
        pathRet = fs::path(pszHome);
#ifdef MAC_OSX
    // Mac
    pathRet /= "Library/Application Support";
    TryCreateDirectory(pathRet);
    return pathRet / "Zclassic";
#else
    // Unix
    return pathRet / ".zclassic";
#endif
#endif
}

static boost::filesystem::path pathCached;
static boost::filesystem::path pathCachedNetSpecific;
static boost::filesystem::path zc_paramsPathCached;
static CCriticalSection csPathCached;

static boost::filesystem::path ZC_GetBaseParamsDir()
{
    // Copied from GetDefaultDataDir and adapter for zcash params.

    namespace fs = boost::filesystem;
    // Windows < Vista: C:\Documents and Settings\Username\Application Data\ZcashParams
    // Windows >= Vista: C:\Users\Username\AppData\Roaming\ZcashParams
    // Mac: ~/Library/Application Support/ZcashParams
    // Unix: ~/.zcash-params
#ifdef WIN32
    // Windows
    return GetSpecialFolderPath(CSIDL_APPDATA) / "ZcashParams";
#else
    fs::path pathRet;
    char* pszHome = getenv("HOME");
    if (pszHome == NULL || strlen(pszHome) == 0)
        pathRet = fs::path("/");
    else
        pathRet = fs::path(pszHome);
#ifdef MAC_OSX
    // Mac
    pathRet /= "Library/Application Support";
    TryCreateDirectory(pathRet);
    return pathRet / "ZcashParams";
#else
    // Unix
    return pathRet / ".zcash-params";
#endif
#endif
}

const boost::filesystem::path &ZC_GetParamsDir()
{
    namespace fs = boost::filesystem;

    LOCK(csPathCached); // Reuse the same lock as upstream.

    fs::path &path = zc_paramsPathCached;

    // This can be called during exceptions by LogPrintf(), so we cache the
    // value so we don't have to do memory allocations after that.
    if (!path.empty())
        return path;

    path = ZC_GetBaseParamsDir();

    return path;
}

// Return the user specified export directory.  Create directory if it doesn't exist.
// If user did not set option, return an empty path.
// If there is a filesystem problem, throw an exception.
const boost::filesystem::path GetExportDir()
{
    namespace fs = boost::filesystem;
    fs::path path;
    if (mapArgs.count("-exportdir")) {
        path = fs::system_complete(mapArgs["-exportdir"]);
        if (fs::exists(path) && !fs::is_directory(path)) {
            throw std::runtime_error(strprintf("The -exportdir '%s' already exists and is not a directory", path.string()));
        }
        if (!fs::exists(path) && !fs::create_directories(path)) {
            throw std::runtime_error(strprintf("Failed to create directory at -exportdir '%s'", path.string()));
        }
    }
    return path;
}


const boost::filesystem::path &GetDataDir(bool fNetSpecific)
{
    namespace fs = boost::filesystem;

    LOCK(csPathCached);

    fs::path &path = fNetSpecific ? pathCachedNetSpecific : pathCached;

    // This can be called during exceptions by LogPrintf(), so we cache the
    // value so we don't have to do memory allocations after that.
    if (!path.empty())
        return path;

    if (mapArgs.count("-datadir")) {
        path = fs::system_complete(mapArgs["-datadir"]);
        if (!fs::is_directory(path)) {
            path = "";
            return path;
        }
    } else {
        path = GetDefaultDataDir();
    }
    if (fNetSpecific)
        path /= BaseParams().DataDir();

    fs::create_directories(path);

    return path;
}

void ClearDatadirCache()
{
    pathCached = boost::filesystem::path();
    pathCachedNetSpecific = boost::filesystem::path();
}

boost::filesystem::path GetConfigFile()
{
    boost::filesystem::path pathConfigFile(GetArg("-conf", "zclassic.conf"));
    if (!pathConfigFile.is_complete())
        pathConfigFile = GetDataDir(false) / pathConfigFile;

    return pathConfigFile;
}

void ReadConfigFile(map<string, string>& mapSettingsRet,
                    map<string, vector<string> >& mapMultiSettingsRet)
{
    boost::filesystem::ifstream streamConfig(GetConfigFile());
    if (!streamConfig.good())
<<<<<<< HEAD
        return; // No zclassic.conf file is OK
=======
        throw missing_zcash_conf();
>>>>>>> ee6d9935

    set<string> setOptions;
    setOptions.insert("*");

    for (boost::program_options::detail::config_file_iterator it(streamConfig, setOptions), end; it != end; ++it)
    {
        // Don't overwrite existing settings so command line settings override zclassic.conf
        string strKey = string("-") + it->string_key;
        if (mapSettingsRet.count(strKey) == 0)
        {
            mapSettingsRet[strKey] = it->value[0];
            // interpret nofoo=1 as foo=0 (and nofoo=0 as foo=1) as long as foo not set)
            InterpretNegativeSetting(strKey, mapSettingsRet);
        }
        mapMultiSettingsRet[strKey].push_back(it->value[0]);
    }
    // If datadir is changed in .conf file:
    ClearDatadirCache();
}

#ifndef WIN32
boost::filesystem::path GetPidFile()
{
    boost::filesystem::path pathPidFile(GetArg("-pid", "zcashd.pid"));
    if (!pathPidFile.is_complete()) pathPidFile = GetDataDir() / pathPidFile;
    return pathPidFile;
}

void CreatePidFile(const boost::filesystem::path &path, pid_t pid)
{
    FILE* file = fopen(path.string().c_str(), "w");
    if (file)
    {
        fprintf(file, "%d\n", pid);
        fclose(file);
    }
}
#endif

bool RenameOver(boost::filesystem::path src, boost::filesystem::path dest)
{
#ifdef WIN32
    return MoveFileExA(src.string().c_str(), dest.string().c_str(),
                       MOVEFILE_REPLACE_EXISTING) != 0;
#else
    int rc = std::rename(src.string().c_str(), dest.string().c_str());
    return (rc == 0);
#endif /* WIN32 */
}

/**
 * Ignores exceptions thrown by Boost's create_directory if the requested directory exists.
 * Specifically handles case where path p exists, but it wasn't possible for the user to
 * write to the parent directory.
 */
bool TryCreateDirectory(const boost::filesystem::path& p)
{
    try
    {
        return boost::filesystem::create_directory(p);
    } catch (const boost::filesystem::filesystem_error&) {
        if (!boost::filesystem::exists(p) || !boost::filesystem::is_directory(p))
            throw;
    }

    // create_directory didn't create the directory, it had to have existed already
    return false;
}

void FileCommit(FILE *fileout)
{
    fflush(fileout); // harmless if redundantly called
#ifdef WIN32
    HANDLE hFile = (HANDLE)_get_osfhandle(_fileno(fileout));
    FlushFileBuffers(hFile);
#else
    #if defined(__linux__) || defined(__NetBSD__)
    fdatasync(fileno(fileout));
    #elif defined(__APPLE__) && defined(F_FULLFSYNC)
    fcntl(fileno(fileout), F_FULLFSYNC, 0);
    #else
    fsync(fileno(fileout));
    #endif
#endif
}

bool TruncateFile(FILE *file, unsigned int length) {
#if defined(WIN32)
    return _chsize(_fileno(file), length) == 0;
#else
    return ftruncate(fileno(file), length) == 0;
#endif
}

/**
 * this function tries to raise the file descriptor limit to the requested number.
 * It returns the actual file descriptor limit (which may be more or less than nMinFD)
 */
int RaiseFileDescriptorLimit(int nMinFD) {
#if defined(WIN32)
    return 2048;
#else
    struct rlimit limitFD;
    if (getrlimit(RLIMIT_NOFILE, &limitFD) != -1) {
        if (limitFD.rlim_cur < (rlim_t)nMinFD) {
            limitFD.rlim_cur = nMinFD;
            if (limitFD.rlim_cur > limitFD.rlim_max)
                limitFD.rlim_cur = limitFD.rlim_max;
            setrlimit(RLIMIT_NOFILE, &limitFD);
            getrlimit(RLIMIT_NOFILE, &limitFD);
        }
        return limitFD.rlim_cur;
    }
    return nMinFD; // getrlimit failed, assume it's fine
#endif
}

/**
 * this function tries to make a particular range of a file allocated (corresponding to disk space)
 * it is advisory, and the range specified in the arguments will never contain live data
 */
void AllocateFileRange(FILE *file, unsigned int offset, unsigned int length) {
#if defined(WIN32)
    // Windows-specific version
    HANDLE hFile = (HANDLE)_get_osfhandle(_fileno(file));
    LARGE_INTEGER nFileSize;
    int64_t nEndPos = (int64_t)offset + length;
    nFileSize.u.LowPart = nEndPos & 0xFFFFFFFF;
    nFileSize.u.HighPart = nEndPos >> 32;
    SetFilePointerEx(hFile, nFileSize, 0, FILE_BEGIN);
    SetEndOfFile(hFile);
#elif defined(MAC_OSX)
    // OSX specific version
    fstore_t fst;
    fst.fst_flags = F_ALLOCATECONTIG;
    fst.fst_posmode = F_PEOFPOSMODE;
    fst.fst_offset = 0;
    fst.fst_length = (off_t)offset + length;
    fst.fst_bytesalloc = 0;
    if (fcntl(fileno(file), F_PREALLOCATE, &fst) == -1) {
        fst.fst_flags = F_ALLOCATEALL;
        fcntl(fileno(file), F_PREALLOCATE, &fst);
    }
    ftruncate(fileno(file), fst.fst_length);
#elif defined(__linux__)
    // Version using posix_fallocate
    off_t nEndPos = (off_t)offset + length;
    posix_fallocate(fileno(file), 0, nEndPos);
#else
    // Fallback version
    // TODO: just write one byte per block
    static const char buf[65536] = {};
    fseek(file, offset, SEEK_SET);
    while (length > 0) {
        unsigned int now = 65536;
        if (length < now)
            now = length;
        fwrite(buf, 1, now, file); // allowed to fail; this function is advisory anyway
        length -= now;
    }
#endif
}

void ShrinkDebugFile()
{
    // Scroll debug.log if it's getting too big
    boost::filesystem::path pathLog = GetDataDir() / "debug.log";
    FILE* file = fopen(pathLog.string().c_str(), "r");
    if (file && boost::filesystem::file_size(pathLog) > 10 * 1000000)
    {
        // Restart the file with some of the end
        std::vector <char> vch(200000,0);
        fseek(file, -((long)vch.size()), SEEK_END);
        int nBytes = fread(begin_ptr(vch), 1, vch.size(), file);
        fclose(file);

        file = fopen(pathLog.string().c_str(), "w");
        if (file)
        {
            fwrite(begin_ptr(vch), 1, nBytes, file);
            fclose(file);
        }
    }
    else if (file != NULL)
        fclose(file);
}

#ifdef WIN32
boost::filesystem::path GetSpecialFolderPath(int nFolder, bool fCreate)
{
    namespace fs = boost::filesystem;

    char pszPath[MAX_PATH] = "";

    if(SHGetSpecialFolderPathA(NULL, pszPath, nFolder, fCreate))
    {
        return fs::path(pszPath);
    }

    LogPrintf("SHGetSpecialFolderPathA() failed, could not obtain requested path.\n");
    return fs::path("");
}
#endif

boost::filesystem::path GetTempPath() {
#if BOOST_FILESYSTEM_VERSION == 3
    return boost::filesystem::temp_directory_path();
#else
    // TODO: remove when we don't support filesystem v2 anymore
    boost::filesystem::path path;
#ifdef WIN32
    char pszPath[MAX_PATH] = "";

    if (GetTempPathA(MAX_PATH, pszPath))
        path = boost::filesystem::path(pszPath);
#else
    path = boost::filesystem::path("/tmp");
#endif
    if (path.empty() || !boost::filesystem::is_directory(path)) {
        LogPrintf("GetTempPath(): failed to find temp path\n");
        return boost::filesystem::path("");
    }
    return path;
#endif
}

void runCommand(std::string strCommand)
{
    int nErr = ::system(strCommand.c_str());
    if (nErr)
        LogPrintf("runCommand error: system(%s) returned %d\n", strCommand, nErr);
}

void RenameThread(const char* name)
{
#if defined(PR_SET_NAME)
    // Only the first 15 characters are used (16 - NUL terminator)
    ::prctl(PR_SET_NAME, name, 0, 0, 0);
#elif (defined(__FreeBSD__) || defined(__OpenBSD__) || defined(__DragonFly__))
    pthread_set_name_np(pthread_self(), name);

#elif defined(MAC_OSX)
    pthread_setname_np(name);
#else
    // Prevent warnings for unused parameters...
    (void)name;
#endif
}

void SetupEnvironment()
{
    // On most POSIX systems (e.g. Linux, but not BSD) the environment's locale
    // may be invalid, in which case the "C" locale is used as fallback.
#if !defined(WIN32) && !defined(MAC_OSX) && !defined(__FreeBSD__) && !defined(__OpenBSD__)
    try {
        std::locale(""); // Raises a runtime error if current locale is invalid
    } catch (const std::runtime_error&) {
        setenv("LC_ALL", "C", 1);
    }
#endif
    // The path locale is lazy initialized and to avoid deinitialization errors
    // in multithreading environments, it is set explicitly by the main thread.
    // A dummy locale is used to extract the internal default locale, used by
    // boost::filesystem::path, which is then used to explicitly imbue the path.
    std::locale loc = boost::filesystem::path::imbue(std::locale::classic());
    boost::filesystem::path::imbue(loc);
}

void SetThreadPriority(int nPriority)
{
#ifdef WIN32
    SetThreadPriority(GetCurrentThread(), nPriority);
#else // WIN32
#ifdef PRIO_THREAD
    setpriority(PRIO_THREAD, 0, nPriority);
#else // PRIO_THREAD
    setpriority(PRIO_PROCESS, 0, nPriority);
#endif // PRIO_THREAD
#endif // WIN32
}

std::string LicenseInfo()
{
    return FormatParagraph(strprintf(_("Copyright (C) 2009-%i The Bitcoin Core Developers"), COPYRIGHT_YEAR)) + "\n" +
           FormatParagraph(strprintf(_("Copyright (C) 2015-%i The Zcash Developers"), COPYRIGHT_YEAR)) + "\n" +
           "\n" +
           FormatParagraph(_("This is experimental software.")) + "\n" +
           "\n" +
           FormatParagraph(_("Distributed under the MIT software license, see the accompanying file COPYING or <http://www.opensource.org/licenses/mit-license.php>.")) + "\n" +
           "\n" +
           FormatParagraph(_("This product includes software developed by the OpenSSL Project for use in the OpenSSL Toolkit <https://www.openssl.org/> and cryptographic software written by Eric Young and UPnP software written by Thomas Bernard.")) +
           "\n";
}<|MERGE_RESOLUTION|>--- conflicted
+++ resolved
@@ -554,11 +554,7 @@
 {
     boost::filesystem::ifstream streamConfig(GetConfigFile());
     if (!streamConfig.good())
-<<<<<<< HEAD
         return; // No zclassic.conf file is OK
-=======
-        throw missing_zcash_conf();
->>>>>>> ee6d9935
 
     set<string> setOptions;
     setOptions.insert("*");
