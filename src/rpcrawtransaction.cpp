// Copyright (c) 2010 Satoshi Nakamoto
// Copyright (c) 2009-2015 The Bitcoin Core developers
// Distributed under the MIT software license, see the accompanying
// file COPYING or http://www.opensource.org/licenses/mit-license.php.

#include "base58.h"
#include "consensus/validation.h"
#include "core_io.h"
#include "init.h"
#include "keystore.h"
#include "main.h"
#include "merkleblock.h"
#include "net.h"
#include "primitives/transaction.h"
#include "rpcserver.h"
#include "script/script.h"
#include "script/script_error.h"
#include "script/sign.h"
#include "script/standard.h"
#include "uint256.h"
#ifdef ENABLE_WALLET
#include "wallet/wallet.h"
#endif

#include <stdint.h>

#include <boost/assign/list_of.hpp>

#include <univalue.h>

using namespace std;

void ScriptPubKeyToJSON(const CScript& scriptPubKey, UniValue& out, bool fIncludeHex)
{
    txnouttype type;
    vector<CTxDestination> addresses;
    int nRequired;

    out.push_back(Pair("asm", scriptPubKey.ToString()));
    if (fIncludeHex)
        out.push_back(Pair("hex", HexStr(scriptPubKey.begin(), scriptPubKey.end())));

    if (!ExtractDestinations(scriptPubKey, type, addresses, nRequired)) {
        out.push_back(Pair("type", GetTxnOutputType(type)));
        return;
    }

    out.push_back(Pair("reqSigs", nRequired));
    out.push_back(Pair("type", GetTxnOutputType(type)));

    UniValue a(UniValue::VARR);
    BOOST_FOREACH(const CTxDestination& addr, addresses)
        a.push_back(CBitcoinAddress(addr).ToString());
    out.push_back(Pair("addresses", a));
}


UniValue TxJoinSplitToJSON(const CTransaction& tx) {
    UniValue vjoinsplit(UniValue::VARR);
    for (unsigned int i = 0; i < tx.vjoinsplit.size(); i++) {
        const JSDescription& jsdescription = tx.vjoinsplit[i];
        UniValue joinsplit(UniValue::VOBJ);

        joinsplit.push_back(Pair("vpub_old", ValueFromAmount(jsdescription.vpub_old)));
<<<<<<< HEAD
		 joinsplit.push_back(Pair("vpub_oldZat", jsdescription.vpub_old));
        joinsplit.push_back(Pair("vpub_new", ValueFromAmount(jsdescription.vpub_new)));
		joinsplit.push_back(Pair("vpub_newZat", jsdescription.vpub_new));
=======
        joinsplit.push_back(Pair("vpub_oldZat", jsdescription.vpub_old));
        joinsplit.push_back(Pair("vpub_new", ValueFromAmount(jsdescription.vpub_new)));
        joinsplit.push_back(Pair("vpub_newZat", jsdescription.vpub_new));
>>>>>>> c7d9b133

        joinsplit.push_back(Pair("anchor", jsdescription.anchor.GetHex()));

        {
            UniValue nullifiers(UniValue::VARR);
            BOOST_FOREACH(const uint256 nf, jsdescription.nullifiers) {
                nullifiers.push_back(nf.GetHex());
            }
            joinsplit.push_back(Pair("nullifiers", nullifiers));
        }

        {
            UniValue commitments(UniValue::VARR);
            BOOST_FOREACH(const uint256 commitment, jsdescription.commitments) {
                commitments.push_back(commitment.GetHex());
            }
            joinsplit.push_back(Pair("commitments", commitments));
        }

        joinsplit.push_back(Pair("onetimePubKey", jsdescription.ephemeralKey.GetHex()));
        joinsplit.push_back(Pair("randomSeed", jsdescription.randomSeed.GetHex()));

        {
            UniValue macs(UniValue::VARR);
            BOOST_FOREACH(const uint256 mac, jsdescription.macs) {
                macs.push_back(mac.GetHex());
            }
            joinsplit.push_back(Pair("macs", macs));
        }

        CDataStream ssProof(SER_NETWORK, PROTOCOL_VERSION);
        ssProof << jsdescription.proof;
        joinsplit.push_back(Pair("proof", HexStr(ssProof.begin(), ssProof.end())));

        {
            UniValue ciphertexts(UniValue::VARR);
            for (const ZCNoteEncryption::Ciphertext ct : jsdescription.ciphertexts) {
                ciphertexts.push_back(HexStr(ct.begin(), ct.end()));
            }
            joinsplit.push_back(Pair("ciphertexts", ciphertexts));
        }

        vjoinsplit.push_back(joinsplit);
    }
    return vjoinsplit;
}

void TxToJSONExpanded(const CTransaction& tx, const uint256 hashBlock, UniValue& entry, int nHeight = 0, int nConfirmations = 0, int nBlockTime = 0)
{
    uint256 txid = tx.GetHash();
    entry.push_back(Pair("txid", txid.GetHex()));
    entry.push_back(Pair("version", tx.nVersion));
    entry.push_back(Pair("locktime", (int64_t)tx.nLockTime));
    UniValue vin(UniValue::VARR);
    BOOST_FOREACH(const CTxIn& txin, tx.vin) {
        UniValue in(UniValue::VOBJ);
        if (tx.IsCoinBase())
            in.push_back(Pair("coinbase", HexStr(txin.scriptSig.begin(), txin.scriptSig.end())));
        else {
            in.push_back(Pair("txid", txin.prevout.hash.GetHex()));
            in.push_back(Pair("vout", (int64_t)txin.prevout.n));
            UniValue o(UniValue::VOBJ);
            o.push_back(Pair("asm", txin.scriptSig.ToString()));
            o.push_back(Pair("hex", HexStr(txin.scriptSig.begin(), txin.scriptSig.end())));
            in.push_back(Pair("scriptSig", o));
<<<<<<< HEAD
			// Add address and value info if spentindex enabled
             CSpentIndexValue spentInfo;
             CSpentIndexKey spentKey(txin.prevout.hash, txin.prevout.n);
             if (GetSpentIndex(spentKey, spentInfo)) {
                 in.push_back(Pair("value", ValueFromAmount(spentInfo.satoshis)));
                 in.push_back(Pair("valueSat", spentInfo.satoshis));
                 if (spentInfo.addressType == 1) {
                     in.push_back(Pair("address", CBitcoinAddress(CKeyID(spentInfo.addressHash)).ToString()));
                 } else if (spentInfo.addressType == 2)  {
                     in.push_back(Pair("address", CBitcoinAddress(CScriptID(spentInfo.addressHash)).ToString()));
                 }
             }
=======

            // Add address and value info if spentindex enabled
            CSpentIndexValue spentInfo;
            CSpentIndexKey spentKey(txin.prevout.hash, txin.prevout.n);
            if (GetSpentIndex(spentKey, spentInfo)) {
                in.push_back(Pair("value", ValueFromAmount(spentInfo.satoshis)));
                in.push_back(Pair("valueSat", spentInfo.satoshis));
                if (spentInfo.addressType == 1) {
                    in.push_back(Pair("address", CBitcoinAddress(CKeyID(spentInfo.addressHash)).ToString()));
                } else if (spentInfo.addressType == 2)  {
                    in.push_back(Pair("address", CBitcoinAddress(CScriptID(spentInfo.addressHash)).ToString()));
                }
            }

>>>>>>> c7d9b133
        }
        in.push_back(Pair("sequence", (int64_t)txin.nSequence));
        vin.push_back(in);
    }
    entry.push_back(Pair("vin", vin));
    UniValue vout(UniValue::VARR);
    for (unsigned int i = 0; i < tx.vout.size(); i++) {
        const CTxOut& txout = tx.vout[i];
        UniValue out(UniValue::VOBJ);
        out.push_back(Pair("value", ValueFromAmount(txout.nValue)));
        out.push_back(Pair("valueSat", txout.nValue));
        out.push_back(Pair("n", (int64_t)i));
        UniValue o(UniValue::VOBJ);
        ScriptPubKeyToJSON(txout.scriptPubKey, o, true);
        out.push_back(Pair("scriptPubKey", o));
<<<<<<< HEAD
		// Add spent information if spentindex is enabled
=======

        // Add spent information if spentindex is enabled
>>>>>>> c7d9b133
        CSpentIndexValue spentInfo;
        CSpentIndexKey spentKey(txid, i);
        if (GetSpentIndex(spentKey, spentInfo)) {
            out.push_back(Pair("spentTxId", spentInfo.txid.GetHex()));
            out.push_back(Pair("spentIndex", (int)spentInfo.inputIndex));
            out.push_back(Pair("spentHeight", spentInfo.blockHeight));
        }
<<<<<<< HEAD
=======

>>>>>>> c7d9b133
        vout.push_back(out);
    }
    entry.push_back(Pair("vout", vout));

    UniValue vjoinsplit = TxJoinSplitToJSON(tx);
    entry.push_back(Pair("vjoinsplit", vjoinsplit));
	
	if (!hashBlock.IsNull()) {
         entry.push_back(Pair("blockhash", hashBlock.GetHex()));
 
         if (nConfirmations > 0) {
             entry.push_back(Pair("height", nHeight));
             entry.push_back(Pair("confirmations", nConfirmations));
             entry.push_back(Pair("time", nBlockTime));
             entry.push_back(Pair("blocktime", nBlockTime));
         } else {
             entry.push_back(Pair("height", -1));
             entry.push_back(Pair("confirmations", 0));
         }
     }
 
 }
 
 void TxToJSON(const CTransaction& tx, const uint256 hashBlock, UniValue& entry)
 {
 
     uint256 txid = tx.GetHash();
     entry.push_back(Pair("txid", txid.GetHex()));
     entry.push_back(Pair("size", (int)::GetSerializeSize(tx, SER_NETWORK, PROTOCOL_VERSION)));
     entry.push_back(Pair("version", tx.nVersion));
     entry.push_back(Pair("locktime", (int64_t)tx.nLockTime));
 
     UniValue vin(UniValue::VARR);
     BOOST_FOREACH(const CTxIn& txin, tx.vin) {
         UniValue in(UniValue::VOBJ);
         if (tx.IsCoinBase())
             in.push_back(Pair("coinbase", HexStr(txin.scriptSig.begin(), txin.scriptSig.end())));
         else {
             in.push_back(Pair("txid", txin.prevout.hash.GetHex()));
             in.push_back(Pair("vout", (int64_t)txin.prevout.n));
             UniValue o(UniValue::VOBJ);
             o.push_back(Pair("asm", txin.scriptSig.ToString()));
             o.push_back(Pair("hex", HexStr(txin.scriptSig.begin(), txin.scriptSig.end())));
             in.push_back(Pair("scriptSig", o));
         }
         in.push_back(Pair("sequence", (int64_t)txin.nSequence));
         vin.push_back(in);
     }
     entry.push_back(Pair("vin", vin));
 
     UniValue vout(UniValue::VARR);
     for (unsigned int i = 0; i < tx.vout.size(); i++) {
         const CTxOut& txout = tx.vout[i];
         UniValue out(UniValue::VOBJ);
         out.push_back(Pair("value", ValueFromAmount(txout.nValue)));
         out.push_back(Pair("valueSat", txout.nValue));
         out.push_back(Pair("n", (int64_t)i));
         UniValue o(UniValue::VOBJ);
         ScriptPubKeyToJSON(txout.scriptPubKey, o, true);
         out.push_back(Pair("scriptPubKey", o));
         vout.push_back(out);
     }
     entry.push_back(Pair("vout", vout));

    if (!hashBlock.IsNull()) {
        entry.push_back(Pair("blockhash", hashBlock.GetHex()));

        if (nConfirmations > 0) {
            entry.push_back(Pair("height", nHeight));
            entry.push_back(Pair("confirmations", nConfirmations));
            entry.push_back(Pair("time", nBlockTime));
            entry.push_back(Pair("blocktime", nBlockTime));
        } else {
            entry.push_back(Pair("height", -1));
            entry.push_back(Pair("confirmations", 0));
        }
    }

}

void TxToJSON(const CTransaction& tx, const uint256 hashBlock, UniValue& entry)
{

    uint256 txid = tx.GetHash();
    entry.push_back(Pair("txid", txid.GetHex()));
    entry.push_back(Pair("size", (int)::GetSerializeSize(tx, SER_NETWORK, PROTOCOL_VERSION)));
    entry.push_back(Pair("version", tx.nVersion));
    entry.push_back(Pair("locktime", (int64_t)tx.nLockTime));

    UniValue vin(UniValue::VARR);
    BOOST_FOREACH(const CTxIn& txin, tx.vin) {
        UniValue in(UniValue::VOBJ);
        if (tx.IsCoinBase())
            in.push_back(Pair("coinbase", HexStr(txin.scriptSig.begin(), txin.scriptSig.end())));
        else {
            in.push_back(Pair("txid", txin.prevout.hash.GetHex()));
            in.push_back(Pair("vout", (int64_t)txin.prevout.n));
            UniValue o(UniValue::VOBJ);
            o.push_back(Pair("asm", txin.scriptSig.ToString()));
            o.push_back(Pair("hex", HexStr(txin.scriptSig.begin(), txin.scriptSig.end())));
            in.push_back(Pair("scriptSig", o));
        }
        in.push_back(Pair("sequence", (int64_t)txin.nSequence));
        vin.push_back(in);
    }
    entry.push_back(Pair("vin", vin));

    UniValue vout(UniValue::VARR);
    for (unsigned int i = 0; i < tx.vout.size(); i++) {
        const CTxOut& txout = tx.vout[i];
        UniValue out(UniValue::VOBJ);
        out.push_back(Pair("value", ValueFromAmount(txout.nValue)));
        out.push_back(Pair("valueSat", txout.nValue));
        out.push_back(Pair("n", (int64_t)i));
        UniValue o(UniValue::VOBJ);
        ScriptPubKeyToJSON(txout.scriptPubKey, o, true);
        out.push_back(Pair("scriptPubKey", o));
        vout.push_back(out);
    }
    entry.push_back(Pair("vout", vout));

    if (!hashBlock.IsNull()) {
        entry.push_back(Pair("blockhash", hashBlock.GetHex()));
        BlockMap::iterator mi = mapBlockIndex.find(hashBlock);
        if (mi != mapBlockIndex.end() && (*mi).second) {
            CBlockIndex* pindex = (*mi).second;
            if (chainActive.Contains(pindex)) {
<<<<<<< HEAD
				entry.push_back(Pair("height", pindex->nHeight));
=======
                entry.push_back(Pair("height", pindex->nHeight));
>>>>>>> c7d9b133
                entry.push_back(Pair("confirmations", 1 + chainActive.Height() - pindex->nHeight));
                entry.push_back(Pair("time", pindex->GetBlockTime()));
                entry.push_back(Pair("blocktime", pindex->GetBlockTime()));
            } else {
<<<<<<< HEAD
				entry.push_back(Pair("height", -1));
                entry.push_back(Pair("confirmations", 0));
			}
=======
                entry.push_back(Pair("height", -1));
                entry.push_back(Pair("confirmations", 0));
            }
>>>>>>> c7d9b133
        }
    }
}

UniValue getrawtransaction(const UniValue& params, bool fHelp)
{
    if (fHelp || params.size() < 1 || params.size() > 2)
        throw runtime_error(
            "getrawtransaction \"txid\" ( verbose )\n"
            "\nNOTE: By default this function only works sometimes. This is when the tx is in the mempool\n"
            "or there is an unspent output in the utxo for this transaction. To make it always work,\n"
            "you need to maintain a transaction index, using the -txindex command line option.\n"
            "\nReturn the raw transaction data.\n"
            "\nIf verbose=0, returns a string that is serialized, hex-encoded data for 'txid'.\n"
            "If verbose is non-zero, returns an Object with information about 'txid'.\n"

            "\nArguments:\n"
            "1. \"txid\"      (string, required) The transaction id\n"
            "2. verbose       (numeric, optional, default=0) If 0, return a string, other return a json object\n"

            "\nResult (if verbose is not set or set to 0):\n"
            "\"data\"      (string) The serialized, hex-encoded data for 'txid'\n"

            "\nResult (if verbose > 0):\n"
            "{\n"
            "  \"hex\" : \"data\",       (string) The serialized, hex-encoded data for 'txid'\n"
            "  \"txid\" : \"id\",        (string) The transaction id (same as provided)\n"
            "  \"version\" : n,          (numeric) The version\n"
            "  \"locktime\" : ttt,       (numeric) The lock time\n"
            "  \"vin\" : [               (array of json objects)\n"
            "     {\n"
            "       \"txid\": \"id\",    (string) The transaction id\n"
            "       \"vout\": n,         (numeric) \n"
            "       \"scriptSig\": {     (json object) The script\n"
            "         \"asm\": \"asm\",  (string) asm\n"
            "         \"hex\": \"hex\"   (string) hex\n"
            "       },\n"
            "       \"sequence\": n      (numeric) The script sequence number\n"
            "     }\n"
            "     ,...\n"
            "  ],\n"
            "  \"vout\" : [              (array of json objects)\n"
            "     {\n"
            "       \"value\" : x.xxx,            (numeric) The value in btc\n"
            "       \"n\" : n,                    (numeric) index\n"
            "       \"scriptPubKey\" : {          (json object)\n"
            "         \"asm\" : \"asm\",          (string) the asm\n"
            "         \"hex\" : \"hex\",          (string) the hex\n"
            "         \"reqSigs\" : n,            (numeric) The required sigs\n"
            "         \"type\" : \"pubkeyhash\",  (string) The type, eg 'pubkeyhash'\n"
            "         \"addresses\" : [           (json array of string)\n"
            "           \"bitcoinaddress\"        (string) bitcoin address\n"
            "           ,...\n"
            "         ]\n"
            "       }\n"
            "     }\n"
            "     ,...\n"
            "  ],\n"
            "  \"vjoinsplit\" : [        (array of json objects, only for version >= 2)\n"
            "     {\n"
            "       \"vpub_old\" : x.xxx,         (numeric) public input value in ZEC\n"
            "       \"vpub_new\" : x.xxx,         (numeric) public output value in ZEC\n"
            "       \"anchor\" : \"hex\",         (string) the anchor\n"
            "       \"nullifiers\" : [            (json array of string)\n"
            "         \"hex\"                     (string) input note nullifier\n"
            "         ,...\n"
            "       ],\n"
            "       \"commitments\" : [           (json array of string)\n"
            "         \"hex\"                     (string) output note commitment\n"
            "         ,...\n"
            "       ],\n"
            "       \"onetimePubKey\" : \"hex\",  (string) the onetime public key used to encrypt the ciphertexts\n"
            "       \"randomSeed\" : \"hex\",     (string) the random seed\n"
            "       \"macs\" : [                  (json array of string)\n"
            "         \"hex\"                     (string) input note MAC\n"
            "         ,...\n"
            "       ],\n"
            "       \"proof\" : \"hex\",          (string) the zero-knowledge proof\n"
            "       \"ciphertexts\" : [           (json array of string)\n"
            "         \"hex\"                     (string) output note ciphertext\n"
            "         ,...\n"
            "       ]\n"
            "     }\n"
            "     ,...\n"
            "  ],\n"
            "  \"blockhash\" : \"hash\",   (string) the block hash\n"
            "  \"confirmations\" : n,      (numeric) The confirmations\n"
            "  \"time\" : ttt,             (numeric) The transaction time in seconds since epoch (Jan 1 1970 GMT)\n"
            "  \"blocktime\" : ttt         (numeric) The block time in seconds since epoch (Jan 1 1970 GMT)\n"
            "}\n"

            "\nExamples:\n"
            + HelpExampleCli("getrawtransaction", "\"mytxid\"")
            + HelpExampleCli("getrawtransaction", "\"mytxid\" 1")
            + HelpExampleRpc("getrawtransaction", "\"mytxid\", 1")
        );

<<<<<<< HEAD
=======


>>>>>>> c7d9b133
    uint256 hash = ParseHashV(params[0], "parameter 1");

    bool fVerbose = false;
    if (params.size() > 1)
        fVerbose = (params[1].get_int() != 0);

    CTransaction tx;
    uint256 hashBlock;
<<<<<<< HEAD
     int nHeight = 0;
	int nConfirmations = 0;
     int nBlockTime = 0;
 
     {
         LOCK(cs_main);
         if (!GetTransaction(hash, tx, hashBlock, true))
             throw JSONRPCError(RPC_INVALID_ADDRESS_OR_KEY, "No information available about transaction");
 
         BlockMap::iterator mi = mapBlockIndex.find(hashBlock);
         if (mi != mapBlockIndex.end() && (*mi).second) {
             CBlockIndex* pindex = (*mi).second;
             if (chainActive.Contains(pindex)) {
                 nHeight = pindex->nHeight;
                 nConfirmations = 1 + chainActive.Height() - pindex->nHeight;
                 nBlockTime = pindex->GetBlockTime();
             } else {
                 nHeight = -1;
                 nConfirmations = 0;
                 nBlockTime = pindex->GetBlockTime();
             }
         }
     }
=======
    int nHeight = 0;
    int nConfirmations = 0;
    int nBlockTime = 0;

    {
        LOCK(cs_main);
        if (!GetTransaction(hash, tx, hashBlock, true))
            throw JSONRPCError(RPC_INVALID_ADDRESS_OR_KEY, "No information available about transaction");

        BlockMap::iterator mi = mapBlockIndex.find(hashBlock);
        if (mi != mapBlockIndex.end() && (*mi).second) {
            CBlockIndex* pindex = (*mi).second;
            if (chainActive.Contains(pindex)) {
                nHeight = pindex->nHeight;
                nConfirmations = 1 + chainActive.Height() - pindex->nHeight;
                nBlockTime = pindex->GetBlockTime();
            } else {
                nHeight = -1;
                nConfirmations = 0;
                nBlockTime = pindex->GetBlockTime();
            }
        }
    }
>>>>>>> c7d9b133

    string strHex = EncodeHexTx(tx);

    if (!fVerbose)
        return strHex;

    UniValue result(UniValue::VOBJ);
    result.push_back(Pair("hex", strHex));
<<<<<<< HEAD
	TxToJSONExpanded(tx, hashBlock, result, nHeight, nConfirmations, nBlockTime);
  
=======
    TxToJSONExpanded(tx, hashBlock, result, nHeight, nConfirmations, nBlockTime);
>>>>>>> c7d9b133
    return result;
}

UniValue gettxoutproof(const UniValue& params, bool fHelp)
{
    if (fHelp || (params.size() != 1 && params.size() != 2))
        throw runtime_error(
            "gettxoutproof [\"txid\",...] ( blockhash )\n"
            "\nReturns a hex-encoded proof that \"txid\" was included in a block.\n"
            "\nNOTE: By default this function only works sometimes. This is when there is an\n"
            "unspent output in the utxo for this transaction. To make it always work,\n"
            "you need to maintain a transaction index, using the -txindex command line option or\n"
            "specify the block in which the transaction is included in manually (by blockhash).\n"
            "\nReturn the raw transaction data.\n"
            "\nArguments:\n"
            "1. \"txids\"       (string) A json array of txids to filter\n"
            "    [\n"
            "      \"txid\"     (string) A transaction hash\n"
            "      ,...\n"
            "    ]\n"
            "2. \"block hash\"  (string, optional) If specified, looks for txid in the block with this hash\n"
            "\nResult:\n"
            "\"data\"           (string) A string that is a serialized, hex-encoded data for the proof.\n"
        );

    set<uint256> setTxids;
    uint256 oneTxid;
    UniValue txids = params[0].get_array();
    for (size_t idx = 0; idx < txids.size(); idx++) {
        const UniValue& txid = txids[idx];
        if (txid.get_str().length() != 64 || !IsHex(txid.get_str()))
            throw JSONRPCError(RPC_INVALID_PARAMETER, string("Invalid txid ")+txid.get_str());
        uint256 hash(uint256S(txid.get_str()));
        if (setTxids.count(hash))
            throw JSONRPCError(RPC_INVALID_PARAMETER, string("Invalid parameter, duplicated txid: ")+txid.get_str());
       setTxids.insert(hash);
       oneTxid = hash;
    }

    LOCK(cs_main);

    CBlockIndex* pblockindex = NULL;

    uint256 hashBlock;
    if (params.size() > 1)
    {
        hashBlock = uint256S(params[1].get_str());
        if (!mapBlockIndex.count(hashBlock))
            throw JSONRPCError(RPC_INVALID_ADDRESS_OR_KEY, "Block not found");
        pblockindex = mapBlockIndex[hashBlock];
    } else {
        CCoins coins;
        if (pcoinsTip->GetCoins(oneTxid, coins) && coins.nHeight > 0 && coins.nHeight <= chainActive.Height())
            pblockindex = chainActive[coins.nHeight];
    }

    if (pblockindex == NULL)
    {
        CTransaction tx;
        if (!GetTransaction(oneTxid, tx, hashBlock, false) || hashBlock.IsNull())
            throw JSONRPCError(RPC_INVALID_ADDRESS_OR_KEY, "Transaction not yet in block");
        if (!mapBlockIndex.count(hashBlock))
            throw JSONRPCError(RPC_INTERNAL_ERROR, "Transaction index corrupt");
        pblockindex = mapBlockIndex[hashBlock];
    }

    CBlock block;
    if(!ReadBlockFromDisk(block, pblockindex))
        throw JSONRPCError(RPC_INTERNAL_ERROR, "Can't read block from disk");

    unsigned int ntxFound = 0;
    BOOST_FOREACH(const CTransaction&tx, block.vtx)
        if (setTxids.count(tx.GetHash()))
            ntxFound++;
    if (ntxFound != setTxids.size())
        throw JSONRPCError(RPC_INVALID_ADDRESS_OR_KEY, "(Not all) transactions not found in specified block");

    CDataStream ssMB(SER_NETWORK, PROTOCOL_VERSION);
    CMerkleBlock mb(block, setTxids);
    ssMB << mb;
    std::string strHex = HexStr(ssMB.begin(), ssMB.end());
    return strHex;
}

UniValue verifytxoutproof(const UniValue& params, bool fHelp)
{
    if (fHelp || params.size() != 1)
        throw runtime_error(
            "verifytxoutproof \"proof\"\n"
            "\nVerifies that a proof points to a transaction in a block, returning the transaction it commits to\n"
            "and throwing an RPC error if the block is not in our best chain\n"
            "\nArguments:\n"
            "1. \"proof\"    (string, required) The hex-encoded proof generated by gettxoutproof\n"
            "\nResult:\n"
            "[\"txid\"]      (array, strings) The txid(s) which the proof commits to, or empty array if the proof is invalid\n"
        );

    CDataStream ssMB(ParseHexV(params[0], "proof"), SER_NETWORK, PROTOCOL_VERSION);
    CMerkleBlock merkleBlock;
    ssMB >> merkleBlock;

    UniValue res(UniValue::VARR);

    vector<uint256> vMatch;
    if (merkleBlock.txn.ExtractMatches(vMatch) != merkleBlock.header.hashMerkleRoot)
        return res;

    LOCK(cs_main);

    if (!mapBlockIndex.count(merkleBlock.header.GetHash()) || !chainActive.Contains(mapBlockIndex[merkleBlock.header.GetHash()]))
        throw JSONRPCError(RPC_INVALID_ADDRESS_OR_KEY, "Block not found in chain");

    BOOST_FOREACH(const uint256& hash, vMatch)
        res.push_back(hash.GetHex());
    return res;
}

UniValue createrawtransaction(const UniValue& params, bool fHelp)
{
    if (fHelp || params.size() != 2)
        throw runtime_error(
            "createrawtransaction [{\"txid\":\"id\",\"vout\":n},...] {\"address\":amount,...}\n"
            "\nCreate a transaction spending the given inputs and sending to the given addresses.\n"
            "Returns hex-encoded raw transaction.\n"
            "Note that the transaction's inputs are not signed, and\n"
            "it is not stored in the wallet or transmitted to the network.\n"

            "\nArguments:\n"
            "1. \"transactions\"        (string, required) A json array of json objects\n"
            "     [\n"
            "       {\n"
            "         \"txid\":\"id\",  (string, required) The transaction id\n"
            "         \"vout\":n        (numeric, required) The output number\n"
            "       }\n"
            "       ,...\n"
            "     ]\n"
            "2. \"addresses\"           (string, required) a json object with addresses as keys and amounts as values\n"
            "    {\n"
            "      \"address\": x.xxx   (numeric, required) The key is the bitcoin address, the value is the btc amount\n"
            "      ,...\n"
            "    }\n"

            "\nResult:\n"
            "\"transaction\"            (string) hex string of the transaction\n"

            "\nExamples\n"
            + HelpExampleCli("createrawtransaction", "\"[{\\\"txid\\\":\\\"myid\\\",\\\"vout\\\":0}]\" \"{\\\"address\\\":0.01}\"")
            + HelpExampleRpc("createrawtransaction", "\"[{\\\"txid\\\":\\\"myid\\\",\\\"vout\\\":0}]\", \"{\\\"address\\\":0.01}\"")
        );

    LOCK(cs_main);
    RPCTypeCheck(params, boost::assign::list_of(UniValue::VARR)(UniValue::VOBJ));

    UniValue inputs = params[0].get_array();
    UniValue sendTo = params[1].get_obj();

    CMutableTransaction rawTx;

    for (size_t idx = 0; idx < inputs.size(); idx++) {
        const UniValue& input = inputs[idx];
        const UniValue& o = input.get_obj();

        uint256 txid = ParseHashO(o, "txid");

        const UniValue& vout_v = find_value(o, "vout");
        if (!vout_v.isNum())
            throw JSONRPCError(RPC_INVALID_PARAMETER, "Invalid parameter, missing vout key");
        int nOutput = vout_v.get_int();
        if (nOutput < 0)
            throw JSONRPCError(RPC_INVALID_PARAMETER, "Invalid parameter, vout must be positive");

        CTxIn in(COutPoint(txid, nOutput));
        rawTx.vin.push_back(in);
    }

    set<CBitcoinAddress> setAddress;
    vector<string> addrList = sendTo.getKeys();
    BOOST_FOREACH(const string& name_, addrList) {
        CBitcoinAddress address(name_);
        if (!address.IsValid())
            throw JSONRPCError(RPC_INVALID_ADDRESS_OR_KEY, string("Invalid Bitcoin address: ")+name_);

        if (setAddress.count(address))
            throw JSONRPCError(RPC_INVALID_PARAMETER, string("Invalid parameter, duplicated address: ")+name_);
        setAddress.insert(address);

        CScript scriptPubKey = GetScriptForDestination(address.Get());
        CAmount nAmount = AmountFromValue(sendTo[name_]);

        CTxOut out(nAmount, scriptPubKey);
        rawTx.vout.push_back(out);
    }

    return EncodeHexTx(rawTx);
}

UniValue decoderawtransaction(const UniValue& params, bool fHelp)
{
    if (fHelp || params.size() != 1)
        throw runtime_error(
            "decoderawtransaction \"hexstring\"\n"
            "\nReturn a JSON object representing the serialized, hex-encoded transaction.\n"

            "\nArguments:\n"
            "1. \"hex\"      (string, required) The transaction hex string\n"

            "\nResult:\n"
            "{\n"
            "  \"txid\" : \"id\",        (string) The transaction id\n"
            "  \"version\" : n,          (numeric) The version\n"
            "  \"locktime\" : ttt,       (numeric) The lock time\n"
            "  \"vin\" : [               (array of json objects)\n"
            "     {\n"
            "       \"txid\": \"id\",    (string) The transaction id\n"
            "       \"vout\": n,         (numeric) The output number\n"
            "       \"scriptSig\": {     (json object) The script\n"
            "         \"asm\": \"asm\",  (string) asm\n"
            "         \"hex\": \"hex\"   (string) hex\n"
            "       },\n"
            "       \"sequence\": n     (numeric) The script sequence number\n"
            "     }\n"
            "     ,...\n"
            "  ],\n"
            "  \"vout\" : [             (array of json objects)\n"
            "     {\n"
            "       \"value\" : x.xxx,            (numeric) The value in btc\n"
            "       \"n\" : n,                    (numeric) index\n"
            "       \"scriptPubKey\" : {          (json object)\n"
            "         \"asm\" : \"asm\",          (string) the asm\n"
            "         \"hex\" : \"hex\",          (string) the hex\n"
            "         \"reqSigs\" : n,            (numeric) The required sigs\n"
            "         \"type\" : \"pubkeyhash\",  (string) The type, eg 'pubkeyhash'\n"
            "         \"addresses\" : [           (json array of string)\n"
            "           \"t12tvKAXCxZjSmdNbao16dKXC8tRWfcF5oc\"   (string) bitcoin address\n"
            "           ,...\n"
            "         ]\n"
            "       }\n"
            "     }\n"
            "     ,...\n"
            "  ],\n"
            "  \"vjoinsplit\" : [        (array of json objects, only for version >= 2)\n"
            "     {\n"
            "       \"vpub_old\" : x.xxx,         (numeric) public input value in ZEC\n"
            "       \"vpub_new\" : x.xxx,         (numeric) public output value in ZEC\n"
            "       \"anchor\" : \"hex\",         (string) the anchor\n"
            "       \"nullifiers\" : [            (json array of string)\n"
            "         \"hex\"                     (string) input note nullifier\n"
            "         ,...\n"
            "       ],\n"
            "       \"commitments\" : [           (json array of string)\n"
            "         \"hex\"                     (string) output note commitment\n"
            "         ,...\n"
            "       ],\n"
            "       \"onetimePubKey\" : \"hex\",  (string) the onetime public key used to encrypt the ciphertexts\n"
            "       \"randomSeed\" : \"hex\",     (string) the random seed\n"
            "       \"macs\" : [                  (json array of string)\n"
            "         \"hex\"                     (string) input note MAC\n"
            "         ,...\n"
            "       ],\n"
            "       \"proof\" : \"hex\",          (string) the zero-knowledge proof\n"
            "       \"ciphertexts\" : [           (json array of string)\n"
            "         \"hex\"                     (string) output note ciphertext\n"
            "         ,...\n"
            "       ]\n"
            "     }\n"
            "     ,...\n"
            "  ],\n"
            "}\n"

            "\nExamples:\n"
            + HelpExampleCli("decoderawtransaction", "\"hexstring\"")
            + HelpExampleRpc("decoderawtransaction", "\"hexstring\"")
        );

    LOCK(cs_main);
    RPCTypeCheck(params, boost::assign::list_of(UniValue::VSTR));

    CTransaction tx;

    if (!DecodeHexTx(tx, params[0].get_str()))
        throw JSONRPCError(RPC_DESERIALIZATION_ERROR, "TX decode failed");

    UniValue result(UniValue::VOBJ);
    TxToJSON(tx, uint256(), result);

    return result;
}

UniValue decodescript(const UniValue& params, bool fHelp)
{
    if (fHelp || params.size() != 1)
        throw runtime_error(
            "decodescript \"hex\"\n"
            "\nDecode a hex-encoded script.\n"
            "\nArguments:\n"
            "1. \"hex\"     (string) the hex encoded script\n"
            "\nResult:\n"
            "{\n"
            "  \"asm\":\"asm\",   (string) Script public key\n"
            "  \"hex\":\"hex\",   (string) hex encoded public key\n"
            "  \"type\":\"type\", (string) The output type\n"
            "  \"reqSigs\": n,    (numeric) The required signatures\n"
            "  \"addresses\": [   (json array of string)\n"
            "     \"address\"     (string) bitcoin address\n"
            "     ,...\n"
            "  ],\n"
            "  \"p2sh\",\"address\" (string) script address\n"
            "}\n"
            "\nExamples:\n"
            + HelpExampleCli("decodescript", "\"hexstring\"")
            + HelpExampleRpc("decodescript", "\"hexstring\"")
        );

    LOCK(cs_main);
    RPCTypeCheck(params, boost::assign::list_of(UniValue::VSTR));

    UniValue r(UniValue::VOBJ);
    CScript script;
    if (params[0].get_str().size() > 0){
        vector<unsigned char> scriptData(ParseHexV(params[0], "argument"));
        script = CScript(scriptData.begin(), scriptData.end());
    } else {
        // Empty scripts are valid
    }
    ScriptPubKeyToJSON(script, r, false);

    r.push_back(Pair("p2sh", CBitcoinAddress(CScriptID(script)).ToString()));
    return r;
}

/** Pushes a JSON object for script verification or signing errors to vErrorsRet. */
static void TxInErrorToJSON(const CTxIn& txin, UniValue& vErrorsRet, const std::string& strMessage)
{
    UniValue entry(UniValue::VOBJ);
    entry.push_back(Pair("txid", txin.prevout.hash.ToString()));
    entry.push_back(Pair("vout", (uint64_t)txin.prevout.n));
    entry.push_back(Pair("scriptSig", HexStr(txin.scriptSig.begin(), txin.scriptSig.end())));
    entry.push_back(Pair("sequence", (uint64_t)txin.nSequence));
    entry.push_back(Pair("error", strMessage));
    vErrorsRet.push_back(entry);
}

UniValue signrawtransaction(const UniValue& params, bool fHelp)
{
    if (fHelp || params.size() < 1 || params.size() > 4)
        throw runtime_error(
            "signrawtransaction \"hexstring\" ( [{\"txid\":\"id\",\"vout\":n,\"scriptPubKey\":\"hex\",\"redeemScript\":\"hex\"},...] [\"privatekey1\",...] sighashtype )\n"
            "\nSign inputs for raw transaction (serialized, hex-encoded).\n"
            "The second optional argument (may be null) is an array of previous transaction outputs that\n"
            "this transaction depends on but may not yet be in the block chain.\n"
            "The third optional argument (may be null) is an array of base58-encoded private\n"
            "keys that, if given, will be the only keys used to sign the transaction.\n"
#ifdef ENABLE_WALLET
            + HelpRequiringPassphrase() + "\n"
#endif

            "\nArguments:\n"
            "1. \"hexstring\"     (string, required) The transaction hex string\n"
            "2. \"prevtxs\"       (string, optional) An json array of previous dependent transaction outputs\n"
            "     [               (json array of json objects, or 'null' if none provided)\n"
            "       {\n"
            "         \"txid\":\"id\",             (string, required) The transaction id\n"
            "         \"vout\":n,                  (numeric, required) The output number\n"
            "         \"scriptPubKey\": \"hex\",   (string, required) script key\n"
            "         \"redeemScript\": \"hex\"    (string, required for P2SH) redeem script\n"
            "       }\n"
            "       ,...\n"
            "    ]\n"
            "3. \"privatekeys\"     (string, optional) A json array of base58-encoded private keys for signing\n"
            "    [                  (json array of strings, or 'null' if none provided)\n"
            "      \"privatekey\"   (string) private key in base58-encoding\n"
            "      ,...\n"
            "    ]\n"
            "4. \"sighashtype\"     (string, optional, default=ALL) The signature hash type. Must be one of\n"
            "       \"ALL\"\n"
            "       \"NONE\"\n"
            "       \"SINGLE\"\n"
            "       \"ALL|ANYONECANPAY\"\n"
            "       \"NONE|ANYONECANPAY\"\n"
            "       \"SINGLE|ANYONECANPAY\"\n"

            "\nResult:\n"
            "{\n"
            "  \"hex\" : \"value\",           (string) The hex-encoded raw transaction with signature(s)\n"
            "  \"complete\" : true|false,   (boolean) If the transaction has a complete set of signatures\n"
            "  \"errors\" : [                 (json array of objects) Script verification errors (if there are any)\n"
            "    {\n"
            "      \"txid\" : \"hash\",           (string) The hash of the referenced, previous transaction\n"
            "      \"vout\" : n,                (numeric) The index of the output to spent and used as input\n"
            "      \"scriptSig\" : \"hex\",       (string) The hex-encoded signature script\n"
            "      \"sequence\" : n,            (numeric) Script sequence number\n"
            "      \"error\" : \"text\"           (string) Verification or signing error related to the input\n"
            "    }\n"
            "    ,...\n"
            "  ]\n"
            "}\n"

            "\nExamples:\n"
            + HelpExampleCli("signrawtransaction", "\"myhex\"")
            + HelpExampleRpc("signrawtransaction", "\"myhex\"")
        );

#ifdef ENABLE_WALLET
    LOCK2(cs_main, pwalletMain ? &pwalletMain->cs_wallet : NULL);
#else
    LOCK(cs_main);
#endif
    RPCTypeCheck(params, boost::assign::list_of(UniValue::VSTR)(UniValue::VARR)(UniValue::VARR)(UniValue::VSTR), true);

    vector<unsigned char> txData(ParseHexV(params[0], "argument 1"));
    CDataStream ssData(txData, SER_NETWORK, PROTOCOL_VERSION);
    vector<CMutableTransaction> txVariants;
    while (!ssData.empty()) {
        try {
            CMutableTransaction tx;
            ssData >> tx;
            txVariants.push_back(tx);
        }
        catch (const std::exception&) {
            throw JSONRPCError(RPC_DESERIALIZATION_ERROR, "TX decode failed");
        }
    }

    if (txVariants.empty())
        throw JSONRPCError(RPC_DESERIALIZATION_ERROR, "Missing transaction");

    // mergedTx will end up with all the signatures; it
    // starts as a clone of the rawtx:
    CMutableTransaction mergedTx(txVariants[0]);

    // Fetch previous transactions (inputs):
    CCoinsView viewDummy;
    CCoinsViewCache view(&viewDummy);
    {
        LOCK(mempool.cs);
        CCoinsViewCache &viewChain = *pcoinsTip;
        CCoinsViewMemPool viewMempool(&viewChain, mempool);
        view.SetBackend(viewMempool); // temporarily switch cache backend to db+mempool view

        BOOST_FOREACH(const CTxIn& txin, mergedTx.vin) {
            const uint256& prevHash = txin.prevout.hash;
            CCoins coins;
            view.AccessCoins(prevHash); // this is certainly allowed to fail
        }

        view.SetBackend(viewDummy); // switch back to avoid locking mempool for too long
    }

    bool fGivenKeys = false;
    CBasicKeyStore tempKeystore;
    if (params.size() > 2 && !params[2].isNull()) {
        fGivenKeys = true;
        UniValue keys = params[2].get_array();
        for (size_t idx = 0; idx < keys.size(); idx++) {
            UniValue k = keys[idx];
            CBitcoinSecret vchSecret;
            bool fGood = vchSecret.SetString(k.get_str());
            if (!fGood)
                throw JSONRPCError(RPC_INVALID_ADDRESS_OR_KEY, "Invalid private key");
            CKey key = vchSecret.GetKey();
            if (!key.IsValid())
                throw JSONRPCError(RPC_INVALID_ADDRESS_OR_KEY, "Private key outside allowed range");
            tempKeystore.AddKey(key);
        }
    }
#ifdef ENABLE_WALLET
    else if (pwalletMain)
        EnsureWalletIsUnlocked();
#endif

    // Add previous txouts given in the RPC call:
    if (params.size() > 1 && !params[1].isNull()) {
        UniValue prevTxs = params[1].get_array();
        for (size_t idx = 0; idx < prevTxs.size(); idx++) {
            const UniValue& p = prevTxs[idx];
            if (!p.isObject())
                throw JSONRPCError(RPC_DESERIALIZATION_ERROR, "expected object with {\"txid'\",\"vout\",\"scriptPubKey\"}");

            UniValue prevOut = p.get_obj();

            RPCTypeCheckObj(prevOut, boost::assign::map_list_of("txid", UniValue::VSTR)("vout", UniValue::VNUM)("scriptPubKey", UniValue::VSTR));

            uint256 txid = ParseHashO(prevOut, "txid");

            int nOut = find_value(prevOut, "vout").get_int();
            if (nOut < 0)
                throw JSONRPCError(RPC_DESERIALIZATION_ERROR, "vout must be positive");

            vector<unsigned char> pkData(ParseHexO(prevOut, "scriptPubKey"));
            CScript scriptPubKey(pkData.begin(), pkData.end());

            {
                CCoinsModifier coins = view.ModifyCoins(txid);
                if (coins->IsAvailable(nOut) && coins->vout[nOut].scriptPubKey != scriptPubKey) {
                    string err("Previous output scriptPubKey mismatch:\n");
                    err = err + coins->vout[nOut].scriptPubKey.ToString() + "\nvs:\n"+
                        scriptPubKey.ToString();
                    throw JSONRPCError(RPC_DESERIALIZATION_ERROR, err);
                }
                if ((unsigned int)nOut >= coins->vout.size())
                    coins->vout.resize(nOut+1);
                coins->vout[nOut].scriptPubKey = scriptPubKey;
                coins->vout[nOut].nValue = 0; // we don't know the actual output value
            }

            // if redeemScript given and not using the local wallet (private keys
            // given), add redeemScript to the tempKeystore so it can be signed:
            if (fGivenKeys && scriptPubKey.IsPayToScriptHash()) {
                RPCTypeCheckObj(prevOut, boost::assign::map_list_of("txid", UniValue::VSTR)("vout", UniValue::VNUM)("scriptPubKey", UniValue::VSTR)("redeemScript",UniValue::VSTR));
                UniValue v = find_value(prevOut, "redeemScript");
                if (!v.isNull()) {
                    vector<unsigned char> rsData(ParseHexV(v, "redeemScript"));
                    CScript redeemScript(rsData.begin(), rsData.end());
                    tempKeystore.AddCScript(redeemScript);
                }
            }
        }
    }

#ifdef ENABLE_WALLET
    const CKeyStore& keystore = ((fGivenKeys || !pwalletMain) ? tempKeystore : *pwalletMain);
#else
    const CKeyStore& keystore = tempKeystore;
#endif

    int nHashType = SIGHASH_ALL;
    if (params.size() > 3 && !params[3].isNull()) {
        static map<string, int> mapSigHashValues =
            boost::assign::map_list_of
            (string("ALL"), int(SIGHASH_ALL))
            (string("ALL|ANYONECANPAY"), int(SIGHASH_ALL|SIGHASH_ANYONECANPAY))
            (string("NONE"), int(SIGHASH_NONE))
            (string("NONE|ANYONECANPAY"), int(SIGHASH_NONE|SIGHASH_ANYONECANPAY))
            (string("SINGLE"), int(SIGHASH_SINGLE))
            (string("SINGLE|ANYONECANPAY"), int(SIGHASH_SINGLE|SIGHASH_ANYONECANPAY))
            ;
        string strHashType = params[3].get_str();
        if (mapSigHashValues.count(strHashType))
            nHashType = mapSigHashValues[strHashType];
        else
            throw JSONRPCError(RPC_INVALID_PARAMETER, "Invalid sighash param");
    }

    bool fHashSingle = ((nHashType & ~SIGHASH_ANYONECANPAY) == SIGHASH_SINGLE);

    // Script verification errors
    UniValue vErrors(UniValue::VARR);

    // Sign what we can:
    for (unsigned int i = 0; i < mergedTx.vin.size(); i++) {
        CTxIn& txin = mergedTx.vin[i];
        const CCoins* coins = view.AccessCoins(txin.prevout.hash);
        if (coins == NULL || !coins->IsAvailable(txin.prevout.n)) {
            TxInErrorToJSON(txin, vErrors, "Input not found or already spent");
            continue;
        }
        const CScript& prevPubKey = coins->vout[txin.prevout.n].scriptPubKey;

        txin.scriptSig.clear();
        // Only sign SIGHASH_SINGLE if there's a corresponding output:
        if (!fHashSingle || (i < mergedTx.vout.size()))
            SignSignature(keystore, prevPubKey, mergedTx, i, nHashType);

        // ... and merge in other signatures:
        BOOST_FOREACH(const CMutableTransaction& txv, txVariants) {
            txin.scriptSig = CombineSignatures(prevPubKey, mergedTx, i, txin.scriptSig, txv.vin[i].scriptSig);
        }
        ScriptError serror = SCRIPT_ERR_OK;
        if (!VerifyScript(txin.scriptSig, prevPubKey, STANDARD_SCRIPT_VERIFY_FLAGS, MutableTransactionSignatureChecker(&mergedTx, i), &serror)) {
            TxInErrorToJSON(txin, vErrors, ScriptErrorString(serror));
        }
    }
    bool fComplete = vErrors.empty();

    UniValue result(UniValue::VOBJ);
    result.push_back(Pair("hex", EncodeHexTx(mergedTx)));
    result.push_back(Pair("complete", fComplete));
    if (!vErrors.empty()) {
        result.push_back(Pair("errors", vErrors));
    }

    return result;
}

UniValue sendrawtransaction(const UniValue& params, bool fHelp)
{
    if (fHelp || params.size() < 1 || params.size() > 2)
        throw runtime_error(
            "sendrawtransaction \"hexstring\" ( allowhighfees )\n"
            "\nSubmits raw transaction (serialized, hex-encoded) to local node and network.\n"
            "\nAlso see createrawtransaction and signrawtransaction calls.\n"
            "\nArguments:\n"
            "1. \"hexstring\"    (string, required) The hex string of the raw transaction)\n"
            "2. allowhighfees    (boolean, optional, default=false) Allow high fees\n"
            "\nResult:\n"
            "\"hex\"             (string) The transaction hash in hex\n"
            "\nExamples:\n"
            "\nCreate a transaction\n"
            + HelpExampleCli("createrawtransaction", "\"[{\\\"txid\\\" : \\\"mytxid\\\",\\\"vout\\\":0}]\" \"{\\\"myaddress\\\":0.01}\"") +
            "Sign the transaction, and get back the hex\n"
            + HelpExampleCli("signrawtransaction", "\"myhex\"") +
            "\nSend the transaction (signed hex)\n"
            + HelpExampleCli("sendrawtransaction", "\"signedhex\"") +
            "\nAs a json rpc call\n"
            + HelpExampleRpc("sendrawtransaction", "\"signedhex\"")
        );

    LOCK(cs_main);
    RPCTypeCheck(params, boost::assign::list_of(UniValue::VSTR)(UniValue::VBOOL));

    // parse hex string from parameter
    CTransaction tx;
    if (!DecodeHexTx(tx, params[0].get_str()))
        throw JSONRPCError(RPC_DESERIALIZATION_ERROR, "TX decode failed");
    uint256 hashTx = tx.GetHash();

    bool fOverrideFees = false;
    if (params.size() > 1)
        fOverrideFees = params[1].get_bool();

    CCoinsViewCache &view = *pcoinsTip;
    const CCoins* existingCoins = view.AccessCoins(hashTx);
    bool fHaveMempool = mempool.exists(hashTx);
    bool fHaveChain = existingCoins && existingCoins->nHeight < 1000000000;
    if (!fHaveMempool && !fHaveChain) {
        // push to local node and sync with wallets
        CValidationState state;
        bool fMissingInputs;
        if (!AcceptToMemoryPool(mempool, state, tx, false, &fMissingInputs, !fOverrideFees)) {
            if (state.IsInvalid()) {
                throw JSONRPCError(RPC_TRANSACTION_REJECTED, strprintf("%i: %s", state.GetRejectCode(), state.GetRejectReason()));
            } else {
                if (fMissingInputs) {
                    throw JSONRPCError(RPC_TRANSACTION_ERROR, "Missing inputs");
                }
                throw JSONRPCError(RPC_TRANSACTION_ERROR, state.GetRejectReason());
            }
        }
    } else if (fHaveChain) {
        throw JSONRPCError(RPC_TRANSACTION_ALREADY_IN_CHAIN, "transaction already in block chain");
    }
    RelayTransaction(tx);

    return hashTx.GetHex();
}<|MERGE_RESOLUTION|>--- conflicted
+++ resolved
@@ -62,15 +62,9 @@
         UniValue joinsplit(UniValue::VOBJ);
 
         joinsplit.push_back(Pair("vpub_old", ValueFromAmount(jsdescription.vpub_old)));
-<<<<<<< HEAD
-		 joinsplit.push_back(Pair("vpub_oldZat", jsdescription.vpub_old));
-        joinsplit.push_back(Pair("vpub_new", ValueFromAmount(jsdescription.vpub_new)));
-		joinsplit.push_back(Pair("vpub_newZat", jsdescription.vpub_new));
-=======
         joinsplit.push_back(Pair("vpub_oldZat", jsdescription.vpub_old));
         joinsplit.push_back(Pair("vpub_new", ValueFromAmount(jsdescription.vpub_new)));
         joinsplit.push_back(Pair("vpub_newZat", jsdescription.vpub_new));
->>>>>>> c7d9b133
 
         joinsplit.push_back(Pair("anchor", jsdescription.anchor.GetHex()));
 
@@ -136,20 +130,6 @@
             o.push_back(Pair("asm", txin.scriptSig.ToString()));
             o.push_back(Pair("hex", HexStr(txin.scriptSig.begin(), txin.scriptSig.end())));
             in.push_back(Pair("scriptSig", o));
-<<<<<<< HEAD
-			// Add address and value info if spentindex enabled
-             CSpentIndexValue spentInfo;
-             CSpentIndexKey spentKey(txin.prevout.hash, txin.prevout.n);
-             if (GetSpentIndex(spentKey, spentInfo)) {
-                 in.push_back(Pair("value", ValueFromAmount(spentInfo.satoshis)));
-                 in.push_back(Pair("valueSat", spentInfo.satoshis));
-                 if (spentInfo.addressType == 1) {
-                     in.push_back(Pair("address", CBitcoinAddress(CKeyID(spentInfo.addressHash)).ToString()));
-                 } else if (spentInfo.addressType == 2)  {
-                     in.push_back(Pair("address", CBitcoinAddress(CScriptID(spentInfo.addressHash)).ToString()));
-                 }
-             }
-=======
 
             // Add address and value info if spentindex enabled
             CSpentIndexValue spentInfo;
@@ -164,7 +144,6 @@
                 }
             }
 
->>>>>>> c7d9b133
         }
         in.push_back(Pair("sequence", (int64_t)txin.nSequence));
         vin.push_back(in);
@@ -180,12 +159,8 @@
         UniValue o(UniValue::VOBJ);
         ScriptPubKeyToJSON(txout.scriptPubKey, o, true);
         out.push_back(Pair("scriptPubKey", o));
-<<<<<<< HEAD
-		// Add spent information if spentindex is enabled
-=======
 
         // Add spent information if spentindex is enabled
->>>>>>> c7d9b133
         CSpentIndexValue spentInfo;
         CSpentIndexKey spentKey(txid, i);
         if (GetSpentIndex(spentKey, spentInfo)) {
@@ -193,73 +168,13 @@
             out.push_back(Pair("spentIndex", (int)spentInfo.inputIndex));
             out.push_back(Pair("spentHeight", spentInfo.blockHeight));
         }
-<<<<<<< HEAD
-=======
-
->>>>>>> c7d9b133
+
         vout.push_back(out);
     }
     entry.push_back(Pair("vout", vout));
 
     UniValue vjoinsplit = TxJoinSplitToJSON(tx);
     entry.push_back(Pair("vjoinsplit", vjoinsplit));
-	
-	if (!hashBlock.IsNull()) {
-         entry.push_back(Pair("blockhash", hashBlock.GetHex()));
- 
-         if (nConfirmations > 0) {
-             entry.push_back(Pair("height", nHeight));
-             entry.push_back(Pair("confirmations", nConfirmations));
-             entry.push_back(Pair("time", nBlockTime));
-             entry.push_back(Pair("blocktime", nBlockTime));
-         } else {
-             entry.push_back(Pair("height", -1));
-             entry.push_back(Pair("confirmations", 0));
-         }
-     }
- 
- }
- 
- void TxToJSON(const CTransaction& tx, const uint256 hashBlock, UniValue& entry)
- {
- 
-     uint256 txid = tx.GetHash();
-     entry.push_back(Pair("txid", txid.GetHex()));
-     entry.push_back(Pair("size", (int)::GetSerializeSize(tx, SER_NETWORK, PROTOCOL_VERSION)));
-     entry.push_back(Pair("version", tx.nVersion));
-     entry.push_back(Pair("locktime", (int64_t)tx.nLockTime));
- 
-     UniValue vin(UniValue::VARR);
-     BOOST_FOREACH(const CTxIn& txin, tx.vin) {
-         UniValue in(UniValue::VOBJ);
-         if (tx.IsCoinBase())
-             in.push_back(Pair("coinbase", HexStr(txin.scriptSig.begin(), txin.scriptSig.end())));
-         else {
-             in.push_back(Pair("txid", txin.prevout.hash.GetHex()));
-             in.push_back(Pair("vout", (int64_t)txin.prevout.n));
-             UniValue o(UniValue::VOBJ);
-             o.push_back(Pair("asm", txin.scriptSig.ToString()));
-             o.push_back(Pair("hex", HexStr(txin.scriptSig.begin(), txin.scriptSig.end())));
-             in.push_back(Pair("scriptSig", o));
-         }
-         in.push_back(Pair("sequence", (int64_t)txin.nSequence));
-         vin.push_back(in);
-     }
-     entry.push_back(Pair("vin", vin));
- 
-     UniValue vout(UniValue::VARR);
-     for (unsigned int i = 0; i < tx.vout.size(); i++) {
-         const CTxOut& txout = tx.vout[i];
-         UniValue out(UniValue::VOBJ);
-         out.push_back(Pair("value", ValueFromAmount(txout.nValue)));
-         out.push_back(Pair("valueSat", txout.nValue));
-         out.push_back(Pair("n", (int64_t)i));
-         UniValue o(UniValue::VOBJ);
-         ScriptPubKeyToJSON(txout.scriptPubKey, o, true);
-         out.push_back(Pair("scriptPubKey", o));
-         vout.push_back(out);
-     }
-     entry.push_back(Pair("vout", vout));
 
     if (!hashBlock.IsNull()) {
         entry.push_back(Pair("blockhash", hashBlock.GetHex()));
@@ -324,24 +239,14 @@
         if (mi != mapBlockIndex.end() && (*mi).second) {
             CBlockIndex* pindex = (*mi).second;
             if (chainActive.Contains(pindex)) {
-<<<<<<< HEAD
-				entry.push_back(Pair("height", pindex->nHeight));
-=======
                 entry.push_back(Pair("height", pindex->nHeight));
->>>>>>> c7d9b133
                 entry.push_back(Pair("confirmations", 1 + chainActive.Height() - pindex->nHeight));
                 entry.push_back(Pair("time", pindex->GetBlockTime()));
                 entry.push_back(Pair("blocktime", pindex->GetBlockTime()));
             } else {
-<<<<<<< HEAD
-				entry.push_back(Pair("height", -1));
-                entry.push_back(Pair("confirmations", 0));
-			}
-=======
                 entry.push_back(Pair("height", -1));
                 entry.push_back(Pair("confirmations", 0));
             }
->>>>>>> c7d9b133
         }
     }
 }
@@ -439,11 +344,8 @@
             + HelpExampleRpc("getrawtransaction", "\"mytxid\", 1")
         );
 
-<<<<<<< HEAD
-=======
-
-
->>>>>>> c7d9b133
+
+
     uint256 hash = ParseHashV(params[0], "parameter 1");
 
     bool fVerbose = false;
@@ -452,31 +354,6 @@
 
     CTransaction tx;
     uint256 hashBlock;
-<<<<<<< HEAD
-     int nHeight = 0;
-	int nConfirmations = 0;
-     int nBlockTime = 0;
- 
-     {
-         LOCK(cs_main);
-         if (!GetTransaction(hash, tx, hashBlock, true))
-             throw JSONRPCError(RPC_INVALID_ADDRESS_OR_KEY, "No information available about transaction");
- 
-         BlockMap::iterator mi = mapBlockIndex.find(hashBlock);
-         if (mi != mapBlockIndex.end() && (*mi).second) {
-             CBlockIndex* pindex = (*mi).second;
-             if (chainActive.Contains(pindex)) {
-                 nHeight = pindex->nHeight;
-                 nConfirmations = 1 + chainActive.Height() - pindex->nHeight;
-                 nBlockTime = pindex->GetBlockTime();
-             } else {
-                 nHeight = -1;
-                 nConfirmations = 0;
-                 nBlockTime = pindex->GetBlockTime();
-             }
-         }
-     }
-=======
     int nHeight = 0;
     int nConfirmations = 0;
     int nBlockTime = 0;
@@ -500,7 +377,6 @@
             }
         }
     }
->>>>>>> c7d9b133
 
     string strHex = EncodeHexTx(tx);
 
@@ -509,12 +385,7 @@
 
     UniValue result(UniValue::VOBJ);
     result.push_back(Pair("hex", strHex));
-<<<<<<< HEAD
-	TxToJSONExpanded(tx, hashBlock, result, nHeight, nConfirmations, nBlockTime);
-  
-=======
     TxToJSONExpanded(tx, hashBlock, result, nHeight, nConfirmations, nBlockTime);
->>>>>>> c7d9b133
     return result;
 }
 
