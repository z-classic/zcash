// Copyright (c) 2009-2010 Satoshi Nakamoto
// Copyright (c) 2009-2014 The Bitcoin Core developers
// Distributed under the MIT software license, see the accompanying
// file COPYING or http://www.opensource.org/licenses/mit-license.php.

#if defined(HAVE_CONFIG_H)
#include "config/bitcoin-config.h"
#endif

#include "init.h"
#include "crypto/common.h"
#include "addrman.h"
#include "amount.h"
#include "checkpoints.h"
#include "compat/sanity.h"
#include "consensus/upgrades.h"
#include "consensus/validation.h"
#include "httpserver.h"
#include "httprpc.h"
#include "key.h"
#ifdef ENABLE_MINING
#include "key_io.h"
#endif
#include "main.h"
#include "metrics.h"
#include "miner.h"
#include "net.h"
#include "rpcserver.h"
#include "script/standard.h"
#include "scheduler.h"
#include "txdb.h"
#include "torcontrol.h"
#include "ui_interface.h"
#include "util.h"
#include "utilmoneystr.h"
#include "validationinterface.h"
#ifdef ENABLE_WALLET
#include "wallet/wallet.h"
#include "wallet/walletdb.h"
#endif
#include <stdint.h>
#include <stdio.h>

#ifndef WIN32
#include <signal.h>
#endif

#include <boost/algorithm/string/classification.hpp>
#include <boost/algorithm/string/predicate.hpp>
#include <boost/algorithm/string/replace.hpp>
#include <boost/algorithm/string/split.hpp>
#include <boost/bind.hpp>
#include <boost/filesystem.hpp>
#include <boost/function.hpp>
#include <boost/interprocess/sync/file_lock.hpp>
#include <boost/thread.hpp>
#include <openssl/crypto.h>

#include <libsnark/common/profiling.hpp>

#if ENABLE_ZMQ
#include "zmq/zmqnotificationinterface.h"
#endif

#if ENABLE_PROTON
#include "amqp/amqpnotificationinterface.h"
#endif

#include "librustzcash.h"

using namespace std;

extern void ThreadSendAlert();

ZCJoinSplit* pzcashParams = NULL;

#ifdef ENABLE_WALLET
CWallet* pwalletMain = NULL;
#endif
bool fFeeEstimatesInitialized = false;

#if ENABLE_ZMQ
static CZMQNotificationInterface* pzmqNotificationInterface = NULL;
#endif

#if ENABLE_PROTON
static AMQPNotificationInterface* pAMQPNotificationInterface = NULL;
#endif

#ifdef WIN32
// Win32 LevelDB doesn't use file descriptors, and the ones used for
// accessing block files don't count towards the fd_set size limit
// anyway.
#define MIN_CORE_FILEDESCRIPTORS 0
#else
#define MIN_CORE_FILEDESCRIPTORS 150
#endif

/** Used to pass flags to the Bind() function */
enum BindFlags {
    BF_NONE         = 0,
    BF_EXPLICIT     = (1U << 0),
    BF_REPORT_ERROR = (1U << 1),
    BF_WHITELIST    = (1U << 2),
};

static const char* FEE_ESTIMATES_FILENAME="fee_estimates.dat";
CClientUIInterface uiInterface; // Declared but not defined in ui_interface.h

//////////////////////////////////////////////////////////////////////////////
//
// Shutdown
//

//
// Thread management and startup/shutdown:
//
// The network-processing threads are all part of a thread group
// created by AppInit().
//
// A clean exit happens when StartShutdown() or the SIGTERM
// signal handler sets fRequestShutdown, which triggers
// the DetectShutdownThread(), which interrupts the main thread group.
// DetectShutdownThread() then exits, which causes AppInit() to
// continue (it .joins the shutdown thread).
// Shutdown() is then
// called to clean up database connections, and stop other
// threads that should only be stopped after the main network-processing
// threads have exited.
//
// Note that if running -daemon the parent process returns from AppInit2
// before adding any threads to the threadGroup, so .join_all() returns
// immediately and the parent exits from main().
//

std::atomic<bool> fRequestShutdown(false);

void StartShutdown()
{
    fRequestShutdown = true;
}
bool ShutdownRequested()
{
    return fRequestShutdown;
}

class CCoinsViewErrorCatcher : public CCoinsViewBacked
{
public:
    CCoinsViewErrorCatcher(CCoinsView* view) : CCoinsViewBacked(view) {}
    bool GetCoins(const uint256 &txid, CCoins &coins) const {
        try {
            return CCoinsViewBacked::GetCoins(txid, coins);
        } catch(const std::runtime_error& e) {
            uiInterface.ThreadSafeMessageBox(_("Error reading from database, shutting down."), "", CClientUIInterface::MSG_ERROR);
            LogPrintf("Error reading from database: %s\n", e.what());
            // Starting the shutdown sequence and returning false to the caller would be
            // interpreted as 'entry not found' (as opposed to unable to read data), and
            // could lead to invalid interpretation. Just exit immediately, as we can't
            // continue anyway, and all writes should be atomic.
            abort();
        }
    }
    // Writes do not need similar protection, as failure to write is handled by the caller.
};

static CCoinsViewDB *pcoinsdbview = NULL;
static CCoinsViewErrorCatcher *pcoinscatcher = NULL;
static boost::scoped_ptr<ECCVerifyHandle> globalVerifyHandle;

void Interrupt(boost::thread_group& threadGroup)
{
    InterruptHTTPServer();
    InterruptHTTPRPC();
    InterruptRPC();
    InterruptREST();
    InterruptTorControl();
    threadGroup.interrupt_all();
}

void Shutdown()
{
    LogPrintf("%s: In progress...\n", __func__);
    static CCriticalSection cs_Shutdown;
    TRY_LOCK(cs_Shutdown, lockShutdown);
    if (!lockShutdown)
        return;

    /// Note: Shutdown() must be able to handle cases in which AppInit2() failed part of the way,
    /// for example if the data directory was found to be locked.
    /// Be sure that anything that writes files or flushes caches only does this if the respective
    /// module was initialized.
    RenameThread("zcash-shutoff");
    mempool.AddTransactionsUpdated(1);

    StopHTTPRPC();
    StopREST();
    StopRPC();
    StopHTTPServer();
#ifdef ENABLE_WALLET
    if (pwalletMain)
        pwalletMain->Flush(false);
#endif
#ifdef ENABLE_MINING
 #ifdef ENABLE_WALLET
    GenerateBitcoins(false, NULL, 0);
 #else
    GenerateBitcoins(false, 0);
 #endif
#endif
    StopNode();
    StopTorControl();
    UnregisterNodeSignals(GetNodeSignals());

    if (fFeeEstimatesInitialized)
    {
        boost::filesystem::path est_path = GetDataDir() / FEE_ESTIMATES_FILENAME;
        CAutoFile est_fileout(fopen(est_path.string().c_str(), "wb"), SER_DISK, CLIENT_VERSION);
        if (!est_fileout.IsNull())
            mempool.WriteFeeEstimates(est_fileout);
        else
            LogPrintf("%s: Failed to write fee estimates to %s\n", __func__, est_path.string());
        fFeeEstimatesInitialized = false;
    }

    {
        LOCK(cs_main);
        if (pcoinsTip != NULL) {
            FlushStateToDisk();
        }
        delete pcoinsTip;
        pcoinsTip = NULL;
        delete pcoinscatcher;
        pcoinscatcher = NULL;
        delete pcoinsdbview;
        pcoinsdbview = NULL;
        delete pblocktree;
        pblocktree = NULL;
    }
#ifdef ENABLE_WALLET
    if (pwalletMain)
        pwalletMain->Flush(true);
#endif

#if ENABLE_ZMQ
    if (pzmqNotificationInterface) {
        UnregisterValidationInterface(pzmqNotificationInterface);
        delete pzmqNotificationInterface;
        pzmqNotificationInterface = NULL;
    }
#endif

#if ENABLE_PROTON
    if (pAMQPNotificationInterface) {
        UnregisterValidationInterface(pAMQPNotificationInterface);
        delete pAMQPNotificationInterface;
        pAMQPNotificationInterface = NULL;
    }
#endif

#ifndef WIN32
    try {
        boost::filesystem::remove(GetPidFile());
    } catch (const boost::filesystem::filesystem_error& e) {
        LogPrintf("%s: Unable to remove pidfile: %s\n", __func__, e.what());
    }
#endif
    UnregisterAllValidationInterfaces();
#ifdef ENABLE_WALLET
    delete pwalletMain;
    pwalletMain = NULL;
#endif
    delete pzcashParams;
    pzcashParams = NULL;
    globalVerifyHandle.reset();
    ECC_Stop();
    LogPrintf("%s: done\n", __func__);
}

/**
 * Signal handlers are very limited in what they are allowed to do, so:
 */
void HandleSIGTERM(int)
{
    fRequestShutdown = true;
}

void HandleSIGHUP(int)
{
    fReopenDebugLog = true;
}

bool static InitError(const std::string &str)
{
    uiInterface.ThreadSafeMessageBox(str, "", CClientUIInterface::MSG_ERROR);
    return false;
}

bool static InitWarning(const std::string &str)
{
    uiInterface.ThreadSafeMessageBox(str, "", CClientUIInterface::MSG_WARNING);
    return true;
}

bool static Bind(const CService &addr, unsigned int flags) {
    if (!(flags & BF_EXPLICIT) && IsLimited(addr))
        return false;
    std::string strError;
    if (!BindListenPort(addr, strError, (flags & BF_WHITELIST) != 0)) {
        if (flags & BF_REPORT_ERROR)
            return InitError(strError);
        return false;
    }
    return true;
}

void OnRPCStopped()
{
    cvBlockChange.notify_all();
    LogPrint("rpc", "RPC stopped.\n");
}

void OnRPCPreCommand(const CRPCCommand& cmd)
{
    // Observe safe mode
    string strWarning = GetWarnings("rpc");
    if (strWarning != "" && !GetBoolArg("-disablesafemode", false) &&
        !cmd.okSafeMode)
        throw JSONRPCError(RPC_FORBIDDEN_BY_SAFE_MODE, string("Safe mode: ") + strWarning);
}

std::string HelpMessage(HelpMessageMode mode)
{
    const bool showDebug = GetBoolArg("-help-debug", false);

    // When adding new options to the categories, please keep and ensure alphabetical ordering.
    // Do not translate _(...) -help-debug options, many technical terms, and only a very small audience, so is unnecessary stress to translators

    string strUsage = HelpMessageGroup(_("Options:"));
    strUsage += HelpMessageOpt("-?", _("This help message"));
    strUsage += HelpMessageOpt("-alerts", strprintf(_("Receive and display P2P network alerts (default: %u)"), DEFAULT_ALERTS));
    strUsage += HelpMessageOpt("-alertnotify=<cmd>", _("Execute command when a relevant alert is received or we see a really long fork (%s in cmd is replaced by message)"));
    strUsage += HelpMessageOpt("-blocknotify=<cmd>", _("Execute command when the best block changes (%s in cmd is replaced by block hash)"));
    strUsage += HelpMessageOpt("-checkblocks=<n>", strprintf(_("How many blocks to check at startup (default: %u, 0 = all)"), 288));
    strUsage += HelpMessageOpt("-checklevel=<n>", strprintf(_("How thorough the block verification of -checkblocks is (0-4, default: %u)"), 3));
    strUsage += HelpMessageOpt("-conf=<file>", strprintf(_("Specify configuration file (default: %s)"), "zclassic.conf"));
    if (mode == HMM_BITCOIND)
    {
#if !defined(WIN32)
        strUsage += HelpMessageOpt("-daemon", _("Run in the background as a daemon and accept commands"));
#endif
    }
    strUsage += HelpMessageOpt("-datadir=<dir>", _("Specify data directory"));
    strUsage += HelpMessageOpt("-disabledeprecation=<version>", strprintf(_("Disable block-height node deprecation and automatic shutdown (example: -disabledeprecation=%s)"),
        FormatVersion(CLIENT_VERSION)));
    strUsage += HelpMessageOpt("-exportdir=<dir>", _("Specify directory to be used when exporting data"));
    strUsage += HelpMessageOpt("-dbcache=<n>", strprintf(_("Set database cache size in megabytes (%d to %d, default: %d)"), nMinDbCache, nMaxDbCache, nDefaultDbCache));
    strUsage += HelpMessageOpt("-loadblock=<file>", _("Imports blocks from external blk000??.dat file") + " " + _("on startup"));
    strUsage += HelpMessageOpt("-maxorphantx=<n>", strprintf(_("Keep at most <n> unconnectable transactions in memory (default: %u)"), DEFAULT_MAX_ORPHAN_TRANSACTIONS));
    strUsage += HelpMessageOpt("-mempooltxinputlimit=<n>", _("[DEPRECATED FROM OVERWINTER] Set the maximum number of transparent inputs in a transaction that the mempool will accept (default: 0 = no limit applied)"));
    strUsage += HelpMessageOpt("-par=<n>", strprintf(_("Set the number of script verification threads (%u to %d, 0 = auto, <0 = leave that many cores free, default: %d)"),
        -GetNumCores(), MAX_SCRIPTCHECK_THREADS, DEFAULT_SCRIPTCHECK_THREADS));
#ifndef WIN32
    strUsage += HelpMessageOpt("-pid=<file>", strprintf(_("Specify pid file (default: %s)"), "zcashd.pid"));
#endif
    strUsage += HelpMessageOpt("-prune=<n>", strprintf(_("Reduce storage requirements by pruning (deleting) old blocks. This mode disables wallet support and is incompatible with -txindex. "
            "Warning: Reverting this setting requires re-downloading the entire blockchain. "
            "(default: 0 = disable pruning blocks, >%u = target size in MiB to use for block files)"), MIN_DISK_SPACE_FOR_BLOCK_FILES / 1024 / 1024));
    strUsage += HelpMessageOpt("-reindex", _("Rebuild block chain index from current blk000??.dat files on startup"));
#if !defined(WIN32)
    strUsage += HelpMessageOpt("-sysperms", _("Create new files with system default permissions, instead of umask 077 (only effective with disabled wallet functionality)"));
#endif
    strUsage += HelpMessageOpt("-txindex", strprintf(_("Maintain a full transaction index, used by the getrawtransaction rpc call (default: %u)"), 0));

    strUsage += HelpMessageGroup(_("Connection options:"));
    strUsage += HelpMessageOpt("-addnode=<ip>", _("Add a node to connect to and attempt to keep the connection open"));
    strUsage += HelpMessageOpt("-banscore=<n>", strprintf(_("Threshold for disconnecting misbehaving peers (default: %u)"), 100));
    strUsage += HelpMessageOpt("-bantime=<n>", strprintf(_("Number of seconds to keep misbehaving peers from reconnecting (default: %u)"), 86400));
    strUsage += HelpMessageOpt("-bind=<addr>", _("Bind to given address and always listen on it. Use [host]:port notation for IPv6"));
    strUsage += HelpMessageOpt("-connect=<ip>", _("Connect only to the specified node(s)"));
    strUsage += HelpMessageOpt("-discover", _("Discover own IP addresses (default: 1 when listening and no -externalip or -proxy)"));
    strUsage += HelpMessageOpt("-dns", _("Allow DNS lookups for -addnode, -seednode and -connect") + " " + _("(default: 1)"));
    strUsage += HelpMessageOpt("-dnsseed", _("Query for peer addresses via DNS lookup, if low on addresses (default: 1 unless -connect)"));
    strUsage += HelpMessageOpt("-externalip=<ip>", _("Specify your own public address"));
    strUsage += HelpMessageOpt("-forcednsseed", strprintf(_("Always query for peer addresses via DNS lookup (default: %u)"), 0));
    strUsage += HelpMessageOpt("-listen", _("Accept connections from outside (default: 1 if no -proxy or -connect)"));
    strUsage += HelpMessageOpt("-listenonion", strprintf(_("Automatically create Tor hidden service (default: %d)"), DEFAULT_LISTEN_ONION));
    strUsage += HelpMessageOpt("-maxconnections=<n>", strprintf(_("Maintain at most <n> connections to peers (default: %u)"), DEFAULT_MAX_PEER_CONNECTIONS));
    strUsage += HelpMessageOpt("-maxreceivebuffer=<n>", strprintf(_("Maximum per-connection receive buffer, <n>*1000 bytes (default: %u)"), 5000));
    strUsage += HelpMessageOpt("-maxsendbuffer=<n>", strprintf(_("Maximum per-connection send buffer, <n>*1000 bytes (default: %u)"), 1000));
    strUsage += HelpMessageOpt("-onion=<ip:port>", strprintf(_("Use separate SOCKS5 proxy to reach peers via Tor hidden services (default: %s)"), "-proxy"));
    strUsage += HelpMessageOpt("-onlynet=<net>", _("Only connect to nodes in network <net> (ipv4, ipv6 or onion)"));
    strUsage += HelpMessageOpt("-permitbaremultisig", strprintf(_("Relay non-P2SH multisig (default: %u)"), 1));
    strUsage += HelpMessageOpt("-peerbloomfilters", strprintf(_("Support filtering of blocks and transaction with Bloom filters (default: %u)"), 1));
    if (showDebug)
        strUsage += HelpMessageOpt("-enforcenodebloom", strprintf("Enforce minimum protocol version to limit use of Bloom filters (default: %u)", 0));
    strUsage += HelpMessageOpt("-port=<port>", strprintf(_("Listen for connections on <port> (default: %u or testnet: %u)"), 8233, 18233));
    strUsage += HelpMessageOpt("-proxy=<ip:port>", _("Connect through SOCKS5 proxy"));
    strUsage += HelpMessageOpt("-proxyrandomize", strprintf(_("Randomize credentials for every proxy connection. This enables Tor stream isolation (default: %u)"), 1));
    strUsage += HelpMessageOpt("-seednode=<ip>", _("Connect to a node to retrieve peer addresses, and disconnect"));
    strUsage += HelpMessageOpt("-timeout=<n>", strprintf(_("Specify connection timeout in milliseconds (minimum: 1, default: %d)"), DEFAULT_CONNECT_TIMEOUT));
    strUsage += HelpMessageOpt("-torcontrol=<ip>:<port>", strprintf(_("Tor control port to use if onion listening enabled (default: %s)"), DEFAULT_TOR_CONTROL));
    strUsage += HelpMessageOpt("-torpassword=<pass>", _("Tor control port password (default: empty)"));
    strUsage += HelpMessageOpt("-whitebind=<addr>", _("Bind to given address and whitelist peers connecting to it. Use [host]:port notation for IPv6"));
    strUsage += HelpMessageOpt("-whitelist=<netmask>", _("Whitelist peers connecting from the given netmask or IP address. Can be specified multiple times.") +
        " " + _("Whitelisted peers cannot be DoS banned and their transactions are always relayed, even if they are already in the mempool, useful e.g. for a gateway"));

#ifdef ENABLE_WALLET
    strUsage += HelpMessageGroup(_("Wallet options:"));
    strUsage += HelpMessageOpt("-disablewallet", _("Do not load the wallet and disable wallet RPC calls"));
    strUsage += HelpMessageOpt("-keypool=<n>", strprintf(_("Set key pool size to <n> (default: %u)"), 100));
    if (showDebug)
        strUsage += HelpMessageOpt("-mintxfee=<amt>", strprintf("Fees (in %s/kB) smaller than this are considered zero fee for transaction creation (default: %s)",
            CURRENCY_UNIT, FormatMoney(CWallet::minTxFee.GetFeePerK())));
    strUsage += HelpMessageOpt("-paytxfee=<amt>", strprintf(_("Fee (in %s/kB) to add to transactions you send (default: %s)"),
        CURRENCY_UNIT, FormatMoney(payTxFee.GetFeePerK())));
    strUsage += HelpMessageOpt("-rescan", _("Rescan the block chain for missing wallet transactions") + " " + _("on startup"));
    strUsage += HelpMessageOpt("-salvagewallet", _("Attempt to recover private keys from a corrupt wallet.dat") + " " + _("on startup"));
    strUsage += HelpMessageOpt("-sendfreetransactions", strprintf(_("Send transactions as zero-fee transactions if possible (default: %u)"), 0));
    strUsage += HelpMessageOpt("-spendzeroconfchange", strprintf(_("Spend unconfirmed change when sending transactions (default: %u)"), 1));
    strUsage += HelpMessageOpt("-txconfirmtarget=<n>", strprintf(_("If paytxfee is not set, include enough fee so transactions begin confirmation on average within n blocks (default: %u)"), DEFAULT_TX_CONFIRM_TARGET));
    strUsage += HelpMessageOpt("-txexpirydelta", strprintf(_("Set the number of blocks after which a transaction that has not been mined will become invalid (default: %u)"), DEFAULT_TX_EXPIRY_DELTA));
    strUsage += HelpMessageOpt("-maxtxfee=<amt>", strprintf(_("Maximum total fees (in %s) to use in a single wallet transaction; setting this too low may abort large transactions (default: %s)"),
        CURRENCY_UNIT, FormatMoney(maxTxFee)));
    strUsage += HelpMessageOpt("-upgradewallet", _("Upgrade wallet to latest format") + " " + _("on startup"));
    strUsage += HelpMessageOpt("-wallet=<file>", _("Specify wallet file (within data directory)") + " " + strprintf(_("(default: %s)"), "wallet.dat"));
    strUsage += HelpMessageOpt("-walletbroadcast", _("Make the wallet broadcast transactions") + " " + strprintf(_("(default: %u)"), true));
    strUsage += HelpMessageOpt("-walletnotify=<cmd>", _("Execute command when a wallet transaction changes (%s in cmd is replaced by TxID)"));
    strUsage += HelpMessageOpt("-zapwallettxes=<mode>", _("Delete all wallet transactions and only recover those parts of the blockchain through -rescan on startup") +
        " " + _("(1 = keep tx meta data e.g. account owner and payment request information, 2 = drop tx meta data)"));
#endif

#if ENABLE_ZMQ
    strUsage += HelpMessageGroup(_("ZeroMQ notification options:"));
    strUsage += HelpMessageOpt("-zmqpubhashblock=<address>", _("Enable publish hash block in <address>"));
    strUsage += HelpMessageOpt("-zmqpubhashtx=<address>", _("Enable publish hash transaction in <address>"));
    strUsage += HelpMessageOpt("-zmqpubrawblock=<address>", _("Enable publish raw block in <address>"));
    strUsage += HelpMessageOpt("-zmqpubrawtx=<address>", _("Enable publish raw transaction in <address>"));
#endif

#if ENABLE_PROTON
    strUsage += HelpMessageGroup(_("AMQP 1.0 notification options:"));
    strUsage += HelpMessageOpt("-amqppubhashblock=<address>", _("Enable publish hash block in <address>"));
    strUsage += HelpMessageOpt("-amqppubhashtx=<address>", _("Enable publish hash transaction in <address>"));
    strUsage += HelpMessageOpt("-amqppubrawblock=<address>", _("Enable publish raw block in <address>"));
    strUsage += HelpMessageOpt("-amqppubrawtx=<address>", _("Enable publish raw transaction in <address>"));
#endif

    strUsage += HelpMessageGroup(_("Debugging/Testing options:"));
    if (showDebug)
    {
        strUsage += HelpMessageOpt("-checkpoints", strprintf("Disable expensive verification for known chain history (default: %u)", 1));
        strUsage += HelpMessageOpt("-dblogsize=<n>", strprintf("Flush database activity from memory pool to disk log every <n> megabytes (default: %u)", 100));
        strUsage += HelpMessageOpt("-disablesafemode", strprintf("Disable safemode, override a real safe mode event (default: %u)", 0));
        strUsage += HelpMessageOpt("-testsafemode", strprintf("Force safe mode (default: %u)", 0));
        strUsage += HelpMessageOpt("-dropmessagestest=<n>", "Randomly drop 1 of every <n> network messages");
        strUsage += HelpMessageOpt("-fuzzmessagestest=<n>", "Randomly fuzz 1 of every <n> network messages");
        strUsage += HelpMessageOpt("-flushwallet", strprintf("Run a thread to flush wallet periodically (default: %u)", 1));
        strUsage += HelpMessageOpt("-stopafterblockimport", strprintf("Stop running after importing blocks from disk (default: %u)", 0));
<<<<<<< HEAD
        strUsage += HelpMessageOpt("-stopatheight", strprintf("Stop running after reaching the given height in the main chain (default: %u)", 0));
=======
        strUsage += HelpMessageOpt("-nuparams=hexBranchId:activationHeight", "Use given activation height for specified network upgrade (regtest-only)");
        strUsage += HelpMessageOpt("-eqparams=hexBranchId:N:K", "Use given equihash parameters for specified network upgrade");
>>>>>>> f08a874e
    }
    string debugCategories = "addrman, alert, bench, coindb, db, estimatefee, http, libevent, lock, mempool, net, partitioncheck, pow, proxy, prune, "
                             "rand, reindex, rpc, selectcoins, tor, zmq, zrpc, zrpcunsafe (implies zrpc)"; // Don't translate these
    strUsage += HelpMessageOpt("-debug=<category>", strprintf(_("Output debugging information (default: %u, supplying <category> is optional)"), 0) + ". " +
        _("If <category> is not supplied or if <category> = 1, output all debugging information.") + " " + _("<category> can be:") + " " + debugCategories + ".");
    strUsage += HelpMessageOpt("-experimentalfeatures", _("Enable use of experimental features"));
    strUsage += HelpMessageOpt("-help-debug", _("Show all debugging options (usage: --help -help-debug)"));
    strUsage += HelpMessageOpt("-logips", strprintf(_("Include IP addresses in debug output (default: %u)"), 0));
    strUsage += HelpMessageOpt("-logtimestamps", strprintf(_("Prepend debug output with timestamp (default: %u)"), 1));
    if (showDebug)
    {
        strUsage += HelpMessageOpt("-limitfreerelay=<n>", strprintf("Continuously rate-limit free transactions to <n>*1000 bytes per minute (default: %u)", 15));
        strUsage += HelpMessageOpt("-relaypriority", strprintf("Require high priority for relaying free or low-fee transactions (default: %u)", 0));
        strUsage += HelpMessageOpt("-maxsigcachesize=<n>", strprintf("Limit size of signature cache to <n> entries (default: %u)", 50000));
    }
    strUsage += HelpMessageOpt("-minrelaytxfee=<amt>", strprintf(_("Fees (in %s/kB) smaller than this are considered zero fee for relaying (default: %s)"),
        CURRENCY_UNIT, FormatMoney(::minRelayTxFee.GetFeePerK())));
    strUsage += HelpMessageOpt("-printtoconsole", _("Send trace/debug info to console instead of debug.log file"));
    if (showDebug)
    {
        strUsage += HelpMessageOpt("-printpriority", strprintf("Log transaction priority and fee per kB when mining blocks (default: %u)", 0));
        strUsage += HelpMessageOpt("-privdb", strprintf("Sets the DB_PRIVATE flag in the wallet db environment (default: %u)", 1));
        strUsage += HelpMessageOpt("-regtest", "Enter regression test mode, which uses a special chain in which blocks can be solved instantly. "
            "This is intended for regression testing tools and app development.");
    }
    strUsage += HelpMessageOpt("-shrinkdebugfile", _("Shrink debug.log file on client startup (default: 1 when no -debug)"));
    strUsage += HelpMessageOpt("-testnet", _("Use the test network"));

    strUsage += HelpMessageGroup(_("Node relay options:"));
    strUsage += HelpMessageOpt("-datacarrier", strprintf(_("Relay and mine data carrier transactions (default: %u)"), 1));
    strUsage += HelpMessageOpt("-datacarriersize", strprintf(_("Maximum size of data in data carrier transactions we relay and mine (default: %u)"), MAX_OP_RETURN_RELAY));

    strUsage += HelpMessageGroup(_("Block creation options:"));
    strUsage += HelpMessageOpt("-blockminsize=<n>", strprintf(_("Set minimum block size in bytes (default: %u)"), 0));
    strUsage += HelpMessageOpt("-blockmaxsize=<n>", strprintf(_("Set maximum block size in bytes (default: %d)"), DEFAULT_BLOCK_MAX_SIZE));
    strUsage += HelpMessageOpt("-blockprioritysize=<n>", strprintf(_("Set maximum size of high-priority/low-fee transactions in bytes (default: %d)"), DEFAULT_BLOCK_PRIORITY_SIZE));
    if (GetBoolArg("-help-debug", false))
        strUsage += HelpMessageOpt("-blockversion=<n>", strprintf("Override block version to test forking scenarios (default: %d)", (int)CBlock::CURRENT_VERSION));

#ifdef ENABLE_MINING
    strUsage += HelpMessageGroup(_("Mining options:"));
    strUsage += HelpMessageOpt("-gen", strprintf(_("Generate coins (default: %u)"), 0));
    strUsage += HelpMessageOpt("-genproclimit=<n>", strprintf(_("Set the number of threads for coin generation if enabled (-1 = all cores, default: %d)"), 1));
    strUsage += HelpMessageOpt("-equihashsolver=<name>", _("Specify the Equihash solver to be used if enabled (default: \"default\")"));
    strUsage += HelpMessageOpt("-mineraddress=<addr>", _("Send mined coins to a specific single address"));
    strUsage += HelpMessageOpt("-minetolocalwallet", strprintf(
            _("Require that mined blocks use a coinbase address in the local wallet (default: %u)"),
 #ifdef ENABLE_WALLET
            1
 #else
            0
 #endif
            ));
#endif

    strUsage += HelpMessageGroup(_("RPC server options:"));
    strUsage += HelpMessageOpt("-server", _("Accept command line and JSON-RPC commands"));
    strUsage += HelpMessageOpt("-rest", strprintf(_("Accept public REST requests (default: %u)"), 0));
    strUsage += HelpMessageOpt("-rpcbind=<addr>", _("Bind to given address to listen for JSON-RPC connections. Use [host]:port notation for IPv6. This option can be specified multiple times (default: bind to all interfaces)"));
    strUsage += HelpMessageOpt("-rpcuser=<user>", _("Username for JSON-RPC connections"));
    strUsage += HelpMessageOpt("-rpcpassword=<pw>", _("Password for JSON-RPC connections"));
    strUsage += HelpMessageOpt("-rpcport=<port>", strprintf(_("Listen for JSON-RPC connections on <port> (default: %u or testnet: %u)"), 8023, 18023));
    strUsage += HelpMessageOpt("-rpcallowip=<ip>", _("Allow JSON-RPC connections from specified source. Valid for <ip> are a single IP (e.g. 1.2.3.4), a network/netmask (e.g. 1.2.3.4/255.255.255.0) or a network/CIDR (e.g. 1.2.3.4/24). This option can be specified multiple times"));
    strUsage += HelpMessageOpt("-rpcthreads=<n>", strprintf(_("Set the number of threads to service RPC calls (default: %d)"), DEFAULT_HTTP_THREADS));
    if (showDebug) {
        strUsage += HelpMessageOpt("-rpcworkqueue=<n>", strprintf("Set the depth of the work queue to service RPC calls (default: %d)", DEFAULT_HTTP_WORKQUEUE));
        strUsage += HelpMessageOpt("-rpcservertimeout=<n>", strprintf("Timeout during HTTP requests (default: %d)", DEFAULT_HTTP_SERVER_TIMEOUT));
    }

    // Disabled until we can lock notes and also tune performance of libsnark which by default uses multiple threads
    //strUsage += HelpMessageOpt("-rpcasyncthreads=<n>", strprintf(_("Set the number of threads to service Async RPC calls (default: %d)"), 1));

    if (mode == HMM_BITCOIND) {
        strUsage += HelpMessageGroup(_("Metrics Options (only if -daemon and -printtoconsole are not set):"));
        strUsage += HelpMessageOpt("-showmetrics", _("Show metrics on stdout (default: 1 if running in a console, 0 otherwise)"));
        strUsage += HelpMessageOpt("-metricsui", _("Set to 1 for a persistent metrics screen, 0 for sequential metrics output (default: 1 if running in a console, 0 otherwise)"));
        strUsage += HelpMessageOpt("-metricsrefreshtime", strprintf(_("Number of seconds between metrics refreshes (default: %u if running in a console, %u otherwise)"), 1, 600));
    }

    return strUsage;
}

static void BlockNotifyCallback(const uint256& hashNewTip)
{
    std::string strCmd = GetArg("-blocknotify", "");

    boost::replace_all(strCmd, "%s", hashNewTip.GetHex());
    boost::thread t(runCommand, strCmd); // thread runs free
}

struct CImportingNow
{
    CImportingNow() {
        assert(fImporting == false);
        fImporting = true;
    }

    ~CImportingNow() {
        assert(fImporting == true);
        fImporting = false;
    }
};


// If we're using -prune with -reindex, then delete block files that will be ignored by the
// reindex.  Since reindexing works by starting at block file 0 and looping until a blockfile
// is missing, do the same here to delete any later block files after a gap.  Also delete all
// rev files since they'll be rewritten by the reindex anyway.  This ensures that vinfoBlockFile
// is in sync with what's actually on disk by the time we start downloading, so that pruning
// works correctly.
void CleanupBlockRevFiles()
{
    using namespace boost::filesystem;
    map<string, path> mapBlockFiles;

    // Glob all blk?????.dat and rev?????.dat files from the blocks directory.
    // Remove the rev files immediately and insert the blk file paths into an
    // ordered map keyed by block file index.
    LogPrintf("Removing unusable blk?????.dat and rev?????.dat files for -reindex with -prune\n");
    path blocksdir = GetDataDir() / "blocks";
    for (directory_iterator it(blocksdir); it != directory_iterator(); it++) {
        if (is_regular_file(*it) &&
            it->path().filename().string().length() == 12 &&
            it->path().filename().string().substr(8,4) == ".dat")
        {
            if (it->path().filename().string().substr(0,3) == "blk")
                mapBlockFiles[it->path().filename().string().substr(3,5)] = it->path();
            else if (it->path().filename().string().substr(0,3) == "rev")
                remove(it->path());
        }
    }

    // Remove all block files that aren't part of a contiguous set starting at
    // zero by walking the ordered map (keys are block file indices) by
    // keeping a separate counter.  Once we hit a gap (or if 0 doesn't exist)
    // start removing block files.
    int nContigCounter = 0;
    BOOST_FOREACH(const PAIRTYPE(string, path)& item, mapBlockFiles) {
        if (atoi(item.first) == nContigCounter) {
            nContigCounter++;
            continue;
        }
        remove(item.second);
    }
}

void ThreadImport(std::vector<boost::filesystem::path> vImportFiles)
{
    RenameThread("zcash-loadblk");
    // -reindex
    if (fReindex) {
        CImportingNow imp;
        int nFile = 0;
        while (true) {
            CDiskBlockPos pos(nFile, 0);
            if (!boost::filesystem::exists(GetBlockPosFilename(pos, "blk")))
                break; // No block files left to reindex
            FILE *file = OpenBlockFile(pos, true);
            if (!file)
                break; // This error is logged in OpenBlockFile
            LogPrintf("Reindexing block file blk%05u.dat...\n", (unsigned int)nFile);
            LoadExternalBlockFile(file, &pos);
            nFile++;
        }
        pblocktree->WriteReindexing(false);
        fReindex = false;
        LogPrintf("Reindexing finished\n");
        // To avoid ending up in a situation without genesis block, re-try initializing (no-op if reindexing worked):
        InitBlockIndex();
    }

    // hardcoded $DATADIR/bootstrap.dat
    boost::filesystem::path pathBootstrap = GetDataDir() / "bootstrap.dat";
    if (boost::filesystem::exists(pathBootstrap)) {
        FILE *file = fopen(pathBootstrap.string().c_str(), "rb");
        if (file) {
            CImportingNow imp;
            boost::filesystem::path pathBootstrapOld = GetDataDir() / "bootstrap.dat.old";
            LogPrintf("Importing bootstrap.dat...\n");
            LoadExternalBlockFile(file);
            RenameOver(pathBootstrap, pathBootstrapOld);
        } else {
            LogPrintf("Warning: Could not open bootstrap file %s\n", pathBootstrap.string());
        }
    }

    // -loadblock=
    BOOST_FOREACH(const boost::filesystem::path& path, vImportFiles) {
        FILE *file = fopen(path.string().c_str(), "rb");
        if (file) {
            CImportingNow imp;
            LogPrintf("Importing blocks file %s...\n", path.string());
            LoadExternalBlockFile(file);
        } else {
            LogPrintf("Warning: Could not open blocks file %s\n", path.string());
        }
    }

    if (GetBoolArg("-stopafterblockimport", false)) {
        LogPrintf("Stopping after block import\n");
        StartShutdown();
    }
}

/** Sanity checks
 *  Ensure that Bitcoin is running in a usable environment with all
 *  necessary library support.
 */
bool InitSanityCheck(void)
{
    if(!ECC_InitSanityCheck()) {
        InitError("Elliptic curve cryptography sanity check failure. Aborting.");
        return false;
    }
    if (!glibc_sanity_test() || !glibcxx_sanity_test())
        return false;

    return true;
}


static void ZC_LoadParams(
    const CChainParams& chainparams
)
{
    struct timeval tv_start, tv_end;
    float elapsed;

    boost::filesystem::path pk_path = ZC_GetParamsDir() / "sprout-proving.key";
    boost::filesystem::path vk_path = ZC_GetParamsDir() / "sprout-verifying.key";
    boost::filesystem::path sapling_spend = ZC_GetParamsDir() / "sapling-spend-testnet.params";
    boost::filesystem::path sapling_output = ZC_GetParamsDir() / "sapling-output-testnet.params";
    boost::filesystem::path sprout_groth16 = ZC_GetParamsDir() / "sprout-groth16-testnet.params";

    bool sapling_paths_valid = true;

    // We don't load Sapling zk-SNARK params if mainnet is configured
    if (chainparams.NetworkIDString() != "main") {
        sapling_paths_valid =
            boost::filesystem::exists(sapling_spend) &&
            boost::filesystem::exists(sapling_output) &&
            boost::filesystem::exists(sprout_groth16);
    }

    if (!(
        boost::filesystem::exists(pk_path) &&
        boost::filesystem::exists(vk_path) &&
        sapling_paths_valid
    )) {
        uiInterface.ThreadSafeMessageBox(strprintf(
            _("Cannot find the Zcash network parameters in the following directory:\n"
              "%s\n"
              "Please run 'zcash-fetch-params' or './zcutil/fetch-params.sh' and then restart."),
                ZC_GetParamsDir()),
            "", CClientUIInterface::MSG_ERROR);
        StartShutdown();
        return;
    }

    LogPrintf("Loading verifying key from %s\n", vk_path.string().c_str());
    gettimeofday(&tv_start, 0);

    pzcashParams = ZCJoinSplit::Prepared(vk_path.string(), pk_path.string());

    gettimeofday(&tv_end, 0);
    elapsed = float(tv_end.tv_sec-tv_start.tv_sec) + (tv_end.tv_usec-tv_start.tv_usec)/float(1000000);
    LogPrintf("Loaded verifying key in %fs seconds.\n", elapsed);

    if (chainparams.NetworkIDString() != "main") {
        std::string sapling_spend_str = sapling_spend.string();
        std::string sapling_output_str = sapling_output.string();
        std::string sprout_groth16_str = sprout_groth16.string();

        LogPrintf("Loading Sapling (Spend) parameters from %s\n", sapling_spend_str.c_str());
        LogPrintf("Loading Sapling (Output) parameters from %s\n", sapling_output_str.c_str());
        LogPrintf("Loading Sapling (Sprout Groth16) parameters from %s\n", sprout_groth16_str.c_str());
        gettimeofday(&tv_start, 0);

        librustzcash_init_zksnark_params(
            sapling_spend_str.c_str(),
            sapling_output_str.c_str(),
            sprout_groth16_str.c_str()
        );

        gettimeofday(&tv_end, 0);
        elapsed = float(tv_end.tv_sec-tv_start.tv_sec) + (tv_end.tv_usec-tv_start.tv_usec)/float(1000000);
        LogPrintf("Loaded Sapling parameters in %fs seconds.\n", elapsed);
    } else {
        LogPrintf("Not loading Sapling parameters in mainnet\n");
    }
}

bool AppInitServers(boost::thread_group& threadGroup)
{
    RPCServer::OnStopped(&OnRPCStopped);
    RPCServer::OnPreCommand(&OnRPCPreCommand);
    if (!InitHTTPServer())
        return false;
    if (!StartRPC())
        return false;
    if (!StartHTTPRPC())
        return false;
    if (GetBoolArg("-rest", false) && !StartREST())
        return false;
    if (!StartHTTPServer())
        return false;
    return true;
}

/** Initialize bitcoin.
 *  @pre Parameters should be parsed and config file should be read.
 */
bool AppInit2(boost::thread_group& threadGroup, CScheduler& scheduler)
{
    // ********************************************************* Step 1: setup
#ifdef _MSC_VER
    // Turn off Microsoft heap dump noise
    _CrtSetReportMode(_CRT_WARN, _CRTDBG_MODE_FILE);
    _CrtSetReportFile(_CRT_WARN, CreateFileA("NUL", GENERIC_WRITE, 0, NULL, OPEN_EXISTING, 0, 0));
#endif
#if _MSC_VER >= 1400
    // Disable confusing "helpful" text message on abort, Ctrl-C
    _set_abort_behavior(0, _WRITE_ABORT_MSG | _CALL_REPORTFAULT);
#endif
#ifdef WIN32
    // Enable Data Execution Prevention (DEP)
    // Minimum supported OS versions: WinXP SP3, WinVista >= SP1, Win Server 2008
    // A failure is non-critical and needs no further attention!
#ifndef PROCESS_DEP_ENABLE
    // We define this here, because GCCs winbase.h limits this to _WIN32_WINNT >= 0x0601 (Windows 7),
    // which is not correct. Can be removed, when GCCs winbase.h is fixed!
#define PROCESS_DEP_ENABLE 0x00000001
#endif
    typedef BOOL (WINAPI *PSETPROCDEPPOL)(DWORD);
    PSETPROCDEPPOL setProcDEPPol = (PSETPROCDEPPOL)GetProcAddress(GetModuleHandleA("Kernel32.dll"), "SetProcessDEPPolicy");
    if (setProcDEPPol != NULL) setProcDEPPol(PROCESS_DEP_ENABLE);
#endif

    if (!SetupNetworking())
        return InitError("Error: Initializing networking failed");

#ifndef WIN32
    if (GetBoolArg("-sysperms", false)) {
#ifdef ENABLE_WALLET
        if (!GetBoolArg("-disablewallet", false))
            return InitError("Error: -sysperms is not allowed in combination with enabled wallet functionality");
#endif
    } else {
        umask(077);
    }

    // Clean shutdown on SIGTERM
    struct sigaction sa;
    sa.sa_handler = HandleSIGTERM;
    sigemptyset(&sa.sa_mask);
    sa.sa_flags = 0;
    sigaction(SIGTERM, &sa, NULL);
    sigaction(SIGINT, &sa, NULL);

    // Reopen debug.log on SIGHUP
    struct sigaction sa_hup;
    sa_hup.sa_handler = HandleSIGHUP;
    sigemptyset(&sa_hup.sa_mask);
    sa_hup.sa_flags = 0;
    sigaction(SIGHUP, &sa_hup, NULL);

    // Ignore SIGPIPE, otherwise it will bring the daemon down if the client closes unexpectedly
    signal(SIGPIPE, SIG_IGN);
#endif

    std::set_new_handler(new_handler_terminate);

    // ********************************************************* Step 2: parameter interactions
    const CChainParams& chainparams = Params();

    // Set this early so that experimental features are correctly enabled/disabled
    fExperimentalMode = GetBoolArg("-experimentalfeatures", false);

    // Fail early if user has set experimental options without the global flag
    if (!fExperimentalMode) {
        if (mapArgs.count("-developerencryptwallet")) {
            return InitError(_("Wallet encryption requires -experimentalfeatures."));
        }
        else if (mapArgs.count("-paymentdisclosure")) {
            return InitError(_("Payment disclosure requires -experimentalfeatures."));
        } else if (mapArgs.count("-zmergetoaddress")) {
            return InitError(_("RPC method z_mergetoaddress requires -experimentalfeatures."));
        }
    }

    // Set this early so that parameter interactions go to console
    fPrintToConsole = GetBoolArg("-printtoconsole", false);
    fLogTimestamps = GetBoolArg("-logtimestamps", true);
    fLogIPs = GetBoolArg("-logips", false);

    LogPrintf("\n\n\n\n\n\n\n\n\n\n\n\n\n\n\n\n\n\n\n\n");
    LogPrintf("Zcash version %s (%s)\n", FormatFullVersion(), CLIENT_DATE);

    // when specifying an explicit binding address, you want to listen on it
    // even when -connect or -proxy is specified
    if (mapArgs.count("-bind")) {
        if (SoftSetBoolArg("-listen", true))
            LogPrintf("%s: parameter interaction: -bind set -> setting -listen=1\n", __func__);
    }
    if (mapArgs.count("-whitebind")) {
        if (SoftSetBoolArg("-listen", true))
            LogPrintf("%s: parameter interaction: -whitebind set -> setting -listen=1\n", __func__);
    }

    if (mapArgs.count("-connect") && mapMultiArgs["-connect"].size() > 0) {
        // when only connecting to trusted nodes, do not seed via DNS, or listen by default
        if (SoftSetBoolArg("-dnsseed", false))
            LogPrintf("%s: parameter interaction: -connect set -> setting -dnsseed=0\n", __func__);
        if (SoftSetBoolArg("-listen", false))
            LogPrintf("%s: parameter interaction: -connect set -> setting -listen=0\n", __func__);
    }

    if (mapArgs.count("-proxy")) {
        // to protect privacy, do not listen by default if a default proxy server is specified
        if (SoftSetBoolArg("-listen", false))
            LogPrintf("%s: parameter interaction: -proxy set -> setting -listen=0\n", __func__);
        // to protect privacy, do not discover addresses by default
        if (SoftSetBoolArg("-discover", false))
            LogPrintf("%s: parameter interaction: -proxy set -> setting -discover=0\n", __func__);
    }

    if (!GetBoolArg("-listen", DEFAULT_LISTEN)) {
        // do not try to retrieve public IP when not listening (pointless)
        if (SoftSetBoolArg("-discover", false))
            LogPrintf("%s: parameter interaction: -listen=0 -> setting -discover=0\n", __func__);
        if (SoftSetBoolArg("-listenonion", false))
            LogPrintf("%s: parameter interaction: -listen=0 -> setting -listenonion=0\n", __func__);
    }

    if (mapArgs.count("-externalip")) {
        // if an explicit public IP is specified, do not try to find others
        if (SoftSetBoolArg("-discover", false))
            LogPrintf("%s: parameter interaction: -externalip set -> setting -discover=0\n", __func__);
    }

    if (GetBoolArg("-salvagewallet", false)) {
        // Rewrite just private keys: rescan to find transactions
        if (SoftSetBoolArg("-rescan", true))
            LogPrintf("%s: parameter interaction: -salvagewallet=1 -> setting -rescan=1\n", __func__);
    }

    // -zapwallettx implies a rescan
    if (GetBoolArg("-zapwallettxes", false)) {
        if (SoftSetBoolArg("-rescan", true))
            LogPrintf("%s: parameter interaction: -zapwallettxes=<mode> -> setting -rescan=1\n", __func__);
    }

    // Make sure enough file descriptors are available
    int nBind = std::max((int)mapArgs.count("-bind") + (int)mapArgs.count("-whitebind"), 1);
    nMaxConnections = GetArg("-maxconnections", DEFAULT_MAX_PEER_CONNECTIONS);
    nMaxConnections = std::max(std::min(nMaxConnections, (int)(FD_SETSIZE - nBind - MIN_CORE_FILEDESCRIPTORS)), 0);
    int nFD = RaiseFileDescriptorLimit(nMaxConnections + MIN_CORE_FILEDESCRIPTORS);
    if (nFD < MIN_CORE_FILEDESCRIPTORS)
        return InitError(_("Not enough file descriptors available."));
    if (nFD - MIN_CORE_FILEDESCRIPTORS < nMaxConnections)
        nMaxConnections = nFD - MIN_CORE_FILEDESCRIPTORS;

    // if using block pruning, then disable txindex
    // also disable the wallet (for now, until SPV support is implemented in wallet)
    if (GetArg("-prune", 0)) {
        if (GetBoolArg("-txindex", false))
            return InitError(_("Prune mode is incompatible with -txindex."));
#ifdef ENABLE_WALLET
        if (!GetBoolArg("-disablewallet", false)) {
            if (SoftSetBoolArg("-disablewallet", true))
                LogPrintf("%s : parameter interaction: -prune -> setting -disablewallet=1\n", __func__);
            else
                return InitError(_("Can't run with a wallet in prune mode."));
        }
#endif
    }

    // ********************************************************* Step 3: parameter-to-internal-flags

    fDebug = !mapMultiArgs["-debug"].empty();
    // Special-case: if -debug=0/-nodebug is set, turn off debugging messages
    const vector<string>& categories = mapMultiArgs["-debug"];
    if (GetBoolArg("-nodebug", false) || find(categories.begin(), categories.end(), string("0")) != categories.end())
        fDebug = false;

    // Special case: if debug=zrpcunsafe, implies debug=zrpc, so add it to debug categories
    if (find(categories.begin(), categories.end(), string("zrpcunsafe")) != categories.end()) {
        if (find(categories.begin(), categories.end(), string("zrpc")) == categories.end()) {
            LogPrintf("%s: parameter interaction: setting -debug=zrpcunsafe -> -debug=zrpc\n", __func__);
            vector<string>& v = mapMultiArgs["-debug"];
            v.push_back("zrpc");
        }
    }

    // Check for -debugnet
    if (GetBoolArg("-debugnet", false))
        InitWarning(_("Warning: Unsupported argument -debugnet ignored, use -debug=net."));
    // Check for -socks - as this is a privacy risk to continue, exit here
    if (mapArgs.count("-socks"))
        return InitError(_("Error: Unsupported argument -socks found. Setting SOCKS version isn't possible anymore, only SOCKS5 proxies are supported."));
    // Check for -tor - as this is a privacy risk to continue, exit here
    if (GetBoolArg("-tor", false))
        return InitError(_("Error: Unsupported argument -tor found, use -onion."));

    if (GetBoolArg("-benchmark", false))
        InitWarning(_("Warning: Unsupported argument -benchmark ignored, use -debug=bench."));

    // Checkmempool and checkblockindex default to true in regtest mode
    int ratio = std::min<int>(std::max<int>(GetArg("-checkmempool", chainparams.DefaultConsistencyChecks() ? 1 : 0), 0), 1000000);
    if (ratio != 0) {
        mempool.setSanityCheck(1.0 / ratio);
    }
    fCheckBlockIndex = GetBoolArg("-checkblockindex", chainparams.DefaultConsistencyChecks());
    fCheckpointsEnabled = GetBoolArg("-checkpoints", true);

    // -par=0 means autodetect, but nScriptCheckThreads==0 means no concurrency
    nScriptCheckThreads = GetArg("-par", DEFAULT_SCRIPTCHECK_THREADS);
    if (nScriptCheckThreads <= 0)
        nScriptCheckThreads += GetNumCores();
    if (nScriptCheckThreads <= 1)
        nScriptCheckThreads = 0;
    else if (nScriptCheckThreads > MAX_SCRIPTCHECK_THREADS)
        nScriptCheckThreads = MAX_SCRIPTCHECK_THREADS;

    fServer = GetBoolArg("-server", false);

    // block pruning; get the amount of disk space (in MB) to allot for block & undo files
    int64_t nSignedPruneTarget = GetArg("-prune", 0) * 1024 * 1024;
    if (nSignedPruneTarget < 0) {
        return InitError(_("Prune cannot be configured with a negative value."));
    }
    nPruneTarget = (uint64_t) nSignedPruneTarget;
    if (nPruneTarget) {
        if (nPruneTarget < MIN_DISK_SPACE_FOR_BLOCK_FILES) {
            return InitError(strprintf(_("Prune configured below the minimum of %d MB.  Please use a higher number."), MIN_DISK_SPACE_FOR_BLOCK_FILES / 1024 / 1024));
        }
        LogPrintf("Prune configured to target %uMiB on disk for block and undo files.\n", nPruneTarget / 1024 / 1024);
        fPruneMode = true;
    }

#ifdef ENABLE_WALLET
    bool fDisableWallet = GetBoolArg("-disablewallet", false);
#endif

    nConnectTimeout = GetArg("-timeout", DEFAULT_CONNECT_TIMEOUT);
    if (nConnectTimeout <= 0)
        nConnectTimeout = DEFAULT_CONNECT_TIMEOUT;

    // Fee-per-kilobyte amount considered the same as "free"
    // If you are mining, be careful setting this:
    // if you set it to zero then
    // a transaction spammer can cheaply fill blocks using
    // 1-satoshi-fee transactions. It should be set above the real
    // cost to you of processing a transaction.
    if (mapArgs.count("-minrelaytxfee"))
    {
        CAmount n = 0;
        if (ParseMoney(mapArgs["-minrelaytxfee"], n) && n > 0)
            ::minRelayTxFee = CFeeRate(n);
        else
            return InitError(strprintf(_("Invalid amount for -minrelaytxfee=<amount>: '%s'"), mapArgs["-minrelaytxfee"]));
    }

#ifdef ENABLE_WALLET
    if (mapArgs.count("-mintxfee"))
    {
        CAmount n = 0;
        if (ParseMoney(mapArgs["-mintxfee"], n) && n > 0)
            CWallet::minTxFee = CFeeRate(n);
        else
            return InitError(strprintf(_("Invalid amount for -mintxfee=<amount>: '%s'"), mapArgs["-mintxfee"]));
    }
    if (mapArgs.count("-paytxfee"))
    {
        CAmount nFeePerK = 0;
        if (!ParseMoney(mapArgs["-paytxfee"], nFeePerK))
            return InitError(strprintf(_("Invalid amount for -paytxfee=<amount>: '%s'"), mapArgs["-paytxfee"]));
        if (nFeePerK > nHighTransactionFeeWarning)
            InitWarning(_("Warning: -paytxfee is set very high! This is the transaction fee you will pay if you send a transaction."));
        payTxFee = CFeeRate(nFeePerK, 1000);
        if (payTxFee < ::minRelayTxFee)
        {
            return InitError(strprintf(_("Invalid amount for -paytxfee=<amount>: '%s' (must be at least %s)"),
                                       mapArgs["-paytxfee"], ::minRelayTxFee.ToString()));
        }
    }
    if (mapArgs.count("-maxtxfee"))
    {
        CAmount nMaxFee = 0;
        if (!ParseMoney(mapArgs["-maxtxfee"], nMaxFee))
            return InitError(strprintf(_("Invalid amount for -maxtxfee=<amount>: '%s'"), mapArgs["-maptxfee"]));
        if (nMaxFee > nHighTransactionMaxFeeWarning)
            InitWarning(_("Warning: -maxtxfee is set very high! Fees this large could be paid on a single transaction."));
        maxTxFee = nMaxFee;
        if (CFeeRate(maxTxFee, 1000) < ::minRelayTxFee)
        {
            return InitError(strprintf(_("Invalid amount for -maxtxfee=<amount>: '%s' (must be at least the minrelay fee of %s to prevent stuck transactions)"),
                                       mapArgs["-maxtxfee"], ::minRelayTxFee.ToString()));
        }
    }
    nTxConfirmTarget = GetArg("-txconfirmtarget", DEFAULT_TX_CONFIRM_TARGET);
    expiryDelta = GetArg("-txexpirydelta", DEFAULT_TX_EXPIRY_DELTA);
    bSpendZeroConfChange = GetBoolArg("-spendzeroconfchange", true);
    fSendFreeTransactions = GetBoolArg("-sendfreetransactions", false);

    std::string strWalletFile = GetArg("-wallet", "wallet.dat");
#endif // ENABLE_WALLET

    fIsBareMultisigStd = GetBoolArg("-permitbaremultisig", true);
    nMaxDatacarrierBytes = GetArg("-datacarriersize", nMaxDatacarrierBytes);

    fAlerts = GetBoolArg("-alerts", DEFAULT_ALERTS);

    // Option to startup with mocktime set (used for regression testing):
    SetMockTime(GetArg("-mocktime", 0)); // SetMockTime(0) is a no-op

    if (GetBoolArg("-peerbloomfilters", true))
        nLocalServices |= NODE_BLOOM;

#ifdef ENABLE_MINING
    if (mapArgs.count("-mineraddress")) {
        CTxDestination addr = DecodeDestination(mapArgs["-mineraddress"]);
        if (!IsValidDestination(addr)) {
            return InitError(strprintf(
                _("Invalid address for -mineraddress=<addr>: '%s' (must be a transparent address)"),
                mapArgs["-mineraddress"]));
        }
    }
#endif

    // Default value of 0 for mempooltxinputlimit means no limit is applied
    if (mapArgs.count("-mempooltxinputlimit")) {
        int64_t limit = GetArg("-mempooltxinputlimit", 0);
        if (limit < 0) {
            return InitError(_("Mempool limit on transparent inputs to a transaction cannot be negative"));
        } else if (limit > 0) {
            LogPrintf("Mempool configured to reject transactions with greater than %lld transparent inputs\n", limit);
        }
    }

    if (!mapMultiArgs["-nuparams"].empty()) {
        // Allow overriding network upgrade parameters for testing
        if (Params().NetworkIDString() != "regtest") {
            return InitError("Network upgrade parameters may only be overridden on regtest.");
        }
        const vector<string>& deployments = mapMultiArgs["-nuparams"];
        for (auto i : deployments) {
            std::vector<std::string> vDeploymentParams;
            boost::split(vDeploymentParams, i, boost::is_any_of(":"));
            if (vDeploymentParams.size() != 2) {
                return InitError("Network upgrade parameters malformed, expecting hexBranchId:activationHeight");
            }
            int nActivationHeight;
            if (!ParseInt32(vDeploymentParams[1], &nActivationHeight)) {
                return InitError(strprintf("Invalid nActivationHeight (%s)", vDeploymentParams[1]));
            }
            bool found = false;
            // Exclude Sprout from upgrades
            for (auto i = Consensus::BASE_SPROUT + 1; i < Consensus::MAX_NETWORK_UPGRADES; ++i)
            {
                if (vDeploymentParams[0].compare(HexInt(NetworkUpgradeInfo[i].nBranchId)) == 0) {
                    UpdateNetworkUpgradeParameters(Consensus::UpgradeIndex(i), nActivationHeight);
                    found = true;
                    LogPrintf("Setting network upgrade activation parameters for %s to height=%d\n", vDeploymentParams[0], nActivationHeight);
                    break;
                }
            }
            if (!found) {
                return InitError(strprintf("Invalid network upgrade (%s)", vDeploymentParams[0]));
            }
        }
    }

    if (!mapMultiArgs["-eqparams"].empty()) {
        // Allow overriding equihash upgrade parameters for testing
        if (Params().NetworkIDString() != "regtest") {
            return InitError("Network upgrade parameters may only be overridden on regtest.");
        }
        const vector<string>& deployments = mapMultiArgs["-eqparams"];
        for (auto i : deployments) {
            std::vector<std::string> vDeploymentParams;
            boost::split(vDeploymentParams, i, boost::is_any_of(":"));
            if (vDeploymentParams.size() != 3) {
                return InitError("Equihash upgrade parameters malformed, expecting hexBranchId:N:K");
            }
            int n, k;
            // TODO: Restrict to support n,k parameters and cast to unsigned int
            if (!ParseInt32(vDeploymentParams[1], &n)) {
                return InitError(strprintf("Invalid N (%s)", vDeploymentParams[1]));
            }
            if (!ParseInt32(vDeploymentParams[2], &k)) {
                return InitError(strprintf("Invalid K (%s)", vDeploymentParams[2]));
            }
            bool found = false;
            // Exclude Sprout from upgrades
            for (auto i = Consensus::BASE_SPROUT + 1; i < Consensus::MAX_NETWORK_UPGRADES; ++i)
            {
                if (vDeploymentParams[0].compare(HexInt(NetworkUpgradeInfo[i].nBranchId)) == 0) {
                    UpdateEquihashUpgradeParameters(Consensus::UpgradeIndex(i), n, k);
                    found = true;
                    LogPrintf("Setting equihash upgrade activation parameters for %s to n=%d, k=%d\n", vDeploymentParams[0], n, k);
                    break;
                }
            }
            if (!found) {
                return InitError(strprintf("Invalid equihash upgrade (%s)", vDeploymentParams[0]));
            }
        }
    }

    // ********************************************************* Step 4: application initialization: dir lock, daemonize, pidfile, debug log

    // Initialize libsodium
    if (init_and_check_sodium() == -1) {
        return false;
    }

    // Initialize elliptic curve code
    ECC_Start();
    globalVerifyHandle.reset(new ECCVerifyHandle());

    // Sanity check
    if (!InitSanityCheck())
        return InitError(_("Initialization sanity check failed. Zcash is shutting down."));

    std::string strDataDir = GetDataDir().string();
#ifdef ENABLE_WALLET
    // Wallet file must be a plain filename without a directory
    if (strWalletFile != boost::filesystem::basename(strWalletFile) + boost::filesystem::extension(strWalletFile))
        return InitError(strprintf(_("Wallet %s resides outside data directory %s"), strWalletFile, strDataDir));
#endif
    // Make sure only a single Bitcoin process is using the data directory.
    boost::filesystem::path pathLockFile = GetDataDir() / ".lock";
    FILE* file = fopen(pathLockFile.string().c_str(), "a"); // empty lock file; created if it doesn't exist.
    if (file) fclose(file);

    try {
        static boost::interprocess::file_lock lock(pathLockFile.string().c_str());
        if (!lock.try_lock())
            return InitError(strprintf(_("Cannot obtain a lock on data directory %s. Zcash is probably already running."), strDataDir));
    } catch(const boost::interprocess::interprocess_exception& e) {
        return InitError(strprintf(_("Cannot obtain a lock on data directory %s. Zcash is probably already running.") + " %s.", strDataDir, e.what()));
    }

#ifndef WIN32
    CreatePidFile(GetPidFile(), getpid());
#endif
    if (GetBoolArg("-shrinkdebugfile", !fDebug))
        ShrinkDebugFile();

    if (fPrintToDebugLog)
        OpenDebugLog();

    LogPrintf("Using OpenSSL version %s\n", SSLeay_version(SSLEAY_VERSION));
#ifdef ENABLE_WALLET
    LogPrintf("Using BerkeleyDB version %s\n", DbEnv::version(0, 0, 0));
#endif
    if (!fLogTimestamps)
        LogPrintf("Startup time: %s\n", DateTimeStrFormat("%Y-%m-%d %H:%M:%S", GetTime()));
    LogPrintf("Default data directory %s\n", GetDefaultDataDir().string());
    LogPrintf("Using data directory %s\n", strDataDir);
    LogPrintf("Using config file %s\n", GetConfigFile().string());
    LogPrintf("Using at most %i connections (%i file descriptors available)\n", nMaxConnections, nFD);
    std::ostringstream strErrors;

    LogPrintf("Using %u threads for script verification\n", nScriptCheckThreads);
    if (nScriptCheckThreads) {
        for (int i=0; i<nScriptCheckThreads-1; i++)
            threadGroup.create_thread(&ThreadScriptCheck);
    }

    // Start the lightweight task scheduler thread
    CScheduler::Function serviceLoop = boost::bind(&CScheduler::serviceQueue, &scheduler);
    threadGroup.create_thread(boost::bind(&TraceThread<CScheduler::Function>, "scheduler", serviceLoop));

    // Count uptime
    MarkStartTime();

    if ((chainparams.NetworkIDString() != "regtest") &&
            GetBoolArg("-showmetrics", isatty(STDOUT_FILENO)) &&
            !fPrintToConsole && !GetBoolArg("-daemon", false)) {
        // Start the persistent metrics interface
        ConnectMetricsScreen();
        threadGroup.create_thread(&ThreadShowMetricsScreen);
    }

    // These must be disabled for now, they are buggy and we probably don't
    // want any of libsnark's profiling in production anyway.
    libsnark::inhibit_profiling_info = true;
    libsnark::inhibit_profiling_counters = true;

    // Initialize Zcash circuit parameters
    ZC_LoadParams(chainparams);

    /* Start the RPC server already.  It will be started in "warmup" mode
     * and not really process calls already (but it will signify connections
     * that the server is there and will be ready later).  Warmup mode will
     * be disabled when initialisation is finished.
     */
    if (fServer)
    {
        uiInterface.InitMessage.connect(SetRPCWarmupStatus);
        if (!AppInitServers(threadGroup))
            return InitError(_("Unable to start HTTP server. See debug log for details."));
    }

    int64_t nStart;

    // ********************************************************* Step 5: verify wallet database integrity
#ifdef ENABLE_WALLET
    if (!fDisableWallet) {
        LogPrintf("Using wallet %s\n", strWalletFile);
        uiInterface.InitMessage(_("Verifying wallet..."));

        std::string warningString;
        std::string errorString;

        if (!CWallet::Verify(strWalletFile, warningString, errorString))
            return false;

        if (!warningString.empty())
            InitWarning(warningString);
        if (!errorString.empty())
            return InitError(warningString);

    } // (!fDisableWallet)
#endif // ENABLE_WALLET
    // ********************************************************* Step 6: network initialization

    RegisterNodeSignals(GetNodeSignals());

    // sanitize comments per BIP-0014, format user agent and check total size
    std::vector<string> uacomments;
    BOOST_FOREACH(string cmt, mapMultiArgs["-uacomment"])
    {
        if (cmt != SanitizeString(cmt, SAFE_CHARS_UA_COMMENT))
            return InitError(strprintf("User Agent comment (%s) contains unsafe characters.", cmt));
        uacomments.push_back(SanitizeString(cmt, SAFE_CHARS_UA_COMMENT));
    }
    strSubVersion = FormatSubVersion(CLIENT_NAME, CLIENT_VERSION, uacomments);
    if (strSubVersion.size() > MAX_SUBVERSION_LENGTH) {
        return InitError(strprintf("Total length of network version string %i exceeds maximum of %i characters. Reduce the number and/or size of uacomments.",
            strSubVersion.size(), MAX_SUBVERSION_LENGTH));
    }

    if (mapArgs.count("-onlynet")) {
        std::set<enum Network> nets;
        BOOST_FOREACH(const std::string& snet, mapMultiArgs["-onlynet"]) {
            enum Network net = ParseNetwork(snet);
            if (net == NET_UNROUTABLE)
                return InitError(strprintf(_("Unknown network specified in -onlynet: '%s'"), snet));
            nets.insert(net);
        }
        for (int n = 0; n < NET_MAX; n++) {
            enum Network net = (enum Network)n;
            if (!nets.count(net))
                SetLimited(net);
        }
    }

    if (mapArgs.count("-whitelist")) {
        BOOST_FOREACH(const std::string& net, mapMultiArgs["-whitelist"]) {
            CSubNet subnet(net);
            if (!subnet.IsValid())
                return InitError(strprintf(_("Invalid netmask specified in -whitelist: '%s'"), net));
            CNode::AddWhitelistedRange(subnet);
        }
    }

    bool proxyRandomize = GetBoolArg("-proxyrandomize", true);
    // -proxy sets a proxy for all outgoing network traffic
    // -noproxy (or -proxy=0) as well as the empty string can be used to not set a proxy, this is the default
    std::string proxyArg = GetArg("-proxy", "");
    SetLimited(NET_TOR);
    if (proxyArg != "" && proxyArg != "0") {
        proxyType addrProxy = proxyType(CService(proxyArg, 9050), proxyRandomize);
        if (!addrProxy.IsValid())
            return InitError(strprintf(_("Invalid -proxy address: '%s'"), proxyArg));

        SetProxy(NET_IPV4, addrProxy);
        SetProxy(NET_IPV6, addrProxy);
        SetProxy(NET_TOR, addrProxy);
        SetNameProxy(addrProxy);
        SetLimited(NET_TOR, false); // by default, -proxy sets onion as reachable, unless -noonion later
    }

    // -onion can be used to set only a proxy for .onion, or override normal proxy for .onion addresses
    // -noonion (or -onion=0) disables connecting to .onion entirely
    // An empty string is used to not override the onion proxy (in which case it defaults to -proxy set above, or none)
    std::string onionArg = GetArg("-onion", "");
    if (onionArg != "") {
        if (onionArg == "0") { // Handle -noonion/-onion=0
            SetLimited(NET_TOR); // set onions as unreachable
        } else {
            proxyType addrOnion = proxyType(CService(onionArg, 9050), proxyRandomize);
            if (!addrOnion.IsValid())
                return InitError(strprintf(_("Invalid -onion address: '%s'"), onionArg));
            SetProxy(NET_TOR, addrOnion);
            SetLimited(NET_TOR, false);
        }
    }

    // see Step 2: parameter interactions for more information about these
    fListen = GetBoolArg("-listen", DEFAULT_LISTEN);
    fDiscover = GetBoolArg("-discover", true);
    fNameLookup = GetBoolArg("-dns", true);

    bool fBound = false;
    if (fListen) {
        if (mapArgs.count("-bind") || mapArgs.count("-whitebind")) {
            BOOST_FOREACH(const std::string& strBind, mapMultiArgs["-bind"]) {
                CService addrBind;
                if (!Lookup(strBind.c_str(), addrBind, GetListenPort(), false))
                    return InitError(strprintf(_("Cannot resolve -bind address: '%s'"), strBind));
                fBound |= Bind(addrBind, (BF_EXPLICIT | BF_REPORT_ERROR));
            }
            BOOST_FOREACH(const std::string& strBind, mapMultiArgs["-whitebind"]) {
                CService addrBind;
                if (!Lookup(strBind.c_str(), addrBind, 0, false))
                    return InitError(strprintf(_("Cannot resolve -whitebind address: '%s'"), strBind));
                if (addrBind.GetPort() == 0)
                    return InitError(strprintf(_("Need to specify a port with -whitebind: '%s'"), strBind));
                fBound |= Bind(addrBind, (BF_EXPLICIT | BF_REPORT_ERROR | BF_WHITELIST));
            }
        }
        else {
            struct in_addr inaddr_any;
            inaddr_any.s_addr = INADDR_ANY;
            fBound |= Bind(CService(in6addr_any, GetListenPort()), BF_NONE);
            fBound |= Bind(CService(inaddr_any, GetListenPort()), !fBound ? BF_REPORT_ERROR : BF_NONE);
        }
        if (!fBound)
            return InitError(_("Failed to listen on any port. Use -listen=0 if you want this."));
    }

    if (mapArgs.count("-externalip")) {
        BOOST_FOREACH(const std::string& strAddr, mapMultiArgs["-externalip"]) {
            CService addrLocal(strAddr, GetListenPort(), fNameLookup);
            if (!addrLocal.IsValid())
                return InitError(strprintf(_("Cannot resolve -externalip address: '%s'"), strAddr));
            AddLocal(CService(strAddr, GetListenPort(), fNameLookup), LOCAL_MANUAL);
        }
    }

    BOOST_FOREACH(const std::string& strDest, mapMultiArgs["-seednode"])
        AddOneShot(strDest);

#if ENABLE_ZMQ
    pzmqNotificationInterface = CZMQNotificationInterface::CreateWithArguments(mapArgs);

    if (pzmqNotificationInterface) {
        RegisterValidationInterface(pzmqNotificationInterface);
    }
#endif

#if ENABLE_PROTON
    pAMQPNotificationInterface = AMQPNotificationInterface::CreateWithArguments(mapArgs);

    if (pAMQPNotificationInterface) {

        // AMQP support is currently an experimental feature, so fail if user configured AMQP notifications
        // without enabling experimental features.
        if (!fExperimentalMode) {
            return InitError(_("AMQP support requires -experimentalfeatures."));
        }

        RegisterValidationInterface(pAMQPNotificationInterface);
    }
#endif

    // ********************************************************* Step 7: load block chain

    fReindex = GetBoolArg("-reindex", false);

    // Upgrading to 0.8; hard-link the old blknnnn.dat files into /blocks/
    boost::filesystem::path blocksDir = GetDataDir() / "blocks";
    if (!boost::filesystem::exists(blocksDir))
    {
        boost::filesystem::create_directories(blocksDir);
        bool linked = false;
        for (unsigned int i = 1; i < 10000; i++) {
            boost::filesystem::path source = GetDataDir() / strprintf("blk%04u.dat", i);
            if (!boost::filesystem::exists(source)) break;
            boost::filesystem::path dest = blocksDir / strprintf("blk%05u.dat", i-1);
            try {
                boost::filesystem::create_hard_link(source, dest);
                LogPrintf("Hardlinked %s -> %s\n", source.string(), dest.string());
                linked = true;
            } catch (const boost::filesystem::filesystem_error& e) {
                // Note: hardlink creation failing is not a disaster, it just means
                // blocks will get re-downloaded from peers.
                LogPrintf("Error hardlinking blk%04u.dat: %s\n", i, e.what());
                break;
            }
        }
        if (linked)
        {
            fReindex = true;
        }
    }

    // cache size calculations
    int64_t nTotalCache = (GetArg("-dbcache", nDefaultDbCache) << 20);
    nTotalCache = std::max(nTotalCache, nMinDbCache << 20); // total cache cannot be less than nMinDbCache
    nTotalCache = std::min(nTotalCache, nMaxDbCache << 20); // total cache cannot be greated than nMaxDbcache
    int64_t nBlockTreeDBCache = nTotalCache / 8;
    if (nBlockTreeDBCache > (1 << 21) && !GetBoolArg("-txindex", false))
        nBlockTreeDBCache = (1 << 21); // block tree db cache shouldn't be larger than 2 MiB
    nTotalCache -= nBlockTreeDBCache;
    int64_t nCoinDBCache = std::min(nTotalCache / 2, (nTotalCache / 4) + (1 << 23)); // use 25%-50% of the remainder for disk cache
    nTotalCache -= nCoinDBCache;
    nCoinCacheUsage = nTotalCache; // the rest goes to in-memory cache
    LogPrintf("Cache configuration:\n");
    LogPrintf("* Using %.1fMiB for block index database\n", nBlockTreeDBCache * (1.0 / 1024 / 1024));
    LogPrintf("* Using %.1fMiB for chain state database\n", nCoinDBCache * (1.0 / 1024 / 1024));
    LogPrintf("* Using %.1fMiB for in-memory UTXO set\n", nCoinCacheUsage * (1.0 / 1024 / 1024));

    bool fLoaded = false;
    while (!fLoaded) {
        bool fReset = fReindex;
        std::string strLoadError;

        uiInterface.InitMessage(_("Loading block index..."));

        nStart = GetTimeMillis();
        do {
            try {
                UnloadBlockIndex();
                delete pcoinsTip;
                delete pcoinsdbview;
                delete pcoinscatcher;
                delete pblocktree;

                pblocktree = new CBlockTreeDB(nBlockTreeDBCache, false, fReindex);
                pcoinsdbview = new CCoinsViewDB(nCoinDBCache, false, fReindex);
                pcoinscatcher = new CCoinsViewErrorCatcher(pcoinsdbview);
                pcoinsTip = new CCoinsViewCache(pcoinscatcher);

                if (fReindex) {
                    pblocktree->WriteReindexing(true);
                    //If we're reindexing in prune mode, wipe away unusable block files and all undo data files
                    if (fPruneMode)
                        CleanupBlockRevFiles();
                }

                if (!LoadBlockIndex()) {
                    strLoadError = _("Error loading block database");
                    break;
                }

                // If the loaded chain has a wrong genesis, bail out immediately
                // (we're likely using a testnet datadir, or the other way around).
                if (!mapBlockIndex.empty() && mapBlockIndex.count(chainparams.GetConsensus().hashGenesisBlock) == 0)
                    return InitError(_("Incorrect or no genesis block found. Wrong datadir for network?"));

                // Initialize the block index (no-op if non-empty database was already loaded)
                if (!InitBlockIndex()) {
                    strLoadError = _("Error initializing block database");
                    break;
                }

                // Check for changed -txindex state
                if (fTxIndex != GetBoolArg("-txindex", false)) {
                    strLoadError = _("You need to rebuild the database using -reindex to change -txindex");
                    break;
                }

                // Check for changed -prune state.  What we are concerned about is a user who has pruned blocks
                // in the past, but is now trying to run unpruned.
                if (fHavePruned && !fPruneMode) {
                    strLoadError = _("You need to rebuild the database using -reindex to go back to unpruned mode.  This will redownload the entire blockchain");
                    break;
                }

                if (!fReindex) {
                    uiInterface.InitMessage(_("Rewinding blocks if needed..."));
                    if (!RewindBlockIndex(chainparams)) {
                        strLoadError = _("Unable to rewind the database to a pre-upgrade state. You will need to redownload the blockchain");
                        break;
                    }
                }

                uiInterface.InitMessage(_("Verifying blocks..."));
                if (fHavePruned && GetArg("-checkblocks", 288) > MIN_BLOCKS_TO_KEEP) {
                    LogPrintf("Prune: pruned datadir may not have more than %d blocks; -checkblocks=%d may fail\n",
                        MIN_BLOCKS_TO_KEEP, GetArg("-checkblocks", 288));
                }
                if (!CVerifyDB().VerifyDB(pcoinsdbview, GetArg("-checklevel", 3),
                              GetArg("-checkblocks", 288))) {
                    strLoadError = _("Corrupted block database detected");
                    break;
                }
            } catch (const std::exception& e) {
                if (fDebug) LogPrintf("%s\n", e.what());
                strLoadError = _("Error opening block database");
                break;
            }

            fLoaded = true;
        } while(false);

        if (!fLoaded) {
            // first suggest a reindex
            if (!fReset) {
                bool fRet = uiInterface.ThreadSafeQuestion(
                    strLoadError + ".\n\n" + _("Do you want to rebuild the block database now?"),
                    strLoadError + ".\nPlease restart with -reindex to recover.",
                    "", CClientUIInterface::MSG_ERROR | CClientUIInterface::BTN_ABORT);
                if (fRet) {
                    fReindex = true;
                    fRequestShutdown = false;
                } else {
                    LogPrintf("Aborted block database rebuild. Exiting.\n");
                    return false;
                }
            } else {
                return InitError(strLoadError);
            }
        }
    }

    // As LoadBlockIndex can take several minutes, it's possible the user
    // requested to kill the GUI during the last operation. If so, exit.
    // As the program has not fully started yet, Shutdown() is possibly overkill.
    if (fRequestShutdown)
    {
        LogPrintf("Shutdown requested. Exiting.\n");
        return false;
    }
    LogPrintf(" block index %15dms\n", GetTimeMillis() - nStart);

    boost::filesystem::path est_path = GetDataDir() / FEE_ESTIMATES_FILENAME;
    CAutoFile est_filein(fopen(est_path.string().c_str(), "rb"), SER_DISK, CLIENT_VERSION);
    // Allowed to fail as this file IS missing on first startup.
    if (!est_filein.IsNull())
        mempool.ReadFeeEstimates(est_filein);
    fFeeEstimatesInitialized = true;


    // ********************************************************* Step 8: load wallet
#ifdef ENABLE_WALLET
    if (fDisableWallet) {
        pwalletMain = NULL;
        LogPrintf("Wallet disabled!\n");
    } else {

        // needed to restore wallet transaction meta data after -zapwallettxes
        std::vector<CWalletTx> vWtx;

        if (GetBoolArg("-zapwallettxes", false)) {
            uiInterface.InitMessage(_("Zapping all transactions from wallet..."));

            pwalletMain = new CWallet(strWalletFile);
            DBErrors nZapWalletRet = pwalletMain->ZapWalletTx(vWtx);
            if (nZapWalletRet != DB_LOAD_OK) {
                uiInterface.InitMessage(_("Error loading wallet.dat: Wallet corrupted"));
                return false;
            }

            delete pwalletMain;
            pwalletMain = NULL;
        }

        uiInterface.InitMessage(_("Loading wallet..."));

        nStart = GetTimeMillis();
        bool fFirstRun = true;
        pwalletMain = new CWallet(strWalletFile);
        DBErrors nLoadWalletRet = pwalletMain->LoadWallet(fFirstRun);
        if (nLoadWalletRet != DB_LOAD_OK)
        {
            if (nLoadWalletRet == DB_CORRUPT)
                strErrors << _("Error loading wallet.dat: Wallet corrupted") << "\n";
            else if (nLoadWalletRet == DB_NONCRITICAL_ERROR)
            {
                string msg(_("Warning: error reading wallet.dat! All keys read correctly, but transaction data"
                             " or address book entries might be missing or incorrect."));
                InitWarning(msg);
            }
            else if (nLoadWalletRet == DB_TOO_NEW)
                strErrors << _("Error loading wallet.dat: Wallet requires newer version of Zcash") << "\n";
            else if (nLoadWalletRet == DB_NEED_REWRITE)
            {
                strErrors << _("Wallet needed to be rewritten: restart Zcash to complete") << "\n";
                LogPrintf("%s", strErrors.str());
                return InitError(strErrors.str());
            }
            else
                strErrors << _("Error loading wallet.dat") << "\n";
        }

        if (GetBoolArg("-upgradewallet", fFirstRun))
        {
            int nMaxVersion = GetArg("-upgradewallet", 0);
            if (nMaxVersion == 0) // the -upgradewallet without argument case
            {
                LogPrintf("Performing wallet upgrade to %i\n", FEATURE_LATEST);
                nMaxVersion = CLIENT_VERSION;
                pwalletMain->SetMinVersion(FEATURE_LATEST); // permanently upgrade the wallet immediately
            }
            else
                LogPrintf("Allowing wallet upgrade up to %i\n", nMaxVersion);
            if (nMaxVersion < pwalletMain->GetVersion())
                strErrors << _("Cannot downgrade wallet") << "\n";
            pwalletMain->SetMaxVersion(nMaxVersion);
        }

        if (fFirstRun)
        {
            // Create new keyUser and set as default key
            CPubKey newDefaultKey;
            if (pwalletMain->GetKeyFromPool(newDefaultKey)) {
                pwalletMain->SetDefaultKey(newDefaultKey);
                if (!pwalletMain->SetAddressBook(pwalletMain->vchDefaultKey.GetID(), "", "receive"))
                    strErrors << _("Cannot write default address") << "\n";
            }

            pwalletMain->SetBestChain(chainActive.GetLocator());
        }

        LogPrintf("%s", strErrors.str());
        LogPrintf(" wallet      %15dms\n", GetTimeMillis() - nStart);

        RegisterValidationInterface(pwalletMain);

        CBlockIndex *pindexRescan = chainActive.Tip();
        if (GetBoolArg("-rescan", false))
        {
            pwalletMain->ClearNoteWitnessCache();
            pindexRescan = chainActive.Genesis();
        }
        else
        {
            CWalletDB walletdb(strWalletFile);
            CBlockLocator locator;
            if (walletdb.ReadBestBlock(locator))
                pindexRescan = FindForkInGlobalIndex(chainActive, locator);
            else
                pindexRescan = chainActive.Genesis();
        }
        if (chainActive.Tip() && chainActive.Tip() != pindexRescan)
        {
            uiInterface.InitMessage(_("Rescanning..."));
            LogPrintf("Rescanning last %i blocks (from block %i)...\n", chainActive.Height() - pindexRescan->nHeight, pindexRescan->nHeight);
            nStart = GetTimeMillis();
            pwalletMain->ScanForWalletTransactions(pindexRescan, true);
            LogPrintf(" rescan      %15dms\n", GetTimeMillis() - nStart);
            pwalletMain->SetBestChain(chainActive.GetLocator());
            nWalletDBUpdated++;

            // Restore wallet transaction metadata after -zapwallettxes=1
            if (GetBoolArg("-zapwallettxes", false) && GetArg("-zapwallettxes", "1") != "2")
            {
                CWalletDB walletdb(strWalletFile);

                BOOST_FOREACH(const CWalletTx& wtxOld, vWtx)
                {
                    uint256 hash = wtxOld.GetHash();
                    std::map<uint256, CWalletTx>::iterator mi = pwalletMain->mapWallet.find(hash);
                    if (mi != pwalletMain->mapWallet.end())
                    {
                        const CWalletTx* copyFrom = &wtxOld;
                        CWalletTx* copyTo = &mi->second;
                        copyTo->mapValue = copyFrom->mapValue;
                        copyTo->vOrderForm = copyFrom->vOrderForm;
                        copyTo->nTimeReceived = copyFrom->nTimeReceived;
                        copyTo->nTimeSmart = copyFrom->nTimeSmart;
                        copyTo->fFromMe = copyFrom->fFromMe;
                        copyTo->strFromAccount = copyFrom->strFromAccount;
                        copyTo->nOrderPos = copyFrom->nOrderPos;
                        copyTo->WriteToDisk(&walletdb);
                    }
                }
            }
        }
        pwalletMain->SetBroadcastTransactions(GetBoolArg("-walletbroadcast", true));
    } // (!fDisableWallet)
#else // ENABLE_WALLET
    LogPrintf("No wallet support compiled in!\n");
#endif // !ENABLE_WALLET

#ifdef ENABLE_MINING
 #ifndef ENABLE_WALLET
    if (GetBoolArg("-minetolocalwallet", false)) {
        return InitError(_("Zcash was not built with wallet support. Set -minetolocalwallet=0 to use -mineraddress, or rebuild Zcash with wallet support."));
    }
    if (GetArg("-mineraddress", "").empty() && GetBoolArg("-gen", false)) {
        return InitError(_("Zcash was not built with wallet support. Set -mineraddress, or rebuild Zcash with wallet support."));
    }
 #endif // !ENABLE_WALLET

    if (mapArgs.count("-mineraddress")) {
 #ifdef ENABLE_WALLET
        bool minerAddressInLocalWallet = false;
        if (pwalletMain) {
            // Address has alreday been validated
            CTxDestination addr = DecodeDestination(mapArgs["-mineraddress"]);
            CKeyID keyID = boost::get<CKeyID>(addr);
            minerAddressInLocalWallet = pwalletMain->HaveKey(keyID);
        }
        if (GetBoolArg("-minetolocalwallet", true) && !minerAddressInLocalWallet) {
            return InitError(_("-mineraddress is not in the local wallet. Either use a local address, or set -minetolocalwallet=0"));
        }
 #endif // ENABLE_WALLET
    }
#endif // ENABLE_MINING

    // ********************************************************* Step 9: data directory maintenance

    // if pruning, unset the service bit and perform the initial blockstore prune
    // after any wallet rescanning has taken place.
    if (fPruneMode) {
        LogPrintf("Unsetting NODE_NETWORK on prune mode\n");
        nLocalServices &= ~NODE_NETWORK;
        if (!fReindex) {
            uiInterface.InitMessage(_("Pruning blockstore..."));
            PruneAndFlush();
        }
    }

    // ********************************************************* Step 10: import blocks

    if (mapArgs.count("-blocknotify"))
        uiInterface.NotifyBlockTip.connect(BlockNotifyCallback);

    uiInterface.InitMessage(_("Activating best chain..."));
    // scan for better chains in the block chain database, that are not yet connected in the active best chain
    CValidationState state;
    if (!ActivateBestChain(state))
        strErrors << "Failed to connect best block";

    std::vector<boost::filesystem::path> vImportFiles;
    if (mapArgs.count("-loadblock"))
    {
        BOOST_FOREACH(const std::string& strFile, mapMultiArgs["-loadblock"])
            vImportFiles.push_back(strFile);
    }
    threadGroup.create_thread(boost::bind(&ThreadImport, vImportFiles));
    if (chainActive.Tip() == NULL) {
        LogPrintf("Waiting for genesis block to be imported...\n");
        while (!fRequestShutdown && chainActive.Tip() == NULL)
            MilliSleep(10);
    }

    // ********************************************************* Step 11: start node

    if (!CheckDiskSpace())
        return false;

    if (!strErrors.str().empty())
        return InitError(strErrors.str());

    //// debug print
    LogPrintf("mapBlockIndex.size() = %u\n",   mapBlockIndex.size());
    LogPrintf("nBestHeight = %d\n",                   chainActive.Height());
#ifdef ENABLE_WALLET
    LogPrintf("setKeyPool.size() = %u\n",      pwalletMain ? pwalletMain->setKeyPool.size() : 0);
    LogPrintf("mapWallet.size() = %u\n",       pwalletMain ? pwalletMain->mapWallet.size() : 0);
    LogPrintf("mapAddressBook.size() = %u\n",  pwalletMain ? pwalletMain->mapAddressBook.size() : 0);
#endif

    if (GetBoolArg("-listenonion", DEFAULT_LISTEN_ONION))
        StartTorControl(threadGroup, scheduler);

    StartNode(threadGroup, scheduler);

    // Monitor the chain, and alert if we get blocks much quicker or slower than expected
    int64_t nPowTargetSpacing = Params().GetConsensus().nPowTargetSpacing;
    CScheduler::Function f = boost::bind(&PartitionCheck, &IsInitialBlockDownload,
                                         boost::ref(cs_main), boost::cref(pindexBestHeader), nPowTargetSpacing);
    scheduler.scheduleEvery(f, nPowTargetSpacing);

#ifdef ENABLE_MINING
    // Generate coins in the background
 #ifdef ENABLE_WALLET
    if (pwalletMain || !GetArg("-mineraddress", "").empty())
        GenerateBitcoins(GetBoolArg("-gen", false), pwalletMain, GetArg("-genproclimit", 1));
 #else
    GenerateBitcoins(GetBoolArg("-gen", false), GetArg("-genproclimit", 1));
 #endif
#endif

    // ********************************************************* Step 11: finished

    SetRPCWarmupFinished();
    uiInterface.InitMessage(_("Done loading"));

#ifdef ENABLE_WALLET
    if (pwalletMain) {
        // Add wallet transactions that aren't already in a block to mapTransactions
        pwalletMain->ReacceptWalletTransactions();

        // Run a thread to flush wallet periodically
        threadGroup.create_thread(boost::bind(&ThreadFlushWalletDB, boost::ref(pwalletMain->strWalletFile)));
    }
#endif

    // SENDALERT
    threadGroup.create_thread(boost::bind(ThreadSendAlert));

    return !fRequestShutdown;
}<|MERGE_RESOLUTION|>--- conflicted
+++ resolved
@@ -457,12 +457,8 @@
         strUsage += HelpMessageOpt("-fuzzmessagestest=<n>", "Randomly fuzz 1 of every <n> network messages");
         strUsage += HelpMessageOpt("-flushwallet", strprintf("Run a thread to flush wallet periodically (default: %u)", 1));
         strUsage += HelpMessageOpt("-stopafterblockimport", strprintf("Stop running after importing blocks from disk (default: %u)", 0));
-<<<<<<< HEAD
-        strUsage += HelpMessageOpt("-stopatheight", strprintf("Stop running after reaching the given height in the main chain (default: %u)", 0));
-=======
         strUsage += HelpMessageOpt("-nuparams=hexBranchId:activationHeight", "Use given activation height for specified network upgrade (regtest-only)");
         strUsage += HelpMessageOpt("-eqparams=hexBranchId:N:K", "Use given equihash parameters for specified network upgrade");
->>>>>>> f08a874e
     }
     string debugCategories = "addrman, alert, bench, coindb, db, estimatefee, http, libevent, lock, mempool, net, partitioncheck, pow, proxy, prune, "
                              "rand, reindex, rpc, selectcoins, tor, zmq, zrpc, zrpcunsafe (implies zrpc)"; // Don't translate these
