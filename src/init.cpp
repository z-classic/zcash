// Copyright (c) 2009-2010 Satoshi Nakamoto
// Copyright (c) 2009-2014 The Bitcoin Core developers
// Distributed under the MIT software license, see the accompanying
// file COPYING or http://www.opensource.org/licenses/mit-license.php.


#if defined(HAVE_CONFIG_H)
#include "config/bitcoin-config.h"
#endif

#include "init.h"
#include "crypto/common.h"
#include "addrman.h"
#include "amount.h"
#ifdef ENABLE_MINING
#include "base58.h"
#endif
#include "checkpoints.h"
#include "compat/sanity.h"
#include "consensus/validation.h"
#include "httpserver.h"
#include "httprpc.h"
#include "key.h"
#include "main.h"
#include "metrics.h"
#include "miner.h"
#include "net.h"
#include "rpcserver.h"
#include "script/standard.h"
#include "scheduler.h"
#include "txdb.h"
#include "torcontrol.h"
#include "ui_interface.h"
#include "util.h"
#include "utilmoneystr.h"
#include "validationinterface.h"
#ifdef ENABLE_WALLET
#include "wallet/wallet.h"
#include "wallet/walletdb.h"
#endif
#include <stdint.h>
#include <stdio.h>

#ifndef WIN32
#include <signal.h>
#else
#include <windows.h>
#endif

#include <boost/algorithm/string/predicate.hpp>
#include <boost/algorithm/string/replace.hpp>
#include <boost/bind.hpp>
#include <boost/filesystem.hpp>
#include <boost/function.hpp>
#include <boost/interprocess/sync/file_lock.hpp>
#include <boost/thread.hpp>
#include <openssl/crypto.h>

#include "libsnark/common/profiling.hpp"

#if ENABLE_ZMQ
#include "zmq/zmqnotificationinterface.h"
#endif

#if ENABLE_PROTON
#include "amqp/amqpnotificationinterface.h"
#endif

using namespace std;

extern void ThreadSendAlert();

ZCJoinSplit* pzcashParams = NULL;

#ifdef ENABLE_WALLET
CWallet* pwalletMain = NULL;
#endif
bool fFeeEstimatesInitialized = false;

#if ENABLE_ZMQ
static CZMQNotificationInterface* pzmqNotificationInterface = NULL;
#endif

#if ENABLE_PROTON
static AMQPNotificationInterface* pAMQPNotificationInterface = NULL;
#endif

#ifdef WIN32
// Win32 LevelDB doesn't use file descriptors, and the ones used for
// accessing block files don't count towards the fd_set size limit
// anyway.
#define MIN_CORE_FILEDESCRIPTORS 0
#else
#define MIN_CORE_FILEDESCRIPTORS 150
#endif

/** Used to pass flags to the Bind() function */
enum BindFlags {
    BF_NONE         = 0,
    BF_EXPLICIT     = (1U << 0),
    BF_REPORT_ERROR = (1U << 1),
    BF_WHITELIST    = (1U << 2),
};

static const char* FEE_ESTIMATES_FILENAME="fee_estimates.dat";
CClientUIInterface uiInterface; // Declared but not defined in ui_interface.h

//////////////////////////////////////////////////////////////////////////////
//
// Shutdown
//

//
// Thread management and startup/shutdown:
//
// The network-processing threads are all part of a thread group
// created by AppInit().
//
// A clean exit happens when StartShutdown() or the SIGTERM
// signal handler sets fRequestShutdown, which triggers
// the DetectShutdownThread(), which interrupts the main thread group.
// DetectShutdownThread() then exits, which causes AppInit() to
// continue (it .joins the shutdown thread).
// Shutdown() is then
// called to clean up database connections, and stop other
// threads that should only be stopped after the main network-processing
// threads have exited.
//
// Note that if running -daemon the parent process returns from AppInit2
// before adding any threads to the threadGroup, so .join_all() returns
// immediately and the parent exits from main().
//

std::atomic<bool> fRequestShutdown(false);
std::atomic<bool> fShutdownCompleted(false);

void StartShutdown()
{
    fRequestShutdown = true;
}
bool ShutdownRequested()
{
    return fRequestShutdown;
}

class CCoinsViewErrorCatcher : public CCoinsViewBacked
{
public:
    CCoinsViewErrorCatcher(CCoinsView* view) : CCoinsViewBacked(view) {}
    bool GetCoins(const uint256 &txid, CCoins &coins) const {
        try {
            return CCoinsViewBacked::GetCoins(txid, coins);
        } catch(const std::runtime_error& e) {
            uiInterface.ThreadSafeMessageBox(_("Error reading from database, shutting down."), "", CClientUIInterface::MSG_ERROR);
            LogPrintf("Error reading from database: %s\n", e.what());
            // Starting the shutdown sequence and returning false to the caller would be
            // interpreted as 'entry not found' (as opposed to unable to read data), and
            // could lead to invalid interpretation. Just exit immediately, as we can't
            // continue anyway, and all writes should be atomic.
            abort();
        }
    }
    // Writes do not need similar protection, as failure to write is handled by the caller.
};

static CCoinsViewDB *pcoinsdbview = NULL;
static CCoinsViewErrorCatcher *pcoinscatcher = NULL;
static boost::scoped_ptr<ECCVerifyHandle> globalVerifyHandle;

void Interrupt(boost::thread_group& threadGroup)
{
    InterruptHTTPServer();
    InterruptHTTPRPC();
    InterruptRPC();
    InterruptREST();
    InterruptTorControl();
    threadGroup.interrupt_all();
}

void Shutdown()
{
    LogPrintf("%s: In progress...\n", __func__);
    static CCriticalSection cs_Shutdown;
    TRY_LOCK(cs_Shutdown, lockShutdown);
    if (!lockShutdown)
        return;

    /// Note: Shutdown() must be able to handle cases in which AppInit2() failed part of the way,
    /// for example if the data directory was found to be locked.
    /// Be sure that anything that writes files or flushes caches only does this if the respective
    /// module was initialized.
    RenameThread("zcash-shutoff");
    mempool.AddTransactionsUpdated(1);

    StopHTTPRPC();
    StopREST();
    StopRPC();
    StopHTTPServer();
#ifdef ENABLE_WALLET
    if (pwalletMain)
        pwalletMain->Flush(false);
#endif
#ifdef ENABLE_MINING
 #ifdef ENABLE_WALLET
    GenerateBitcoins(false, NULL, 0);
 #else
    GenerateBitcoins(false, 0);
 #endif
#endif
    StopNode();
    StopTorControl();
    UnregisterNodeSignals(GetNodeSignals());

    if (fFeeEstimatesInitialized)
    {
        boost::filesystem::path est_path = GetDataDir() / FEE_ESTIMATES_FILENAME;
        CAutoFile est_fileout(fopen(est_path.string().c_str(), "wb"), SER_DISK, CLIENT_VERSION);
        if (!est_fileout.IsNull())
            mempool.WriteFeeEstimates(est_fileout);
        else
            LogPrintf("%s: Failed to write fee estimates to %s\n", __func__, est_path.string());
        fFeeEstimatesInitialized = false;
    }

    {
        LOCK(cs_main);
        if (pcoinsTip != NULL) {
            FlushStateToDisk();
        }
        delete pcoinsTip;
        pcoinsTip = NULL;
        delete pcoinscatcher;
        pcoinscatcher = NULL;
        delete pcoinsdbview;
        pcoinsdbview = NULL;
        delete pblocktree;
        pblocktree = NULL;
    }
#ifdef ENABLE_WALLET
    if (pwalletMain)
        pwalletMain->Flush(true);
#endif

#if ENABLE_ZMQ
    if (pzmqNotificationInterface) {
        UnregisterValidationInterface(pzmqNotificationInterface);
        delete pzmqNotificationInterface;
        pzmqNotificationInterface = NULL;
    }
#endif

#if ENABLE_PROTON
    if (pAMQPNotificationInterface) {
        UnregisterValidationInterface(pAMQPNotificationInterface);
        delete pAMQPNotificationInterface;
        pAMQPNotificationInterface = NULL;
    }
#endif

#ifndef WIN32
    try {
        boost::filesystem::remove(GetPidFile());
    } catch (const boost::filesystem::filesystem_error& e) {
        LogPrintf("%s: Unable to remove pidfile: %s\n", __func__, e.what());
    }
#endif
    UnregisterAllValidationInterfaces();
#ifdef ENABLE_WALLET
    delete pwalletMain;
    pwalletMain = NULL;
#endif
    delete pzcashParams;
    pzcashParams = NULL;
    globalVerifyHandle.reset();
    ECC_Stop();
    LogPrintf("%s: done\n", __func__);
	
	fShutdownCompleted = true;
}

/**
 * Signal handlers are very limited in what they are allowed to do, so:
 */
void HandleSIGTERM(int)
{
    fRequestShutdown = true;
}

void HandleSIGHUP(int)
{
    fReopenDebugLog = true;
}

#ifdef WIN32
BOOL CtrlHandler( DWORD fdwCtrlType ) 
{ 
  int64_t nMaxWait = 15; // seconds
  int64_t nStart = GetTime();
  switch (fdwCtrlType) { 
    case CTRL_C_EVENT: 
    case CTRL_CLOSE_EVENT: 
    case CTRL_BREAK_EVENT: 
    case CTRL_LOGOFF_EVENT: 
    case CTRL_SHUTDOWN_EVENT: 
      fRequestShutdown = true;
      std::cout << _("Shutting down node.  This may take a while, be patient!") << std::endl;     
      while (!fShutdownCompleted) {
        if (GetTime() - nStart >= nMaxWait) {
          error("Shutdown didn't complete in a timely manner");
          break;
        }
        MilliSleep(100);
      }
      return TRUE; 

    default: 
      return FALSE; 
  } 
} 
#endif

bool static InitError(const std::string &str)
{
    uiInterface.ThreadSafeMessageBox(str, "", CClientUIInterface::MSG_ERROR);
    return false;
}

bool static InitWarning(const std::string &str)
{
    uiInterface.ThreadSafeMessageBox(str, "", CClientUIInterface::MSG_WARNING);
    return true;
}

bool static Bind(const CService &addr, unsigned int flags) {
    if (!(flags & BF_EXPLICIT) && IsLimited(addr))
        return false;
    std::string strError;
    if (!BindListenPort(addr, strError, (flags & BF_WHITELIST) != 0)) {
        if (flags & BF_REPORT_ERROR)
            return InitError(strError);
        return false;
    }
    return true;
}

void OnRPCStopped()
{
    cvBlockChange.notify_all();
    LogPrint("rpc", "RPC stopped.\n");
}

void OnRPCPreCommand(const CRPCCommand& cmd)
{
    // Observe safe mode
    string strWarning = GetWarnings("rpc");
    if (strWarning != "" && !GetBoolArg("-disablesafemode", false) &&
        !cmd.okSafeMode)
        throw JSONRPCError(RPC_FORBIDDEN_BY_SAFE_MODE, string("Safe mode: ") + strWarning);
}

std::string HelpMessage(HelpMessageMode mode)
{
    const bool showDebug = GetBoolArg("-help-debug", false);

    // When adding new options to the categories, please keep and ensure alphabetical ordering.
    // Do not translate _(...) -help-debug options, Many technical terms, and only a very small audience, so is unnecessary stress to translators

    string strUsage = HelpMessageGroup(_("Options:"));
    strUsage += HelpMessageOpt("-?", _("This help message"));
    strUsage += HelpMessageOpt("-alerts", strprintf(_("Receive and display P2P network alerts (default: %u)"), DEFAULT_ALERTS));
    strUsage += HelpMessageOpt("-alertnotify=<cmd>", _("Execute command when a relevant alert is received or we see a really long fork (%s in cmd is replaced by message)"));
    strUsage += HelpMessageOpt("-blocknotify=<cmd>", _("Execute command when the best block changes (%s in cmd is replaced by block hash)"));
    strUsage += HelpMessageOpt("-checkblocks=<n>", strprintf(_("How many blocks to check at startup (default: %u, 0 = all)"), 288));
    strUsage += HelpMessageOpt("-checklevel=<n>", strprintf(_("How thorough the block verification of -checkblocks is (0-4, default: %u)"), 3));
    strUsage += HelpMessageOpt("-conf=<file>", strprintf(_("Specify configuration file (default: %s)"), "zclassic.conf"));
    if (mode == HMM_BITCOIND)
    {
#if !defined(WIN32)
        strUsage += HelpMessageOpt("-daemon", _("Run in the background as a daemon and accept commands"));
#endif
    }
    strUsage += HelpMessageOpt("-datadir=<dir>", _("Specify data directory"));
    strUsage += HelpMessageOpt("-disabledeprecation=<version>", strprintf(_("Disable block-height node deprecation and automatic shutdown (example: -disabledeprecation=%s)"),
        FormatVersion(CLIENT_VERSION)));
    strUsage += HelpMessageOpt("-exportdir=<dir>", _("Specify directory to be used when exporting data"));
    strUsage += HelpMessageOpt("-dbcache=<n>", strprintf(_("Set database cache size in megabytes (%d to %d, default: %d)"), nMinDbCache, nMaxDbCache, nDefaultDbCache));
    strUsage += HelpMessageOpt("-loadblock=<file>", _("Imports blocks from external blk000??.dat file") + " " + _("on startup"));
    strUsage += HelpMessageOpt("-maxorphantx=<n>", strprintf(_("Keep at most <n> unconnectable transactions in memory (default: %u)"), DEFAULT_MAX_ORPHAN_TRANSACTIONS));
    strUsage += HelpMessageOpt("-mempooltxinputlimit=<n>", _("Set the maximum number of transparent inputs in a transaction that the mempool will accept (default: 0 = no limit applied)"));
    strUsage += HelpMessageOpt("-par=<n>", strprintf(_("Set the number of script verification threads (%u to %d, 0 = auto, <0 = leave that many cores free, default: %d)"),
        -GetNumCores(), MAX_SCRIPTCHECK_THREADS, DEFAULT_SCRIPTCHECK_THREADS));
#ifndef WIN32
    strUsage += HelpMessageOpt("-pid=<file>", strprintf(_("Specify pid file (default: %s)"), "zcashd.pid"));
#endif
    strUsage += HelpMessageOpt("-prune=<n>", strprintf(_("Reduce storage requirements by pruning (deleting) old blocks. This mode disables wallet support and is incompatible with -txindex. "
            "Warning: Reverting this setting requires re-downloading the entire blockchain. "
            "(default: 0 = disable pruning blocks, >%u = target size in MiB to use for block files)"), MIN_DISK_SPACE_FOR_BLOCK_FILES / 1024 / 1024));
    strUsage += HelpMessageOpt("-reindex", _("Rebuild block chain index from current blk000??.dat files on startup"));
#if !defined(WIN32)
    strUsage += HelpMessageOpt("-sysperms", _("Create new files with system default permissions, instead of umask 077 (only effective with disabled wallet functionality)"));
#endif
    strUsage += HelpMessageOpt("-txindex", strprintf(_("Maintain a full transaction index, used by the getrawtransaction rpc call (default: %u)"), 0));

<<<<<<< HEAD
	strUsage += HelpMessageOpt("-addressindex", strprintf(_("Maintain a full address index, used to query for the balance, txids and unspent outputs for addresses (default: %u)"), DEFAULT_ADDRESSINDEX));
    strUsage += HelpMessageOpt("-timestampindex", strprintf(_("Maintain a timestamp index for block hashes, used to query blocks hashes by a range of timestamps (default: %u)"), DEFAULT_TIMESTAMPINDEX));
    strUsage += HelpMessageOpt("-spentindex", strprintf(_("Maintain a full spent index, used to query the spending txid and input index for an outpoint (default: %u)"), DEFAULT_SPENTINDEX));
	
=======
    strUsage += HelpMessageOpt("-addressindex", strprintf(_("Maintain a full address index, used to query for the balance, txids and unspent outputs for addresses (default: %u)"), DEFAULT_ADDRESSINDEX));
    strUsage += HelpMessageOpt("-timestampindex", strprintf(_("Maintain a timestamp index for block hashes, used to query blocks hashes by a range of timestamps (default: %u)"), DEFAULT_TIMESTAMPINDEX));
    strUsage += HelpMessageOpt("-spentindex", strprintf(_("Maintain a full spent index, used to query the spending txid and input index for an outpoint (default: %u)"), DEFAULT_SPENTINDEX));
>>>>>>> c7d9b133
    strUsage += HelpMessageGroup(_("Connection options:"));
    strUsage += HelpMessageOpt("-addnode=<ip>", _("Add a node to connect to and attempt to keep the connection open"));
    strUsage += HelpMessageOpt("-banscore=<n>", strprintf(_("Threshold for disconnecting misbehaving peers (default: %u)"), 100));
    strUsage += HelpMessageOpt("-bantime=<n>", strprintf(_("Number of seconds to keep misbehaving peers from reconnecting (default: %u)"), 86400));
    strUsage += HelpMessageOpt("-bind=<addr>", _("Bind to given address and always listen on it. Use [host]:port notation for IPv6"));
    strUsage += HelpMessageOpt("-connect=<ip>", _("Connect only to the specified node(s)"));
    strUsage += HelpMessageOpt("-discover", _("Discover own IP addresses (default: 1 when listening and no -externalip or -proxy)"));
    strUsage += HelpMessageOpt("-dns", _("Allow DNS lookups for -addnode, -seednode and -connect") + " " + _("(default: 1)"));
    strUsage += HelpMessageOpt("-dnsseed", _("Query for peer addresses via DNS lookup, if low on addresses (default: 1 unless -connect)"));
    strUsage += HelpMessageOpt("-externalip=<ip>", _("Specify your own public address"));
    strUsage += HelpMessageOpt("-forcednsseed", strprintf(_("Always query for peer addresses via DNS lookup (default: %u)"), 0));
    strUsage += HelpMessageOpt("-listen", _("Accept connections from outside (default: 1 if no -proxy or -connect)"));
    strUsage += HelpMessageOpt("-listenonion", strprintf(_("Automatically create Tor hidden service (default: %d)"), DEFAULT_LISTEN_ONION));
    strUsage += HelpMessageOpt("-maxconnections=<n>", strprintf(_("Maintain at most <n> connections to peers (default: %u)"), DEFAULT_MAX_PEER_CONNECTIONS));
    strUsage += HelpMessageOpt("-maxreceivebuffer=<n>", strprintf(_("Maximum per-connection receive buffer, <n>*1000 bytes (default: %u)"), 5000));
    strUsage += HelpMessageOpt("-maxsendbuffer=<n>", strprintf(_("Maximum per-connection send buffer, <n>*1000 bytes (default: %u)"), 1000));
    strUsage += HelpMessageOpt("-onion=<ip:port>", strprintf(_("Use separate SOCKS5 proxy to reach peers via Tor hidden services (default: %s)"), "-proxy"));
    strUsage += HelpMessageOpt("-onlynet=<net>", _("Only connect to nodes in network <net> (ipv4, ipv6 or onion)"));
    strUsage += HelpMessageOpt("-permitbaremultisig", strprintf(_("Relay non-P2SH multisig (default: %u)"), 1));
    strUsage += HelpMessageOpt("-port=<port>", strprintf(_("Listen for connections on <port> (default: %u or testnet: %u)"), 8233, 18233));
    strUsage += HelpMessageOpt("-proxy=<ip:port>", _("Connect through SOCKS5 proxy"));
    strUsage += HelpMessageOpt("-proxyrandomize", strprintf(_("Randomize credentials for every proxy connection. This enables Tor stream isolation (default: %u)"), 1));
    strUsage += HelpMessageOpt("-seednode=<ip>", _("Connect to a node to retrieve peer addresses, and disconnect"));
    strUsage += HelpMessageOpt("-timeout=<n>", strprintf(_("Specify connection timeout in milliseconds (minimum: 1, default: %d)"), DEFAULT_CONNECT_TIMEOUT));
    strUsage += HelpMessageOpt("-torcontrol=<ip>:<port>", strprintf(_("Tor control port to use if onion listening enabled (default: %s)"), DEFAULT_TOR_CONTROL));
    strUsage += HelpMessageOpt("-torpassword=<pass>", _("Tor control port password (default: empty)"));
#ifdef USE_UPNP
#if USE_UPNP
    strUsage += HelpMessageOpt("-upnp", _("Use UPnP to map the listening port (default: 1 when listening and no -proxy)"));
#else
    strUsage += HelpMessageOpt("-upnp", strprintf(_("Use UPnP to map the listening port (default: %u)"), 0));
#endif
#endif
    strUsage += HelpMessageOpt("-whitebind=<addr>", _("Bind to given address and whitelist peers connecting to it. Use [host]:port notation for IPv6"));
    strUsage += HelpMessageOpt("-whitelist=<netmask>", _("Whitelist peers connecting from the given netmask or IP address. Can be specified multiple times.") +
        " " + _("Whitelisted peers cannot be DoS banned and their transactions are always relayed, even if they are already in the mempool, useful e.g. for a gateway"));

#ifdef ENABLE_WALLET
    strUsage += HelpMessageGroup(_("Wallet options:"));
    strUsage += HelpMessageOpt("-disablewallet", _("Do not load the wallet and disable wallet RPC calls"));
    strUsage += HelpMessageOpt("-keypool=<n>", strprintf(_("Set key pool size to <n> (default: %u)"), 100));
    if (showDebug)
        strUsage += HelpMessageOpt("-mintxfee=<amt>", strprintf("Fees (in BTC/Kb) smaller than this are considered zero fee for transaction creation (default: %s)",
            FormatMoney(CWallet::minTxFee.GetFeePerK())));
    strUsage += HelpMessageOpt("-paytxfee=<amt>", strprintf(_("Fee (in BTC/kB) to add to transactions you send (default: %s)"), FormatMoney(payTxFee.GetFeePerK())));
    strUsage += HelpMessageOpt("-rescan", _("Rescan the blockchain for missing wallet transactions") + " " + _("on startup"));
    strUsage += HelpMessageOpt("-salvagewallet", _("Attempt to recover private keys from a corrupt wallet.dat") + " " + _("on startup"));
    strUsage += HelpMessageOpt("-sendfreetransactions", strprintf(_("Send transactions as zero-fee transactions if possible (default: %u)"), 0));
    strUsage += HelpMessageOpt("-spendzeroconfchange", strprintf(_("Spend unconfirmed change when sending transactions (default: %u)"), 1));
    strUsage += HelpMessageOpt("-txconfirmtarget=<n>", strprintf(_("If paytxfee is not set, include enough fee so transactions begin confirmation on average within n blocks (default: %u)"), DEFAULT_TX_CONFIRM_TARGET));
    strUsage += HelpMessageOpt("-maxtxfee=<amt>", strprintf(_("Maximum total fees to use in a single wallet transaction; setting this too low may abort large transactions (default: %s)"),
        FormatMoney(maxTxFee)));
    strUsage += HelpMessageOpt("-upgradewallet", _("Upgrade wallet to latest format") + " " + _("on startup"));
    strUsage += HelpMessageOpt("-wallet=<file>", _("Specify wallet file (within data directory)") + " " + strprintf(_("(default: %s)"), "wallet.dat"));
    strUsage += HelpMessageOpt("-walletbroadcast", _("Make the wallet broadcast transactions") + " " + strprintf(_("(default: %u)"), true));
    strUsage += HelpMessageOpt("-walletnotify=<cmd>", _("Execute command when a wallet transaction changes (%s in cmd is replaced by TxID)"));
    strUsage += HelpMessageOpt("-zapwallettxes=<mode>", _("Delete all wallet transactions and only recover those parts of the blockchain through -rescan on startup") +
        " " + _("(1 = keep tx meta data e.g. account owner and payment request information, 2 = drop tx meta data)"));
#endif

#if ENABLE_ZMQ
    strUsage += HelpMessageGroup(_("ZeroMQ notification options:"));
    strUsage += HelpMessageOpt("-zmqpubhashblock=<address>", _("Enable publish hash block in <address>"));
    strUsage += HelpMessageOpt("-zmqpubhashtx=<address>", _("Enable publish hash transaction in <address>"));
    strUsage += HelpMessageOpt("-zmqpubrawblock=<address>", _("Enable publish raw block in <address>"));
    strUsage += HelpMessageOpt("-zmqpubrawtx=<address>", _("Enable publish raw transaction in <address>"));
#endif

#if ENABLE_PROTON
    strUsage += HelpMessageGroup(_("AMQP 1.0 notification options:"));
    strUsage += HelpMessageOpt("-amqppubhashblock=<address>", _("Enable publish hash block in <address>"));
    strUsage += HelpMessageOpt("-amqppubhashtx=<address>", _("Enable publish hash transaction in <address>"));
    strUsage += HelpMessageOpt("-amqppubrawblock=<address>", _("Enable publish raw block in <address>"));
    strUsage += HelpMessageOpt("-amqppubrawtx=<address>", _("Enable publish raw transaction in <address>"));
#endif

    strUsage += HelpMessageGroup(_("Debugging/Testing options:"));
    if (showDebug)
    {
        strUsage += HelpMessageOpt("-checkpoints", strprintf("Disable expensive verification for known chain history (default: %u)", 1));
        strUsage += HelpMessageOpt("-dblogsize=<n>", strprintf("Flush database activity from memory pool to disk log every <n> megabytes (default: %u)", 100));
        strUsage += HelpMessageOpt("-disablesafemode", strprintf("Disable safemode, override a real safe mode event (default: %u)", 0));
        strUsage += HelpMessageOpt("-testsafemode", strprintf("Force safe mode (default: %u)", 0));
        strUsage += HelpMessageOpt("-dropmessagestest=<n>", "Randomly drop 1 of every <n> network messages");
        strUsage += HelpMessageOpt("-fuzzmessagestest=<n>", "Randomly fuzz 1 of every <n> network messages");
        strUsage += HelpMessageOpt("-flushwallet", strprintf("Run a thread to flush wallet periodically (default: %u)", 1));
        strUsage += HelpMessageOpt("-stopafterblockimport", strprintf("Stop running after importing blocks from disk (default: %u)", 0));
        strUsage += HelpMessageOpt("-stopatheight", strprintf("Stop running after reaching the given height in the main chain (default: %u)", 0));
    }
    string debugCategories = "addrman, alert, bench, coindb, db, estimatefee, http, libevent, lock, mempool, net, partitioncheck, pow, proxy, prune, "
                             "rand, reindex, rpc, selectcoins, tor, zmq, zrpc, zrpcunsafe (implies zrpc)"; // Don't translate these
    strUsage += HelpMessageOpt("-debug=<category>", strprintf(_("Output debugging information (default: %u, supplying <category> is optional)"), 0) + ". " +
        _("If <category> is not supplied or if <category> = 1, output all debugging information.") + " " + _("<category> can be:") + " " + debugCategories + ".");
    strUsage += HelpMessageOpt("-experimentalfeatures", _("Enable use of experimental features"));
    strUsage += HelpMessageOpt("-help-debug", _("Show all debugging options (usage: --help -help-debug)"));
    strUsage += HelpMessageOpt("-logips", strprintf(_("Include IP addresses in debug output (default: %u)"), 0));
    strUsage += HelpMessageOpt("-logtimestamps", strprintf(_("Prepend debug output with timestamp (default: %u)"), 1));
    if (showDebug)
    {
        strUsage += HelpMessageOpt("-limitfreerelay=<n>", strprintf("Continuously rate-limit free transactions to <n>*1000 bytes per minute (default: %u)", 15));
        strUsage += HelpMessageOpt("-relaypriority", strprintf("Require high priority for relaying free or low-fee transactions (default: %u)", 0));
        strUsage += HelpMessageOpt("-maxsigcachesize=<n>", strprintf("Limit size of signature cache to <n> entries (default: %u)", 50000));
    }
    strUsage += HelpMessageOpt("-minrelaytxfee=<amt>", strprintf(_("Fees (in BTC/Kb) smaller than this are considered zero fee for relaying (default: %s)"), FormatMoney(::minRelayTxFee.GetFeePerK())));
    strUsage += HelpMessageOpt("-printtoconsole", _("Send trace/debug info to console instead of debug.log file"));
    if (showDebug)
    {
        strUsage += HelpMessageOpt("-printpriority", strprintf("Log transaction priority and fee per kB when mining blocks (default: %u)", 0));
        strUsage += HelpMessageOpt("-privdb", strprintf("Sets the DB_PRIVATE flag in the wallet db environment (default: %u)", 1));
        strUsage += HelpMessageOpt("-regtest", "Enter regression test mode, which uses a special chain in which blocks can be solved instantly. "
            "This is intended for regression testing tools and app development.");
    }
    strUsage += HelpMessageOpt("-shrinkdebugfile", _("Shrink debug.log file on client startup (default: 1 when no -debug)"));
    strUsage += HelpMessageOpt("-testnet", _("Use the test network"));

    strUsage += HelpMessageGroup(_("Node relay options:"));
    strUsage += HelpMessageOpt("-datacarrier", strprintf(_("Relay and mine data carrier transactions (default: %u)"), 1));
    strUsage += HelpMessageOpt("-datacarriersize", strprintf(_("Maximum size of data in data carrier transactions we relay and mine (default: %u)"), MAX_OP_RETURN_RELAY));

    strUsage += HelpMessageGroup(_("Block creation options:"));
    strUsage += HelpMessageOpt("-blockminsize=<n>", strprintf(_("Set minimum block size in bytes (default: %u)"), 0));
    strUsage += HelpMessageOpt("-blockmaxsize=<n>", strprintf(_("Set maximum block size in bytes (default: %d)"), DEFAULT_BLOCK_MAX_SIZE));
    strUsage += HelpMessageOpt("-blockprioritysize=<n>", strprintf(_("Set maximum size of high-priority/low-fee transactions in bytes (default: %d)"), DEFAULT_BLOCK_PRIORITY_SIZE));
    if (GetBoolArg("-help-debug", false))
        strUsage += HelpMessageOpt("-blockversion=<n>", strprintf("Override block version to test forking scenarios (default: %d)", (int)CBlock::CURRENT_VERSION));

#ifdef ENABLE_MINING
    strUsage += HelpMessageGroup(_("Mining options:"));
    strUsage += HelpMessageOpt("-gen", strprintf(_("Generate coins (default: %u)"), 0));
    strUsage += HelpMessageOpt("-genproclimit=<n>", strprintf(_("Set the number of threads for coin generation if enabled (-1 = all cores, default: %d)"), 1));
    strUsage += HelpMessageOpt("-equihashsolver=<name>", _("Specify the Equihash solver to be used if enabled (default: \"default\")"));
    strUsage += HelpMessageOpt("-mineraddress=<addr>", _("Send mined coins to a specific single address"));
    strUsage += HelpMessageOpt("-minetolocalwallet", strprintf(
            _("Require that mined blocks use a coinbase address in the local wallet (default: %u)"),
 #ifdef ENABLE_WALLET
            1
 #else
            0
 #endif
            ));
#endif

    strUsage += HelpMessageGroup(_("RPC server options:"));
    strUsage += HelpMessageOpt("-server", _("Accept command line and JSON-RPC commands"));
    strUsage += HelpMessageOpt("-rest", strprintf(_("Accept public REST requests (default: %u)"), 0));
    strUsage += HelpMessageOpt("-rpcbind=<addr>", _("Bind to given address to listen for JSON-RPC connections. Use [host]:port notation for IPv6. This option can be specified multiple times (default: bind to all interfaces)"));
    strUsage += HelpMessageOpt("-rpcuser=<user>", _("Username for JSON-RPC connections"));
    strUsage += HelpMessageOpt("-rpcpassword=<pw>", _("Password for JSON-RPC connections"));
    strUsage += HelpMessageOpt("-rpcport=<port>", strprintf(_("Listen for JSON-RPC connections on <port> (default: %u or testnet: %u)"), 8023, 18023));
    strUsage += HelpMessageOpt("-rpcallowip=<ip>", _("Allow JSON-RPC connections from specified source. Valid for <ip> are a single IP (e.g. 1.2.3.4), a network/netmask (e.g. 1.2.3.4/255.255.255.0) or a network/CIDR (e.g. 1.2.3.4/24). This option can be specified multiple times"));
    strUsage += HelpMessageOpt("-rpcthreads=<n>", strprintf(_("Set the number of threads to service RPC calls (default: %d)"), DEFAULT_HTTP_THREADS));
    if (showDebug) {
        strUsage += HelpMessageOpt("-rpcworkqueue=<n>", strprintf("Set the depth of the work queue to service RPC calls (default: %d)", DEFAULT_HTTP_WORKQUEUE));
        strUsage += HelpMessageOpt("-rpcservertimeout=<n>", strprintf("Timeout during HTTP requests (default: %d)", DEFAULT_HTTP_SERVER_TIMEOUT));
    }

    // Disabled until we can lock notes and also tune performance of libsnark which by default uses multiple threads
    //strUsage += HelpMessageOpt("-rpcasyncthreads=<n>", strprintf(_("Set the number of threads to service Async RPC calls (default: %d)"), 1));

    if (mode == HMM_BITCOIND) {
        strUsage += HelpMessageGroup(_("Metrics Options (only if -daemon and -printtoconsole are not set):"));
        strUsage += HelpMessageOpt("-showmetrics", _("Show metrics on stdout (default: 1 if running in a console, 0 otherwise)"));
        strUsage += HelpMessageOpt("-metricsui", _("Set to 1 for a persistent metrics screen, 0 for sequential metrics output (default: 1 if running in a console, 0 otherwise)"));
        strUsage += HelpMessageOpt("-metricsrefreshtime", strprintf(_("Number of seconds between metrics refreshes (default: %u if running in a console, %u otherwise)"), 1, 600));
    }

    return strUsage;
}

static void BlockNotifyCallback(const uint256& hashNewTip)
{
    std::string strCmd = GetArg("-blocknotify", "");

    boost::replace_all(strCmd, "%s", hashNewTip.GetHex());
    boost::thread t(runCommand, strCmd); // thread runs free
}

struct CImportingNow
{
    CImportingNow() {
        assert(fImporting == false);
        fImporting = true;
    }

    ~CImportingNow() {
        assert(fImporting == true);
        fImporting = false;
    }
};


// If we're using -prune with -reindex, then delete block files that will be ignored by the
// reindex.  Since reindexing works by starting at block file 0 and looping until a blockfile
// is missing, do the same here to delete any later block files after a gap.  Also delete all
// rev files since they'll be rewritten by the reindex anyway.  This ensures that vinfoBlockFile
// is in sync with what's actually on disk by the time we start downloading, so that pruning
// works correctly.
void CleanupBlockRevFiles()
{
    using namespace boost::filesystem;
    map<string, path> mapBlockFiles;

    // Glob all blk?????.dat and rev?????.dat files from the blocks directory.
    // Remove the rev files immediately and insert the blk file paths into an
    // ordered map keyed by block file index.
    LogPrintf("Removing unusable blk?????.dat and rev?????.dat files for -reindex with -prune\n");
    path blocksdir = GetDataDir() / "blocks";
    for (directory_iterator it(blocksdir); it != directory_iterator(); it++) {
        if (is_regular_file(*it) &&
            it->path().filename().string().length() == 12 &&
            it->path().filename().string().substr(8,4) == ".dat")
        {
            if (it->path().filename().string().substr(0,3) == "blk")
                mapBlockFiles[it->path().filename().string().substr(3,5)] = it->path();
            else if (it->path().filename().string().substr(0,3) == "rev")
                remove(it->path());
        }
    }

    // Remove all block files that aren't part of a contiguous set starting at
    // zero by walking the ordered map (keys are block file indices) by
    // keeping a separate counter.  Once we hit a gap (or if 0 doesn't exist)
    // start removing block files.
    int nContigCounter = 0;
    BOOST_FOREACH(const PAIRTYPE(string, path)& item, mapBlockFiles) {
        if (atoi(item.first) == nContigCounter) {
            nContigCounter++;
            continue;
        }
        remove(item.second);
    }
}

void ThreadImport(std::vector<boost::filesystem::path> vImportFiles)
{
    RenameThread("zcash-loadblk");
    // -reindex
    if (fReindex) {
        CImportingNow imp;
        int nFile = 0;
        while (true) {
            CDiskBlockPos pos(nFile, 0);
            if (!boost::filesystem::exists(GetBlockPosFilename(pos, "blk")))
                break; // No block files left to reindex
            FILE *file = OpenBlockFile(pos, true);
            if (!file)
                break; // This error is logged in OpenBlockFile
            LogPrintf("Reindexing block file blk%05u.dat...\n", (unsigned int)nFile);
            LoadExternalBlockFile(file, &pos);
            nFile++;
        }
        pblocktree->WriteReindexing(false);
        fReindex = false;
        LogPrintf("Reindexing finished\n");
        // To avoid ending up in a situation without genesis block, re-try initializing (no-op if reindexing worked):
        InitBlockIndex();
    }

    // hardcoded $DATADIR/bootstrap.dat
    boost::filesystem::path pathBootstrap = GetDataDir() / "bootstrap.dat";
    if (boost::filesystem::exists(pathBootstrap)) {
        FILE *file = fopen(pathBootstrap.string().c_str(), "rb");
        if (file) {
            CImportingNow imp;
            boost::filesystem::path pathBootstrapOld = GetDataDir() / "bootstrap.dat.old";
            LogPrintf("Importing bootstrap.dat...\n");
            LoadExternalBlockFile(file);
            RenameOver(pathBootstrap, pathBootstrapOld);
        } else {
            LogPrintf("Warning: Could not open bootstrap file %s\n", pathBootstrap.string());
        }
    }

    // -loadblock=
    BOOST_FOREACH(const boost::filesystem::path& path, vImportFiles) {
        FILE *file = fopen(path.string().c_str(), "rb");
        if (file) {
            CImportingNow imp;
            LogPrintf("Importing blocks file %s...\n", path.string());
            LoadExternalBlockFile(file);
        } else {
            LogPrintf("Warning: Could not open blocks file %s\n", path.string());
        }
    }

    if (GetBoolArg("-stopafterblockimport", false)) {
        LogPrintf("Stopping after block import\n");
        StartShutdown();
    }
}

/** Sanity checks
 *  Ensure that Bitcoin is running in a usable environment with all
 *  necessary library support.
 */
bool InitSanityCheck(void)
{
    if(!ECC_InitSanityCheck()) {
        InitError("Elliptic curve cryptography sanity check failure. Aborting.");
        return false;
    }
    if (!glibc_sanity_test() || !glibcxx_sanity_test())
        return false;

    return true;
}


static void ZC_LoadParams()
{
    struct timeval tv_start, tv_end;
    float elapsed;

    boost::filesystem::path pk_path = ZC_GetParamsDir() / "sprout-proving.key";
    boost::filesystem::path vk_path = ZC_GetParamsDir() / "sprout-verifying.key";

    if (!(boost::filesystem::exists(pk_path) && boost::filesystem::exists(vk_path))) {
        uiInterface.ThreadSafeMessageBox(strprintf(
            _("Cannot find the Zcash network parameters in the following directory:\n"
              "%s\n"
              "Please run 'zcash-fetch-params' or './zcutil/fetch-params.sh' and then restart."),
                ZC_GetParamsDir()),
            "", CClientUIInterface::MSG_ERROR);
        StartShutdown();
        return;
    }

    pzcashParams = ZCJoinSplit::Unopened();

    LogPrintf("Loading verifying key from %s\n", vk_path.string().c_str());
    gettimeofday(&tv_start, 0);

    pzcashParams->loadVerifyingKey(vk_path.string());

    gettimeofday(&tv_end, 0);
    elapsed = float(tv_end.tv_sec-tv_start.tv_sec) + (tv_end.tv_usec-tv_start.tv_usec)/float(1000000);
    LogPrintf("Loaded verifying key in %fs seconds.\n", elapsed);

    pzcashParams->setProvingKeyPath(pk_path.string());
}

bool AppInitServers(boost::thread_group& threadGroup)
{
    RPCServer::OnStopped(&OnRPCStopped);
    RPCServer::OnPreCommand(&OnRPCPreCommand);
    if (!InitHTTPServer())
        return false;
    if (!StartRPC())
        return false;
    if (!StartHTTPRPC())
        return false;
    if (GetBoolArg("-rest", false) && !StartREST())
        return false;
    if (!StartHTTPServer(threadGroup))
        return false;
    return true;
}

/** Initialize bitcoin.
 *  @pre Parameters should be parsed and config file should be read.
 */
bool AppInit2(boost::thread_group& threadGroup, CScheduler& scheduler)
{
    // ********************************************************* Step 1: setup
#ifdef _MSC_VER
    // Turn off Microsoft heap dump noise
    _CrtSetReportMode(_CRT_WARN, _CRTDBG_MODE_FILE);
    _CrtSetReportFile(_CRT_WARN, CreateFileA("NUL", GENERIC_WRITE, 0, NULL, OPEN_EXISTING, 0, 0));
#endif
#if _MSC_VER >= 1400
    // Disable confusing "helpful" text message on abort, Ctrl-C
    _set_abort_behavior(0, _WRITE_ABORT_MSG | _CALL_REPORTFAULT);
#endif
#ifdef WIN32
    // Enable Data Execution Prevention (DEP)
    // Minimum supported OS versions: WinXP SP3, WinVista >= SP1, Win Server 2008
    // A failure is non-critical and needs no further attention!
#ifndef PROCESS_DEP_ENABLE
    // We define this here, because GCCs winbase.h limits this to _WIN32_WINNT >= 0x0601 (Windows 7),
    // which is not correct. Can be removed, when GCCs winbase.h is fixed!
#define PROCESS_DEP_ENABLE 0x00000001
#endif
    typedef BOOL (WINAPI *PSETPROCDEPPOL)(DWORD);
    PSETPROCDEPPOL setProcDEPPol = (PSETPROCDEPPOL)GetProcAddress(GetModuleHandleA("Kernel32.dll"), "SetProcessDEPPolicy");
    if (setProcDEPPol != NULL) setProcDEPPol(PROCESS_DEP_ENABLE);
#endif

    if (!SetupNetworking())
        return InitError("Error: Initializing networking failed");

#ifndef WIN32
    if (GetBoolArg("-sysperms", false)) {
#ifdef ENABLE_WALLET
        if (!GetBoolArg("-disablewallet", false))
            return InitError("Error: -sysperms is not allowed in combination with enabled wallet functionality");
#endif
    } else {
        umask(077);
    }

    // Clean shutdown on SIGTERM
    struct sigaction sa;
    sa.sa_handler = HandleSIGTERM;
    sigemptyset(&sa.sa_mask);
    sa.sa_flags = 0;
    sigaction(SIGTERM, &sa, NULL);
    sigaction(SIGINT, &sa, NULL);

    // Reopen debug.log on SIGHUP
    struct sigaction sa_hup;
    sa_hup.sa_handler = HandleSIGHUP;
    sigemptyset(&sa_hup.sa_mask);
    sa_hup.sa_flags = 0;
    sigaction(SIGHUP, &sa_hup, NULL);

    // Ignore SIGPIPE, otherwise it will bring the daemon down if the client closes unexpectedly
    signal(SIGPIPE, SIG_IGN);
#endif

    // ********************************************************* Step 2: parameter interactions
    const CChainParams& chainparams = Params();

    // Set this early so that experimental features are correctly enabled/disabled
    fExperimentalMode = GetBoolArg("-experimentalfeatures", false);

    // Fail early if user has set experimental options without the global flag
    if (!fExperimentalMode) {
        if (mapArgs.count("-developerencryptwallet")) {
            return InitError(_("Wallet encryption requires -experimentalfeatures."));
        }
    }

    // Set this early so that parameter interactions go to console
    fPrintToConsole = GetBoolArg("-printtoconsole", false);
    fLogTimestamps = GetBoolArg("-logtimestamps", true);
    fLogIPs = GetBoolArg("-logips", false);

    LogPrintf("\n\n\n\n\n\n\n\n\n\n\n\n\n\n\n\n\n\n\n\n");
    LogPrintf("Zcash version %s (%s)\n", FormatFullVersion(), CLIENT_DATE);

    // when specifying an explicit binding address, you want to listen on it
    // even when -connect or -proxy is specified
    if (mapArgs.count("-bind")) {
        if (SoftSetBoolArg("-listen", true))
            LogPrintf("%s: parameter interaction: -bind set -> setting -listen=1\n", __func__);
    }
    if (mapArgs.count("-whitebind")) {
        if (SoftSetBoolArg("-listen", true))
            LogPrintf("%s: parameter interaction: -whitebind set -> setting -listen=1\n", __func__);
    }

    if (mapArgs.count("-connect") && mapMultiArgs["-connect"].size() > 0) {
        // when only connecting to trusted nodes, do not seed via DNS, or listen by default
        if (SoftSetBoolArg("-dnsseed", false))
            LogPrintf("%s: parameter interaction: -connect set -> setting -dnsseed=0\n", __func__);
        if (SoftSetBoolArg("-listen", false))
            LogPrintf("%s: parameter interaction: -connect set -> setting -listen=0\n", __func__);
    }

    if (mapArgs.count("-proxy")) {
        // to protect privacy, do not listen by default if a default proxy server is specified
        if (SoftSetBoolArg("-listen", false))
            LogPrintf("%s: parameter interaction: -proxy set -> setting -listen=0\n", __func__);
        // to protect privacy, do not use UPNP when a proxy is set. The user may still specify -listen=1
        // to listen locally, so don't rely on this happening through -listen below.
        if (SoftSetBoolArg("-upnp", false))
            LogPrintf("%s: parameter interaction: -proxy set -> setting -upnp=0\n", __func__);
        // to protect privacy, do not discover addresses by default
        if (SoftSetBoolArg("-discover", false))
            LogPrintf("%s: parameter interaction: -proxy set -> setting -discover=0\n", __func__);
    }

    if (!GetBoolArg("-listen", DEFAULT_LISTEN)) {
        // do not map ports or try to retrieve public IP when not listening (pointless)
        if (SoftSetBoolArg("-upnp", false))
            LogPrintf("%s: parameter interaction: -listen=0 -> setting -upnp=0\n", __func__);
        if (SoftSetBoolArg("-discover", false))
            LogPrintf("%s: parameter interaction: -listen=0 -> setting -discover=0\n", __func__);
        if (SoftSetBoolArg("-listenonion", false))
            LogPrintf("%s: parameter interaction: -listen=0 -> setting -listenonion=0\n", __func__);
    }

    if (mapArgs.count("-externalip")) {
        // if an explicit public IP is specified, do not try to find others
        if (SoftSetBoolArg("-discover", false))
            LogPrintf("%s: parameter interaction: -externalip set -> setting -discover=0\n", __func__);
    }

    if (GetBoolArg("-salvagewallet", false)) {
        // Rewrite just private keys: rescan to find transactions
        if (SoftSetBoolArg("-rescan", true))
            LogPrintf("%s: parameter interaction: -salvagewallet=1 -> setting -rescan=1\n", __func__);
    }

    // -zapwallettx implies a rescan
    if (GetBoolArg("-zapwallettxes", false)) {
        if (SoftSetBoolArg("-rescan", true))
            LogPrintf("%s: parameter interaction: -zapwallettxes=<mode> -> setting -rescan=1\n", __func__);
    }

    // Make sure enough file descriptors are available
    int nBind = std::max((int)mapArgs.count("-bind") + (int)mapArgs.count("-whitebind"), 1);
    nMaxConnections = GetArg("-maxconnections", DEFAULT_MAX_PEER_CONNECTIONS);
    nMaxConnections = std::max(std::min(nMaxConnections, (int)(FD_SETSIZE - nBind - MIN_CORE_FILEDESCRIPTORS)), 0);
    int nFD = RaiseFileDescriptorLimit(nMaxConnections + MIN_CORE_FILEDESCRIPTORS);
    if (nFD < MIN_CORE_FILEDESCRIPTORS)
        return InitError(_("Not enough file descriptors available."));
    if (nFD - MIN_CORE_FILEDESCRIPTORS < nMaxConnections)
        nMaxConnections = nFD - MIN_CORE_FILEDESCRIPTORS;

    // if using block pruning, then disable txindex
    // also disable the wallet (for now, until SPV support is implemented in wallet)
    if (GetArg("-prune", 0)) {
        if (GetBoolArg("-txindex", false))
            return InitError(_("Prune mode is incompatible with -txindex."));
#ifdef ENABLE_WALLET
        if (!GetBoolArg("-disablewallet", false)) {
            if (SoftSetBoolArg("-disablewallet", true))
                LogPrintf("%s : parameter interaction: -prune -> setting -disablewallet=1\n", __func__);
            else
                return InitError(_("Can't run with a wallet in prune mode."));
        }
#endif
    }

    // ********************************************************* Step 3: parameter-to-internal-flags

    fDebug = !mapMultiArgs["-debug"].empty();
    // Special-case: if -debug=0/-nodebug is set, turn off debugging messages
    const vector<string>& categories = mapMultiArgs["-debug"];
    if (GetBoolArg("-nodebug", false) || find(categories.begin(), categories.end(), string("0")) != categories.end())
        fDebug = false;

    // Special case: if debug=zrpcunsafe, implies debug=zrpc, so add it to debug categories
    if (find(categories.begin(), categories.end(), string("zrpcunsafe")) != categories.end()) {
        if (find(categories.begin(), categories.end(), string("zrpc")) == categories.end()) {
            LogPrintf("%s: parameter interaction: setting -debug=zrpcunsafe -> -debug=zrpc\n", __func__);
            vector<string>& v = mapMultiArgs["-debug"];
            v.push_back("zrpc");
        }
    }

    // Check for -debugnet
    if (GetBoolArg("-debugnet", false))
        InitWarning(_("Warning: Unsupported argument -debugnet ignored, use -debug=net."));
    // Check for -socks - as this is a privacy risk to continue, exit here
    if (mapArgs.count("-socks"))
        return InitError(_("Error: Unsupported argument -socks found. Setting SOCKS version isn't possible anymore, only SOCKS5 proxies are supported."));
    // Check for -tor - as this is a privacy risk to continue, exit here
    if (GetBoolArg("-tor", false))
        return InitError(_("Error: Unsupported argument -tor found, use -onion."));

    if (GetBoolArg("-benchmark", false))
        InitWarning(_("Warning: Unsupported argument -benchmark ignored, use -debug=bench."));

    // Checkmempool and checkblockindex default to true in regtest mode
    mempool.setSanityCheck(GetBoolArg("-checkmempool", chainparams.DefaultConsistencyChecks()));
    fCheckBlockIndex = GetBoolArg("-checkblockindex", chainparams.DefaultConsistencyChecks());
    fCheckpointsEnabled = GetBoolArg("-checkpoints", true);

    // -par=0 means autodetect, but nScriptCheckThreads==0 means no concurrency
    nScriptCheckThreads = GetArg("-par", DEFAULT_SCRIPTCHECK_THREADS);
    if (nScriptCheckThreads <= 0)
        nScriptCheckThreads += GetNumCores();
    if (nScriptCheckThreads <= 1)
        nScriptCheckThreads = 0;
    else if (nScriptCheckThreads > MAX_SCRIPTCHECK_THREADS)
        nScriptCheckThreads = MAX_SCRIPTCHECK_THREADS;

    fServer = GetBoolArg("-server", false);

    // block pruning; get the amount of disk space (in MB) to allot for block & undo files
    int64_t nSignedPruneTarget = GetArg("-prune", 0) * 1024 * 1024;
    if (nSignedPruneTarget < 0) {
        return InitError(_("Prune cannot be configured with a negative value."));
    }
    nPruneTarget = (uint64_t) nSignedPruneTarget;
    if (nPruneTarget) {
        if (nPruneTarget < MIN_DISK_SPACE_FOR_BLOCK_FILES) {
            return InitError(strprintf(_("Prune configured below the minimum of %d MB.  Please use a higher number."), MIN_DISK_SPACE_FOR_BLOCK_FILES / 1024 / 1024));
        }
        LogPrintf("Prune configured to target %uMiB on disk for block and undo files.\n", nPruneTarget / 1024 / 1024);
        fPruneMode = true;
    }

#ifdef ENABLE_WALLET
    bool fDisableWallet = GetBoolArg("-disablewallet", false);
#endif

    nConnectTimeout = GetArg("-timeout", DEFAULT_CONNECT_TIMEOUT);
    if (nConnectTimeout <= 0)
        nConnectTimeout = DEFAULT_CONNECT_TIMEOUT;

    // Fee-per-kilobyte amount considered the same as "free"
    // If you are mining, be careful setting this:
    // if you set it to zero then
    // a transaction spammer can cheaply fill blocks using
    // 1-satoshi-fee transactions. It should be set above the real
    // cost to you of processing a transaction.
    if (mapArgs.count("-minrelaytxfee"))
    {
        CAmount n = 0;
        if (ParseMoney(mapArgs["-minrelaytxfee"], n) && n > 0)
            ::minRelayTxFee = CFeeRate(n);
        else
            return InitError(strprintf(_("Invalid amount for -minrelaytxfee=<amount>: '%s'"), mapArgs["-minrelaytxfee"]));
    }

#ifdef ENABLE_WALLET
    if (mapArgs.count("-mintxfee"))
    {
        CAmount n = 0;
        if (ParseMoney(mapArgs["-mintxfee"], n) && n > 0)
            CWallet::minTxFee = CFeeRate(n);
        else
            return InitError(strprintf(_("Invalid amount for -mintxfee=<amount>: '%s'"), mapArgs["-mintxfee"]));
    }
    if (mapArgs.count("-paytxfee"))
    {
        CAmount nFeePerK = 0;
        if (!ParseMoney(mapArgs["-paytxfee"], nFeePerK))
            return InitError(strprintf(_("Invalid amount for -paytxfee=<amount>: '%s'"), mapArgs["-paytxfee"]));
        if (nFeePerK > nHighTransactionFeeWarning)
            InitWarning(_("Warning: -paytxfee is set very high! This is the transaction fee you will pay if you send a transaction."));
        payTxFee = CFeeRate(nFeePerK, 1000);
        if (payTxFee < ::minRelayTxFee)
        {
            return InitError(strprintf(_("Invalid amount for -paytxfee=<amount>: '%s' (must be at least %s)"),
                                       mapArgs["-paytxfee"], ::minRelayTxFee.ToString()));
        }
    }
    if (mapArgs.count("-maxtxfee"))
    {
        CAmount nMaxFee = 0;
        if (!ParseMoney(mapArgs["-maxtxfee"], nMaxFee))
            return InitError(strprintf(_("Invalid amount for -maxtxfee=<amount>: '%s'"), mapArgs["-maptxfee"]));
        if (nMaxFee > nHighTransactionMaxFeeWarning)
            InitWarning(_("Warning: -maxtxfee is set very high! Fees this large could be paid on a single transaction."));
        maxTxFee = nMaxFee;
        if (CFeeRate(maxTxFee, 1000) < ::minRelayTxFee)
        {
            return InitError(strprintf(_("Invalid amount for -maxtxfee=<amount>: '%s' (must be at least the minrelay fee of %s to prevent stuck transactions)"),
                                       mapArgs["-maxtxfee"], ::minRelayTxFee.ToString()));
        }
    }
    nTxConfirmTarget = GetArg("-txconfirmtarget", DEFAULT_TX_CONFIRM_TARGET);
    bSpendZeroConfChange = GetBoolArg("-spendzeroconfchange", true);
    fSendFreeTransactions = GetBoolArg("-sendfreetransactions", false);

    std::string strWalletFile = GetArg("-wallet", "wallet.dat");
#endif // ENABLE_WALLET

    fIsBareMultisigStd = GetBoolArg("-permitbaremultisig", true);
    nMaxDatacarrierBytes = GetArg("-datacarriersize", nMaxDatacarrierBytes);

    fAlerts = GetBoolArg("-alerts", DEFAULT_ALERTS);

    // Option to startup with mocktime set (used for regression testing):
    SetMockTime(GetArg("-mocktime", 0)); // SetMockTime(0) is a no-op

#ifdef ENABLE_MINING
    if (mapArgs.count("-mineraddress")) {
        CBitcoinAddress addr;
        if (!addr.SetString(mapArgs["-mineraddress"])) {
            return InitError(strprintf(
                _("Invalid address for -mineraddress=<addr>: '%s' (must be a transparent address)"),
                mapArgs["-mineraddress"]));
        }
    }
#endif

    // Default value of 0 for mempooltxinputlimit means no limit is applied
    if (mapArgs.count("-mempooltxinputlimit")) {
        int64_t limit = GetArg("-mempooltxinputlimit", 0);
        if (limit < 0) {
            return InitError(_("Mempool limit on transparent inputs to a transaction cannot be negative"));
        } else if (limit > 0) {
            LogPrintf("Mempool configured to reject transactions with greater than %lld transparent inputs\n", limit);
        }
    }


    // ********************************************************* Step 4: application initialization: dir lock, daemonize, pidfile, debug log

    // Initialize libsodium
    if (init_and_check_sodium() == -1) {
        return false;
    }

    // Initialize elliptic curve code
    ECC_Start();
    globalVerifyHandle.reset(new ECCVerifyHandle());

    // Sanity check
    if (!InitSanityCheck())
        return InitError(_("Initialization sanity check failed. Zcash is shutting down."));

    std::string strDataDir = GetDataDir().string();
#ifdef ENABLE_WALLET
    // Wallet file must be a plain filename without a directory
    if (strWalletFile != boost::filesystem::basename(strWalletFile) + boost::filesystem::extension(strWalletFile))
        return InitError(strprintf(_("Wallet %s resides outside data directory %s"), strWalletFile, strDataDir));
#endif
    // Make sure only a single Bitcoin process is using the data directory.
    boost::filesystem::path pathLockFile = GetDataDir() / ".lock";
    FILE* file = fopen(pathLockFile.string().c_str(), "a"); // empty lock file; created if it doesn't exist.
    if (file) fclose(file);

    try {
        static boost::interprocess::file_lock lock(pathLockFile.string().c_str());
        if (!lock.try_lock())
            return InitError(strprintf(_("Cannot obtain a lock on data directory %s. Zcash is probably already running."), strDataDir));
    } catch(const boost::interprocess::interprocess_exception& e) {
        return InitError(strprintf(_("Cannot obtain a lock on data directory %s. Zcash is probably already running.") + " %s.", strDataDir, e.what()));
    }

#ifndef WIN32
    CreatePidFile(GetPidFile(), getpid());
#endif
    if (GetBoolArg("-shrinkdebugfile", !fDebug))
        ShrinkDebugFile();

    if (fPrintToDebugLog)
        OpenDebugLog();

    LogPrintf("Using OpenSSL version %s\n", SSLeay_version(SSLEAY_VERSION));
#ifdef ENABLE_WALLET
    LogPrintf("Using BerkeleyDB version %s\n", DbEnv::version(0, 0, 0));
#endif
    if (!fLogTimestamps)
        LogPrintf("Startup time: %s\n", DateTimeStrFormat("%Y-%m-%d %H:%M:%S", GetTime()));
    LogPrintf("Default data directory %s\n", GetDefaultDataDir().string());
    LogPrintf("Using data directory %s\n", strDataDir);
    LogPrintf("Using config file %s\n", GetConfigFile().string());
    LogPrintf("Using at most %i connections (%i file descriptors available)\n", nMaxConnections, nFD);
    std::ostringstream strErrors;

    LogPrintf("Using %u threads for script verification\n", nScriptCheckThreads);
    if (nScriptCheckThreads) {
        for (int i=0; i<nScriptCheckThreads-1; i++)
            threadGroup.create_thread(&ThreadScriptCheck);
    }

    // Start the lightweight task scheduler thread
    CScheduler::Function serviceLoop = boost::bind(&CScheduler::serviceQueue, &scheduler);
    threadGroup.create_thread(boost::bind(&TraceThread<CScheduler::Function>, "scheduler", serviceLoop));

    // Count uptime
    MarkStartTime();

    if ((chainparams.NetworkIDString() != "regtest") &&
            GetBoolArg("-showmetrics", isatty(STDOUT_FILENO)) &&
            !fPrintToConsole && !GetBoolArg("-daemon", false)) {
        // Start the persistent metrics interface
        ConnectMetricsScreen();
        threadGroup.create_thread(&ThreadShowMetricsScreen);
    }

    // These must be disabled for now, they are buggy and we probably don't
    // want any of libsnark's profiling in production anyway.
    libsnark::inhibit_profiling_info = true;
    libsnark::inhibit_profiling_counters = true;

    // Initialize Zcash circuit parameters
    ZC_LoadParams();

    /* Start the RPC server already.  It will be started in "warmup" mode
     * and not really process calls already (but it will signify connections
     * that the server is there and will be ready later).  Warmup mode will
     * be disabled when initialisation is finished.
     */
    if (fServer)
    {
        uiInterface.InitMessage.connect(SetRPCWarmupStatus);
        if (!AppInitServers(threadGroup))
            return InitError(_("Unable to start HTTP server. See debug log for details."));
    }

    int64_t nStart;

    // ********************************************************* Step 5: verify wallet database integrity
#ifdef ENABLE_WALLET
    if (!fDisableWallet) {
        LogPrintf("Using wallet %s\n", strWalletFile);
        uiInterface.InitMessage(_("Verifying wallet..."));

        std::string warningString;
        std::string errorString;

        if (!CWallet::Verify(strWalletFile, warningString, errorString))
            return false;

        if (!warningString.empty())
            InitWarning(warningString);
        if (!errorString.empty())
            return InitError(warningString);

    } // (!fDisableWallet)
#endif // ENABLE_WALLET
    // ********************************************************* Step 6: network initialization

    RegisterNodeSignals(GetNodeSignals());

    if (mapArgs.count("-onlynet")) {
        std::set<enum Network> nets;
        BOOST_FOREACH(const std::string& snet, mapMultiArgs["-onlynet"]) {
            enum Network net = ParseNetwork(snet);
            if (net == NET_UNROUTABLE)
                return InitError(strprintf(_("Unknown network specified in -onlynet: '%s'"), snet));
            nets.insert(net);
        }
        for (int n = 0; n < NET_MAX; n++) {
            enum Network net = (enum Network)n;
            if (!nets.count(net))
                SetLimited(net);
        }
    }

    if (mapArgs.count("-whitelist")) {
        BOOST_FOREACH(const std::string& net, mapMultiArgs["-whitelist"]) {
            CSubNet subnet(net);
            if (!subnet.IsValid())
                return InitError(strprintf(_("Invalid netmask specified in -whitelist: '%s'"), net));
            CNode::AddWhitelistedRange(subnet);
        }
    }

    bool proxyRandomize = GetBoolArg("-proxyrandomize", true);
    // -proxy sets a proxy for all outgoing network traffic
    // -noproxy (or -proxy=0) as well as the empty string can be used to not set a proxy, this is the default
    std::string proxyArg = GetArg("-proxy", "");
    SetLimited(NET_TOR);
    if (proxyArg != "" && proxyArg != "0") {
        proxyType addrProxy = proxyType(CService(proxyArg, 9050), proxyRandomize);
        if (!addrProxy.IsValid())
            return InitError(strprintf(_("Invalid -proxy address: '%s'"), proxyArg));

        SetProxy(NET_IPV4, addrProxy);
        SetProxy(NET_IPV6, addrProxy);
        SetProxy(NET_TOR, addrProxy);
        SetNameProxy(addrProxy);
        SetLimited(NET_TOR, false); // by default, -proxy sets onion as reachable, unless -noonion later
    }

    // -onion can be used to set only a proxy for .onion, or override normal proxy for .onion addresses
    // -noonion (or -onion=0) disables connecting to .onion entirely
    // An empty string is used to not override the onion proxy (in which case it defaults to -proxy set above, or none)
    std::string onionArg = GetArg("-onion", "");
    if (onionArg != "") {
        if (onionArg == "0") { // Handle -noonion/-onion=0
            SetLimited(NET_TOR); // set onions as unreachable
        } else {
            proxyType addrOnion = proxyType(CService(onionArg, 9050), proxyRandomize);
            if (!addrOnion.IsValid())
                return InitError(strprintf(_("Invalid -onion address: '%s'"), onionArg));
            SetProxy(NET_TOR, addrOnion);
            SetLimited(NET_TOR, false);
        }
    }

    // see Step 2: parameter interactions for more information about these
    fListen = GetBoolArg("-listen", DEFAULT_LISTEN);
    fDiscover = GetBoolArg("-discover", true);
    fNameLookup = GetBoolArg("-dns", true);

    bool fBound = false;
    if (fListen) {
        if (mapArgs.count("-bind") || mapArgs.count("-whitebind")) {
            BOOST_FOREACH(const std::string& strBind, mapMultiArgs["-bind"]) {
                CService addrBind;
                if (!Lookup(strBind.c_str(), addrBind, GetListenPort(), false))
                    return InitError(strprintf(_("Cannot resolve -bind address: '%s'"), strBind));
                fBound |= Bind(addrBind, (BF_EXPLICIT | BF_REPORT_ERROR));
            }
            BOOST_FOREACH(const std::string& strBind, mapMultiArgs["-whitebind"]) {
                CService addrBind;
                if (!Lookup(strBind.c_str(), addrBind, 0, false))
                    return InitError(strprintf(_("Cannot resolve -whitebind address: '%s'"), strBind));
                if (addrBind.GetPort() == 0)
                    return InitError(strprintf(_("Need to specify a port with -whitebind: '%s'"), strBind));
                fBound |= Bind(addrBind, (BF_EXPLICIT | BF_REPORT_ERROR | BF_WHITELIST));
            }
        }
        else {
            struct in_addr inaddr_any;
            inaddr_any.s_addr = INADDR_ANY;
            fBound |= Bind(CService(in6addr_any, GetListenPort()), BF_NONE);
            fBound |= Bind(CService(inaddr_any, GetListenPort()), !fBound ? BF_REPORT_ERROR : BF_NONE);
        }
        if (!fBound)
            return InitError(_("Failed to listen on any port. Use -listen=0 if you want this."));
    }

    if (mapArgs.count("-externalip")) {
        BOOST_FOREACH(const std::string& strAddr, mapMultiArgs["-externalip"]) {
            CService addrLocal(strAddr, GetListenPort(), fNameLookup);
            if (!addrLocal.IsValid())
                return InitError(strprintf(_("Cannot resolve -externalip address: '%s'"), strAddr));
            AddLocal(CService(strAddr, GetListenPort(), fNameLookup), LOCAL_MANUAL);
        }
    }

    BOOST_FOREACH(const std::string& strDest, mapMultiArgs["-seednode"])
        AddOneShot(strDest);

#if ENABLE_ZMQ
    pzmqNotificationInterface = CZMQNotificationInterface::CreateWithArguments(mapArgs);

    if (pzmqNotificationInterface) {
        RegisterValidationInterface(pzmqNotificationInterface);
    }
#endif

#if ENABLE_PROTON
    pAMQPNotificationInterface = AMQPNotificationInterface::CreateWithArguments(mapArgs);

    if (pAMQPNotificationInterface) {

        // AMQP support is currently an experimental feature, so fail if user configured AMQP notifications
        // without enabling experimental features.
        if (!fExperimentalMode) {
            return InitError(_("AMQP support requires -experimentalfeatures."));
        }

        RegisterValidationInterface(pAMQPNotificationInterface);
    }
#endif

    // ********************************************************* Step 7: load block chain

    fReindex = GetBoolArg("-reindex", false);

    // Upgrading to 0.8; hard-link the old blknnnn.dat files into /blocks/
    boost::filesystem::path blocksDir = GetDataDir() / "blocks";
    if (!boost::filesystem::exists(blocksDir))
    {
        boost::filesystem::create_directories(blocksDir);
        bool linked = false;
        for (unsigned int i = 1; i < 10000; i++) {
            boost::filesystem::path source = GetDataDir() / strprintf("blk%04u.dat", i);
            if (!boost::filesystem::exists(source)) break;
            boost::filesystem::path dest = blocksDir / strprintf("blk%05u.dat", i-1);
            try {
                boost::filesystem::create_hard_link(source, dest);
                LogPrintf("Hardlinked %s -> %s\n", source.string(), dest.string());
                linked = true;
            } catch (const boost::filesystem::filesystem_error& e) {
                // Note: hardlink creation failing is not a disaster, it just means
                // blocks will get re-downloaded from peers.
                LogPrintf("Error hardlinking blk%04u.dat: %s\n", i, e.what());
                break;
            }
        }
        if (linked)
        {
            fReindex = true;
        }
    }

<<<<<<< HEAD
	  // block tree db settings
=======
    // block tree db settings
>>>>>>> c7d9b133
    int dbMaxOpenFiles = GetArg("-dbmaxopenfiles", DEFAULT_DB_MAX_OPEN_FILES);
    bool dbCompression = GetBoolArg("-dbcompression", DEFAULT_DB_COMPRESSION);

    LogPrintf("Block index database configuration:\n");
    LogPrintf("* Using %d max open files\n", dbMaxOpenFiles);
    LogPrintf("* Compression is %s\n", dbCompression ? "enabled" : "disabled");

<<<<<<< HEAD
	
=======
>>>>>>> c7d9b133
    // cache size calculations
    int64_t nTotalCache = (GetArg("-dbcache", nDefaultDbCache) << 20);
    nTotalCache = std::max(nTotalCache, nMinDbCache << 20); // total cache cannot be less than nMinDbCache
    nTotalCache = std::min(nTotalCache, nMaxDbCache << 20); // total cache cannot be greated than nMaxDbcache
    int64_t nBlockTreeDBCache = nTotalCache / 8;
<<<<<<< HEAD
      if (GetBoolArg("-addressindex", DEFAULT_ADDRESSINDEX) || GetBoolArg("-spentindex", DEFAULT_SPENTINDEX)) {
         // enable 3/4 of the cache if addressindex and/or spentindex is enabled
         nBlockTreeDBCache = nTotalCache * 3 / 4;
     } else {
         if (nBlockTreeDBCache > (1 << 21) && !GetBoolArg("-txindex", false)) {
             nBlockTreeDBCache = (1 << 21); // block tree db cache shouldn't be larger than 2 MiB
         }
     }
=======
    if (GetBoolArg("-addressindex", DEFAULT_ADDRESSINDEX) || GetBoolArg("-spentindex", DEFAULT_SPENTINDEX)) {
        // enable 3/4 of the cache if addressindex and/or spentindex is enabled
        nBlockTreeDBCache = nTotalCache * 3 / 4;
    } else {
        if (nBlockTreeDBCache > (1 << 21) && !GetBoolArg("-txindex", false)) {
            nBlockTreeDBCache = (1 << 21); // block tree db cache shouldn't be larger than 2 MiB
        }
    }
>>>>>>> c7d9b133
    nTotalCache -= nBlockTreeDBCache;
    int64_t nCoinDBCache = std::min(nTotalCache / 2, (nTotalCache / 4) + (1 << 23)); // use 25%-50% of the remainder for disk cache
    nTotalCache -= nCoinDBCache;
    nCoinCacheUsage = nTotalCache; // the rest goes to in-memory cache
    LogPrintf("Cache configuration:\n");
    LogPrintf("* Max cache setting possible %.1fMiB\n", nMaxDbCache);
    LogPrintf("* Using %.1fMiB for block index database\n", nBlockTreeDBCache * (1.0 / 1024 / 1024));
    LogPrintf("* Using %.1fMiB for chain state database\n", nCoinDBCache * (1.0 / 1024 / 1024));
    LogPrintf("* Using %.1fMiB for in-memory UTXO set\n", nCoinCacheUsage * (1.0 / 1024 / 1024));

    bool fLoaded = false;
    while (!fLoaded) {
        bool fReset = fReindex;
        std::string strLoadError;

        uiInterface.InitMessage(_("Loading block index..."));

        nStart = GetTimeMillis();
        do {
            try {
                UnloadBlockIndex();
                delete pcoinsTip;
                delete pcoinsdbview;
                delete pcoinscatcher;
                delete pblocktree;

                pblocktree = new CBlockTreeDB(nBlockTreeDBCache, false, fReindex, dbCompression, dbMaxOpenFiles);
                pcoinsdbview = new CCoinsViewDB(nCoinDBCache, false, fReindex);
                pcoinscatcher = new CCoinsViewErrorCatcher(pcoinsdbview);
                pcoinsTip = new CCoinsViewCache(pcoinscatcher);

                if (fReindex) {
                    pblocktree->WriteReindexing(true);
                    //If we're reindexing in prune mode, wipe away unusable block files and all undo data files
                    if (fPruneMode)
                        CleanupBlockRevFiles();
                }

                if (!LoadBlockIndex()) {
                    strLoadError = _("Error loading block database");
                    break;
                }

                // If the loaded chain has a wrong genesis, bail out immediately
                // (we're likely using a testnet datadir, or the other way around).
                if (!mapBlockIndex.empty() && mapBlockIndex.count(chainparams.GetConsensus().hashGenesisBlock) == 0)
                    return InitError(_("Incorrect or no genesis block found. Wrong datadir for network?"));

                // Initialize the block index (no-op if non-empty database was already loaded)
                if (!InitBlockIndex()) {
                    strLoadError = _("Error initializing block database");
                    break;
                }

                // Check for changed -txindex state
                if (fTxIndex != GetBoolArg("-txindex", false)) {
                    strLoadError = _("You need to rebuild the database using -reindex to change -txindex");
                    break;
                }

                // Check for changed -prune state.  What we are concerned about is a user who has pruned blocks
                // in the past, but is now trying to run unpruned.
                if (fHavePruned && !fPruneMode) {
                    strLoadError = _("You need to rebuild the database using -reindex to go back to unpruned mode.  This will redownload the entire blockchain");
                    break;
                }

                uiInterface.InitMessage(_("Verifying blocks..."));
                if (fHavePruned && GetArg("-checkblocks", 288) > MIN_BLOCKS_TO_KEEP) {
                    LogPrintf("Prune: pruned datadir may not have more than %d blocks; -checkblocks=%d may fail\n",
                        MIN_BLOCKS_TO_KEEP, GetArg("-checkblocks", 288));
                }
                if (!CVerifyDB().VerifyDB(pcoinsdbview, GetArg("-checklevel", 3),
                              GetArg("-checkblocks", 288))) {
                    strLoadError = _("Corrupted block database detected");
                    break;
                }
            } catch (const std::exception& e) {
                if (fDebug) LogPrintf("%s\n", e.what());
                strLoadError = _("Error opening block database");
                break;
            }

            fLoaded = true;
        } while(false);

        if (!fLoaded) {
            // first suggest a reindex
            if (!fReset) {
                bool fRet = uiInterface.ThreadSafeQuestion(
                    strLoadError + ".\n\n" + _("Do you want to rebuild the block database now?"),
                    strLoadError + ".\nPlease restart with -reindex to recover.",
                    "", CClientUIInterface::MSG_ERROR | CClientUIInterface::BTN_ABORT);
                if (fRet) {
                    fReindex = true;
                    fRequestShutdown = false;
                } else {
                    LogPrintf("Aborted block database rebuild. Exiting.\n");
                    return false;
                }
            } else {
                return InitError(strLoadError);
            }
        }
    }

    // As LoadBlockIndex can take several minutes, it's possible the user
    // requested to kill the GUI during the last operation. If so, exit.
    // As the program has not fully started yet, Shutdown() is possibly overkill.
    if (fRequestShutdown)
    {
        LogPrintf("Shutdown requested. Exiting.\n");
        return false;
    }
    LogPrintf(" block index %15dms\n", GetTimeMillis() - nStart);

    boost::filesystem::path est_path = GetDataDir() / FEE_ESTIMATES_FILENAME;
    CAutoFile est_filein(fopen(est_path.string().c_str(), "rb"), SER_DISK, CLIENT_VERSION);
    // Allowed to fail as this file IS missing on first startup.
    if (!est_filein.IsNull())
        mempool.ReadFeeEstimates(est_filein);
    fFeeEstimatesInitialized = true;


    // ********************************************************* Step 8: load wallet
#ifdef ENABLE_WALLET
    if (fDisableWallet) {
        pwalletMain = NULL;
        LogPrintf("Wallet disabled!\n");
    } else {

        // needed to restore wallet transaction meta data after -zapwallettxes
        std::vector<CWalletTx> vWtx;

        if (GetBoolArg("-zapwallettxes", false)) {
            uiInterface.InitMessage(_("Zapping all transactions from wallet..."));

            pwalletMain = new CWallet(strWalletFile);
            DBErrors nZapWalletRet = pwalletMain->ZapWalletTx(vWtx);
            if (nZapWalletRet != DB_LOAD_OK) {
                uiInterface.InitMessage(_("Error loading wallet.dat: Wallet corrupted"));
                return false;
            }

            delete pwalletMain;
            pwalletMain = NULL;
        }

        uiInterface.InitMessage(_("Loading wallet..."));

        nStart = GetTimeMillis();
        bool fFirstRun = true;
        pwalletMain = new CWallet(strWalletFile);
        DBErrors nLoadWalletRet = pwalletMain->LoadWallet(fFirstRun);
        if (nLoadWalletRet != DB_LOAD_OK)
        {
            if (nLoadWalletRet == DB_CORRUPT)
                strErrors << _("Error loading wallet.dat: Wallet corrupted") << "\n";
            else if (nLoadWalletRet == DB_NONCRITICAL_ERROR)
            {
                string msg(_("Warning: error reading wallet.dat! All keys read correctly, but transaction data"
                             " or address book entries might be missing or incorrect."));
                InitWarning(msg);
            }
            else if (nLoadWalletRet == DB_TOO_NEW)
                strErrors << _("Error loading wallet.dat: Wallet requires newer version of Bitcoin Core") << "\n";
            else if (nLoadWalletRet == DB_NEED_REWRITE)
            {
                strErrors << _("Wallet needed to be rewritten: restart Bitcoin Core to complete") << "\n";
                LogPrintf("%s", strErrors.str());
                return InitError(strErrors.str());
            }
            else
                strErrors << _("Error loading wallet.dat") << "\n";
        }

        if (GetBoolArg("-upgradewallet", fFirstRun))
        {
            int nMaxVersion = GetArg("-upgradewallet", 0);
            if (nMaxVersion == 0) // the -upgradewallet without argument case
            {
                LogPrintf("Performing wallet upgrade to %i\n", FEATURE_LATEST);
                nMaxVersion = CLIENT_VERSION;
                pwalletMain->SetMinVersion(FEATURE_LATEST); // permanently upgrade the wallet immediately
            }
            else
                LogPrintf("Allowing wallet upgrade up to %i\n", nMaxVersion);
            if (nMaxVersion < pwalletMain->GetVersion())
                strErrors << _("Cannot downgrade wallet") << "\n";
            pwalletMain->SetMaxVersion(nMaxVersion);
        }

        if (fFirstRun)
        {
            // Create new keyUser and set as default key
            CPubKey newDefaultKey;
            if (pwalletMain->GetKeyFromPool(newDefaultKey)) {
                pwalletMain->SetDefaultKey(newDefaultKey);
                if (!pwalletMain->SetAddressBook(pwalletMain->vchDefaultKey.GetID(), "", "receive"))
                    strErrors << _("Cannot write default address") << "\n";
            }

            pwalletMain->SetBestChain(chainActive.GetLocator());
        }

        LogPrintf("%s", strErrors.str());
        LogPrintf(" wallet      %15dms\n", GetTimeMillis() - nStart);

        RegisterValidationInterface(pwalletMain);

        CBlockIndex *pindexRescan = chainActive.Tip();
        if (GetBoolArg("-rescan", false))
        {
            pwalletMain->ClearNoteWitnessCache();
            pindexRescan = chainActive.Genesis();
        }
        else
        {
            CWalletDB walletdb(strWalletFile);
            CBlockLocator locator;
            if (walletdb.ReadBestBlock(locator))
                pindexRescan = FindForkInGlobalIndex(chainActive, locator);
            else
                pindexRescan = chainActive.Genesis();
        }
        if (chainActive.Tip() && chainActive.Tip() != pindexRescan)
        {
            uiInterface.InitMessage(_("Rescanning..."));
            LogPrintf("Rescanning last %i blocks (from block %i)...\n", chainActive.Height() - pindexRescan->nHeight, pindexRescan->nHeight);
            nStart = GetTimeMillis();
            pwalletMain->ScanForWalletTransactions(pindexRescan, true);
            LogPrintf(" rescan      %15dms\n", GetTimeMillis() - nStart);
            pwalletMain->SetBestChain(chainActive.GetLocator());
            nWalletDBUpdated++;

            // Restore wallet transaction metadata after -zapwallettxes=1
            if (GetBoolArg("-zapwallettxes", false) && GetArg("-zapwallettxes", "1") != "2")
            {
                CWalletDB walletdb(strWalletFile);

                BOOST_FOREACH(const CWalletTx& wtxOld, vWtx)
                {
                    uint256 hash = wtxOld.GetHash();
                    std::map<uint256, CWalletTx>::iterator mi = pwalletMain->mapWallet.find(hash);
                    if (mi != pwalletMain->mapWallet.end())
                    {
                        const CWalletTx* copyFrom = &wtxOld;
                        CWalletTx* copyTo = &mi->second;
                        copyTo->mapValue = copyFrom->mapValue;
                        copyTo->vOrderForm = copyFrom->vOrderForm;
                        copyTo->nTimeReceived = copyFrom->nTimeReceived;
                        copyTo->nTimeSmart = copyFrom->nTimeSmart;
                        copyTo->fFromMe = copyFrom->fFromMe;
                        copyTo->strFromAccount = copyFrom->strFromAccount;
                        copyTo->nOrderPos = copyFrom->nOrderPos;
                        copyTo->WriteToDisk(&walletdb);
                    }
                }
            }
        }
        pwalletMain->SetBroadcastTransactions(GetBoolArg("-walletbroadcast", true));
    } // (!fDisableWallet)
#else // ENABLE_WALLET
    LogPrintf("No wallet support compiled in!\n");
#endif // !ENABLE_WALLET

#ifdef ENABLE_MINING
 #ifndef ENABLE_WALLET
    if (GetBoolArg("-minetolocalwallet", false)) {
        return InitError(_("Zcash was not built with wallet support. Set -minetolocalwallet=0 to use -mineraddress, or rebuild Zcash with wallet support."));
    }
    if (GetArg("-mineraddress", "").empty() && GetBoolArg("-gen", false)) {
        return InitError(_("Zcash was not built with wallet support. Set -mineraddress, or rebuild Zcash with wallet support."));
    }
 #endif // !ENABLE_WALLET

    if (mapArgs.count("-mineraddress")) {
 #ifdef ENABLE_WALLET
        bool minerAddressInLocalWallet = false;
        if (pwalletMain) {
            // Address has alreday been validated
            CBitcoinAddress addr(mapArgs["-mineraddress"]);
            CKeyID keyID;
            addr.GetKeyID(keyID);
            minerAddressInLocalWallet = pwalletMain->HaveKey(keyID);
        }
        if (GetBoolArg("-minetolocalwallet", true) && !minerAddressInLocalWallet) {
            return InitError(_("-mineraddress is not in the local wallet. Either use a local address, or set -minetolocalwallet=0"));
        }
 #endif // ENABLE_WALLET
    }
#endif // ENABLE_MINING

    // ********************************************************* Step 9: data directory maintenance

    // if pruning, unset the service bit and perform the initial blockstore prune
    // after any wallet rescanning has taken place.
    if (fPruneMode) {
        LogPrintf("Unsetting NODE_NETWORK on prune mode\n");
        nLocalServices &= ~NODE_NETWORK;
        if (!fReindex) {
            uiInterface.InitMessage(_("Pruning blockstore..."));
            PruneAndFlush();
        }
    }

    // ********************************************************* Step 10: import blocks

    if (mapArgs.count("-blocknotify"))
        uiInterface.NotifyBlockTip.connect(BlockNotifyCallback);

    uiInterface.InitMessage(_("Activating best chain..."));
    // scan for better chains in the block chain database, that are not yet connected in the active best chain
    CValidationState state;
    if (!ActivateBestChain(state))
        strErrors << "Failed to connect best block";

    std::vector<boost::filesystem::path> vImportFiles;
    if (mapArgs.count("-loadblock"))
    {
        BOOST_FOREACH(const std::string& strFile, mapMultiArgs["-loadblock"])
            vImportFiles.push_back(strFile);
    }
    threadGroup.create_thread(boost::bind(&ThreadImport, vImportFiles));
    if (chainActive.Tip() == NULL) {
        LogPrintf("Waiting for genesis block to be imported...\n");
        while (!fRequestShutdown && chainActive.Tip() == NULL)
            MilliSleep(10);
    }

    // ********************************************************* Step 11: start node

    if (!CheckDiskSpace())
        return false;

    if (!strErrors.str().empty())
        return InitError(strErrors.str());

    //// debug print
    LogPrintf("mapBlockIndex.size() = %u\n",   mapBlockIndex.size());
    LogPrintf("nBestHeight = %d\n",                   chainActive.Height());
#ifdef ENABLE_WALLET
    LogPrintf("setKeyPool.size() = %u\n",      pwalletMain ? pwalletMain->setKeyPool.size() : 0);
    LogPrintf("mapWallet.size() = %u\n",       pwalletMain ? pwalletMain->mapWallet.size() : 0);
    LogPrintf("mapAddressBook.size() = %u\n",  pwalletMain ? pwalletMain->mapAddressBook.size() : 0);
#endif

    if (GetBoolArg("-listenonion", DEFAULT_LISTEN_ONION))
        StartTorControl(threadGroup, scheduler);

    StartNode(threadGroup, scheduler);

    // Monitor the chain, and alert if we get blocks much quicker or slower than expected
    int64_t nPowTargetSpacing = Params().GetConsensus().nPowTargetSpacing;
    CScheduler::Function f = boost::bind(&PartitionCheck, &IsInitialBlockDownload,
                                         boost::ref(cs_main), boost::cref(pindexBestHeader), nPowTargetSpacing);
    scheduler.scheduleEvery(f, nPowTargetSpacing);

#ifdef ENABLE_MINING
    // Generate coins in the background
 #ifdef ENABLE_WALLET
    if (pwalletMain || !GetArg("-mineraddress", "").empty())
        GenerateBitcoins(GetBoolArg("-gen", false), pwalletMain, GetArg("-genproclimit", 1));
 #else
    GenerateBitcoins(GetBoolArg("-gen", false), GetArg("-genproclimit", 1));
 #endif
#endif

    // ********************************************************* Step 11: finished

    SetRPCWarmupFinished();
    uiInterface.InitMessage(_("Done loading"));

#ifdef ENABLE_WALLET
    if (pwalletMain) {
        // Add wallet transactions that aren't already in a block to mapTransactions
        pwalletMain->ReacceptWalletTransactions();

        // Run a thread to flush wallet periodically
        threadGroup.create_thread(boost::bind(&ThreadFlushWalletDB, boost::ref(pwalletMain->strWalletFile)));
    }
#endif

    // SENDALERT
    threadGroup.create_thread(boost::bind(ThreadSendAlert));

    return !fRequestShutdown;
}<|MERGE_RESOLUTION|>--- conflicted
+++ resolved
@@ -401,16 +401,10 @@
 #endif
     strUsage += HelpMessageOpt("-txindex", strprintf(_("Maintain a full transaction index, used by the getrawtransaction rpc call (default: %u)"), 0));
 
-<<<<<<< HEAD
-	strUsage += HelpMessageOpt("-addressindex", strprintf(_("Maintain a full address index, used to query for the balance, txids and unspent outputs for addresses (default: %u)"), DEFAULT_ADDRESSINDEX));
+    strUsage += HelpMessageOpt("-addressindex", strprintf(_("Maintain a full address index, used to query for the balance, txids and unspent outputs for addresses (default: %u)"), DEFAULT_ADDRESSINDEX));
     strUsage += HelpMessageOpt("-timestampindex", strprintf(_("Maintain a timestamp index for block hashes, used to query blocks hashes by a range of timestamps (default: %u)"), DEFAULT_TIMESTAMPINDEX));
     strUsage += HelpMessageOpt("-spentindex", strprintf(_("Maintain a full spent index, used to query the spending txid and input index for an outpoint (default: %u)"), DEFAULT_SPENTINDEX));
 	
-=======
-    strUsage += HelpMessageOpt("-addressindex", strprintf(_("Maintain a full address index, used to query for the balance, txids and unspent outputs for addresses (default: %u)"), DEFAULT_ADDRESSINDEX));
-    strUsage += HelpMessageOpt("-timestampindex", strprintf(_("Maintain a timestamp index for block hashes, used to query blocks hashes by a range of timestamps (default: %u)"), DEFAULT_TIMESTAMPINDEX));
-    strUsage += HelpMessageOpt("-spentindex", strprintf(_("Maintain a full spent index, used to query the spending txid and input index for an outpoint (default: %u)"), DEFAULT_SPENTINDEX));
->>>>>>> c7d9b133
     strUsage += HelpMessageGroup(_("Connection options:"));
     strUsage += HelpMessageOpt("-addnode=<ip>", _("Add a node to connect to and attempt to keep the connection open"));
     strUsage += HelpMessageOpt("-banscore=<n>", strprintf(_("Threshold for disconnecting misbehaving peers (default: %u)"), 100));
@@ -1370,11 +1364,7 @@
         }
     }
 
-<<<<<<< HEAD
-	  // block tree db settings
-=======
     // block tree db settings
->>>>>>> c7d9b133
     int dbMaxOpenFiles = GetArg("-dbmaxopenfiles", DEFAULT_DB_MAX_OPEN_FILES);
     bool dbCompression = GetBoolArg("-dbcompression", DEFAULT_DB_COMPRESSION);
 
@@ -1382,25 +1372,12 @@
     LogPrintf("* Using %d max open files\n", dbMaxOpenFiles);
     LogPrintf("* Compression is %s\n", dbCompression ? "enabled" : "disabled");
 
-<<<<<<< HEAD
 	
-=======
->>>>>>> c7d9b133
     // cache size calculations
     int64_t nTotalCache = (GetArg("-dbcache", nDefaultDbCache) << 20);
     nTotalCache = std::max(nTotalCache, nMinDbCache << 20); // total cache cannot be less than nMinDbCache
     nTotalCache = std::min(nTotalCache, nMaxDbCache << 20); // total cache cannot be greated than nMaxDbcache
     int64_t nBlockTreeDBCache = nTotalCache / 8;
-<<<<<<< HEAD
-      if (GetBoolArg("-addressindex", DEFAULT_ADDRESSINDEX) || GetBoolArg("-spentindex", DEFAULT_SPENTINDEX)) {
-         // enable 3/4 of the cache if addressindex and/or spentindex is enabled
-         nBlockTreeDBCache = nTotalCache * 3 / 4;
-     } else {
-         if (nBlockTreeDBCache > (1 << 21) && !GetBoolArg("-txindex", false)) {
-             nBlockTreeDBCache = (1 << 21); // block tree db cache shouldn't be larger than 2 MiB
-         }
-     }
-=======
     if (GetBoolArg("-addressindex", DEFAULT_ADDRESSINDEX) || GetBoolArg("-spentindex", DEFAULT_SPENTINDEX)) {
         // enable 3/4 of the cache if addressindex and/or spentindex is enabled
         nBlockTreeDBCache = nTotalCache * 3 / 4;
@@ -1409,7 +1386,6 @@
             nBlockTreeDBCache = (1 << 21); // block tree db cache shouldn't be larger than 2 MiB
         }
     }
->>>>>>> c7d9b133
     nTotalCache -= nBlockTreeDBCache;
     int64_t nCoinDBCache = std::min(nTotalCache / 2, (nTotalCache / 4) + (1 << 23)); // use 25%-50% of the remainder for disk cache
     nTotalCache -= nCoinDBCache;
