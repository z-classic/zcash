--- conflicted
+++ resolved
@@ -254,15 +254,9 @@
     BOOST_CHECK_THROW(CallRPC("getblocksubsidy too many args"), runtime_error);
     BOOST_CHECK_THROW(CallRPC("getblocksubsidy -1"), runtime_error);
     BOOST_CHECK_NO_THROW(retValue = CallRPC("getblocksubsidy 50000"));
-<<<<<<< HEAD
-    Object obj = retValue.get_obj();
-    BOOST_CHECK(find_value(obj, "miner") == 12.5);
-    BOOST_CHECK(find_value(obj, "founders") == 0.0);
-=======
     UniValue obj = retValue.get_obj();
     BOOST_CHECK_EQUAL(find_value(obj, "miner").get_real(), 10.0);
     BOOST_CHECK_EQUAL(find_value(obj, "founders").get_real(), 2.5);
->>>>>>> be5ac316
     BOOST_CHECK_NO_THROW(retValue = CallRPC("getblocksubsidy 1000000"));
     obj = retValue.get_obj();
     BOOST_CHECK_EQUAL(find_value(obj, "miner").get_real(), 6.25);
