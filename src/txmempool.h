--- conflicted
+++ resolved
@@ -103,11 +103,7 @@
 public:
     mutable CCriticalSection cs;
     std::map<uint256, CTxMemPoolEntry> mapTx;
-<<<<<<< HEAD
-	
-=======
-
->>>>>>> c7d9b133
+
 private:
     typedef std::map<CMempoolAddressDeltaKey, CMempoolAddressDelta, CMempoolAddressDeltaKeyCompare> addressDeltaMap;
     addressDeltaMap mapAddress;
@@ -139,13 +135,8 @@
     void setSanityCheck(bool _fSanityCheck) { fSanityCheck = _fSanityCheck; }
 
     bool addUnchecked(const uint256& hash, const CTxMemPoolEntry &entry, bool fCurrentEstimate = true);
-<<<<<<< HEAD
-	
-	void addAddressIndex(const CTxMemPoolEntry &entry, const CCoinsViewCache &view);
-=======
 
     void addAddressIndex(const CTxMemPoolEntry &entry, const CCoinsViewCache &view);
->>>>>>> c7d9b133
     bool getAddressIndex(std::vector<std::pair<uint160, int> > &addresses,
                          std::vector<std::pair<CMempoolAddressDeltaKey, CMempoolAddressDelta> > &results);
     bool removeAddressIndex(const uint256 txhash);
@@ -153,11 +144,7 @@
     void addSpentIndex(const CTxMemPoolEntry &entry, const CCoinsViewCache &view);
     bool getSpentIndex(CSpentIndexKey &key, CSpentIndexValue &value);
     bool removeSpentIndex(const uint256 txhash);
-<<<<<<< HEAD
-	
-=======
-
->>>>>>> c7d9b133
+
     void remove(const CTransaction &tx, std::list<CTransaction>& removed, bool fRecursive = false);
     void removeWithAnchor(const uint256 &invalidRoot);
     void removeCoinbaseSpends(const CCoinsViewCache *pcoins, unsigned int nMemPoolHeight);
