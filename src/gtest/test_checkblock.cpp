#include <gtest/gtest.h>
#include <gmock/gmock.h>

#include "consensus/validation.h"
#include "main.h"
#include "zcash/Proof.hpp"

class MockCValidationState : public CValidationState {
public:
    MOCK_METHOD5(DoS, bool(int level, bool ret,
             unsigned char chRejectCodeIn, std::string strRejectReasonIn,
             bool corruptionIn));
    MOCK_METHOD3(Invalid, bool(bool ret,
                 unsigned char _chRejectCode, std::string _strRejectReason));
    MOCK_METHOD1(Error, bool(std::string strRejectReasonIn));
    MOCK_CONST_METHOD0(IsValid, bool());
    MOCK_CONST_METHOD0(IsInvalid, bool());
    MOCK_CONST_METHOD0(IsError, bool());
    MOCK_CONST_METHOD1(IsInvalid, bool(int &nDoSOut));
    MOCK_CONST_METHOD0(CorruptionPossible, bool());
    MOCK_CONST_METHOD0(GetRejectCode, unsigned char());
    MOCK_CONST_METHOD0(GetRejectReason, std::string());
};

TEST(CheckBlock, VersionTooLow) {
    auto verifier = libzcash::ProofVerifier::Strict();

    CBlock block;
    block.nVersion = 1;

    MockCValidationState state;
    EXPECT_CALL(state, DoS(100, false, REJECT_INVALID, "version-too-low", false)).Times(1);
    EXPECT_FALSE(CheckBlock(block, state, verifier, false, false));
}


// Test that a Sprout tx with negative version is still rejected
// by CheckBlock under Sprout consensus rules.
TEST(CheckBlock, BlockSproutRejectsBadVersion) {
    SelectParams(CBaseChainParams::MAIN);

    CMutableTransaction mtx;
    mtx.vin.resize(1);
    mtx.vin[0].prevout.SetNull();
    mtx.vin[0].scriptSig = CScript() << 1 << OP_0;
    mtx.vout.resize(1);
    mtx.vout[0].scriptPubKey = CScript() << OP_TRUE;
    mtx.vout[0].nValue = 0;
    mtx.vout.push_back(CTxOut(
        GetBlockSubsidy(1, Params().GetConsensus())/5,
        Params().GetFoundersRewardScriptAtHeight(1)));
    mtx.fOverwintered = false;
    mtx.nVersion = -1;
    mtx.nVersionGroupId = 0;

    CTransaction tx {mtx};
    CBlock block;
    block.vtx.push_back(tx);

    MockCValidationState state;
    CBlockIndex indexPrev {Params().GenesisBlock()};

    auto verifier = libzcash::ProofVerifier::Strict();

    EXPECT_CALL(state, DoS(100, false, REJECT_INVALID, "bad-txns-version-too-low", false)).Times(1);
    EXPECT_FALSE(CheckBlock(block, state, verifier, false, false));
}


class ContextualCheckBlockTest : public ::testing::Test {
protected:
    virtual void SetUp() {
        SelectParams(CBaseChainParams::MAIN);
    }

    virtual void TearDown() {
        // Revert to test default. No-op on mainnet params.
        UpdateNetworkUpgradeParameters(Consensus::UPGRADE_SAPLING, Consensus::NetworkUpgrade::NO_ACTIVATION_HEIGHT);
        UpdateNetworkUpgradeParameters(Consensus::UPGRADE_OVERWINTER, Consensus::NetworkUpgrade::NO_ACTIVATION_HEIGHT);
    }

    // Returns a valid but empty mutable transaction at block height 1.
    CMutableTransaction GetFirstBlockCoinbaseTx() {
        CMutableTransaction mtx;

        // No inputs.
        mtx.vin.resize(1);
        mtx.vin[0].prevout.SetNull();

        // Set height to 1.
        mtx.vin[0].scriptSig = CScript() << 1 << OP_0;

        // Give it a single zero-valued, always-valid output.
        mtx.vout.resize(1);
        mtx.vout[0].scriptPubKey = CScript() << OP_TRUE;
        mtx.vout[0].nValue = 0;

        // Give it a Founder's Reward vout for height 1.
        mtx.vout.push_back(CTxOut(
                    GetBlockSubsidy(1, Params().GetConsensus())/5,
                    Params().GetFoundersRewardScriptAtHeight(1)));

        return mtx;
    }

    // Expects a height-1 block containing a given transaction to pass
    // ContextualCheckBlock. This is used in accepting (Sprout-Sprout,
    // Overwinter-Overwinter, ...) tests. You should not call it without
    // calling a SCOPED_TRACE macro first to usefully label any failures.
    void ExpectValidBlockFromTx(const CTransaction& tx) {
        // Create a block and add the transaction to it.
        CBlock block;
        block.vtx.push_back(tx);

        // Set the previous block index to the genesis block.
        CBlockIndex indexPrev {Params().GenesisBlock()};

        // We now expect this to be a valid block.
        MockCValidationState state;
        EXPECT_TRUE(ContextualCheckBlock(block, state, &indexPrev));
    }

    // Expects a height-1 block containing a given transaction to fail
    // ContextualCheckBlock. This is used in rejecting (Sprout-Overwinter,
    // Overwinter-Sprout, ...) tests. You should not call it without
    // calling a SCOPED_TRACE macro first to usefully label any failures.
    void ExpectInvalidBlockFromTx(const CTransaction& tx, int level, std::string reason) {
        // Create a block and add the transaction to it.
        CBlock block;
        block.vtx.push_back(tx);

        // Set the previous block index to the genesis block.
        CBlockIndex indexPrev {Params().GenesisBlock()};

        // We now expect this to be an invalid block, for the given reason.
        MockCValidationState state;
        EXPECT_CALL(state, DoS(level, false, REJECT_INVALID, reason, false)).Times(1);
        EXPECT_FALSE(ContextualCheckBlock(block, state, &indexPrev));
    }

};


TEST_F(ContextualCheckBlockTest, BadCoinbaseHeight) {
    // Put a transaction in a block with no height in scriptSig
    CMutableTransaction mtx = GetFirstBlockCoinbaseTx();
    mtx.vin[0].scriptSig = CScript() << OP_0;
    mtx.vout.pop_back(); // remove the FR output

    CBlock block;
    block.vtx.push_back(mtx);

    // Treating block as genesis should pass
    MockCValidationState state;
    EXPECT_TRUE(ContextualCheckBlock(block, state, NULL));

    // Give the transaction a Founder's Reward vout
    mtx.vout.push_back(CTxOut(
                GetBlockSubsidy(1, Params().GetConsensus())/5,
                Params().GetFoundersRewardScriptAtHeight(1)));

    // Treating block as non-genesis should fail
<<<<<<< HEAD
    //mtx.vout.push_back(CTxOut(GetBlockSubsidy(1, Params().GetConsensus())/5, Params().GetFoundersRewardScriptAtHeight(1))); // disabled for Zclassic
=======
>>>>>>> 325ba003
    CTransaction tx2 {mtx};
    block.vtx[0] = tx2;
    CBlock prev;
    CBlockIndex indexPrev {prev};
    indexPrev.nHeight = 0;
    EXPECT_CALL(state, DoS(100, false, REJECT_INVALID, "bad-cb-height", false)).Times(1);
    EXPECT_FALSE(ContextualCheckBlock(block, state, &indexPrev));

    // Setting to an incorrect height should fail
    mtx.vin[0].scriptSig = CScript() << 2 << OP_0;
    CTransaction tx3 {mtx};
    block.vtx[0] = tx3;
    EXPECT_CALL(state, DoS(100, false, REJECT_INVALID, "bad-cb-height", false)).Times(1);
    EXPECT_FALSE(ContextualCheckBlock(block, state, &indexPrev));

    // After correcting the scriptSig, should pass
    mtx.vin[0].scriptSig = CScript() << 1 << OP_0;
    CTransaction tx4 {mtx};
    block.vtx[0] = tx4;
    EXPECT_TRUE(ContextualCheckBlock(block, state, &indexPrev));
}

// TEST PLAN: first, check that each ruleset accepts its own transaction type.
// Currently (May 2018) this means we'll test Sprout-Sprout,
// Overwinter-Overwinter, and Sapling-Sapling.

// Test block evaluated under Sprout rules will accept Sprout transactions.
// This test assumes that mainnet Overwinter activation is at least height 2.
TEST_F(ContextualCheckBlockTest, BlockSproutRulesAcceptSproutTx) {
    CMutableTransaction mtx = GetFirstBlockCoinbaseTx();

    // Make it a Sprout transaction w/o JoinSplits
    mtx.fOverwintered = false;
    mtx.nVersion = 1;

    SCOPED_TRACE("BlockSproutRulesAcceptSproutTx");
    ExpectValidBlockFromTx(CTransaction(mtx));
}


// Test block evaluated under Overwinter rules will accept Overwinter transactions.
TEST_F(ContextualCheckBlockTest, BlockOverwinterRulesAcceptOverwinterTx) {
    SelectParams(CBaseChainParams::REGTEST);
    UpdateNetworkUpgradeParameters(Consensus::UPGRADE_OVERWINTER, 1);

    CMutableTransaction mtx = GetFirstBlockCoinbaseTx();

    // Make it an Overwinter transaction
    mtx.fOverwintered = true;
    mtx.nVersion = OVERWINTER_TX_VERSION;
    mtx.nVersionGroupId = OVERWINTER_VERSION_GROUP_ID;

    SCOPED_TRACE("BlockOverwinterRulesAcceptOverwinterTx");
    ExpectValidBlockFromTx(CTransaction(mtx));
}


// Test that a block evaluated under Sapling rules can contain Sapling transactions.
TEST_F(ContextualCheckBlockTest, BlockSaplingRulesAcceptSaplingTx) {
    SelectParams(CBaseChainParams::REGTEST);
    UpdateNetworkUpgradeParameters(Consensus::UPGRADE_OVERWINTER, 1);
    UpdateNetworkUpgradeParameters(Consensus::UPGRADE_SAPLING, 1);

    CMutableTransaction mtx = GetFirstBlockCoinbaseTx();

    // Make it a Sapling transaction
    mtx.fOverwintered = true;
    mtx.nVersion = SAPLING_TX_VERSION;
    mtx.nVersionGroupId = SAPLING_VERSION_GROUP_ID;

    SCOPED_TRACE("BlockSaplingRulesAcceptSaplingTx");
    ExpectValidBlockFromTx(CTransaction(mtx));
}

// TEST PLAN: next, check that each ruleset will not accept other transaction
// types. Currently (May 2018) this means we'll test Sprout-Overwinter,
// Sprout-Sapling, Overwinter-Sprout, Overwinter-Sapling, Sapling-Sprout, and
// Sapling-Overwinter.

// Test that a block evaluated under Sprout rules cannot contain non-Sprout
// transactions which require Overwinter to be active.  This test assumes that
// mainnet Overwinter activation is at least height 2.
TEST_F(ContextualCheckBlockTest, BlockSproutRulesRejectOtherTx) {
    CMutableTransaction mtx = GetFirstBlockCoinbaseTx();

    // Make it an Overwinter transaction
    mtx.fOverwintered = true;
    mtx.nVersion = OVERWINTER_TX_VERSION;
    mtx.nVersionGroupId = OVERWINTER_VERSION_GROUP_ID;

    {
        SCOPED_TRACE("BlockSproutRulesRejectOverwinterTx");
        ExpectInvalidBlockFromTx(CTransaction(mtx), 0, "tx-overwinter-not-active");
    }

    // Make it a Sapling transaction
    mtx.fOverwintered = true;
    mtx.nVersion = SAPLING_TX_VERSION;
    mtx.nVersionGroupId = SAPLING_VERSION_GROUP_ID;

    {
        SCOPED_TRACE("BlockSproutRulesRejectSaplingTx");
        ExpectInvalidBlockFromTx(CTransaction(mtx), 0, "tx-overwinter-not-active");
    }
};


// Test block evaluated under Overwinter rules cannot contain non-Overwinter
// transactions.
TEST_F(ContextualCheckBlockTest, BlockOverwinterRulesRejectOtherTx) {
    SelectParams(CBaseChainParams::REGTEST);
    UpdateNetworkUpgradeParameters(Consensus::UPGRADE_OVERWINTER, 1);

    CMutableTransaction mtx = GetFirstBlockCoinbaseTx();

    // Set the version to Sprout+JoinSplit (but nJoinSplit will be 0).
    mtx.nVersion = 2;

    {
        SCOPED_TRACE("BlockOverwinterRulesRejectSproutTx");
        ExpectInvalidBlockFromTx(CTransaction(mtx), 100, "tx-overwinter-active");
    }

    // Make it a Sapling transaction
    mtx.fOverwintered = true;
    mtx.nVersion = SAPLING_TX_VERSION;
    mtx.nVersionGroupId = SAPLING_VERSION_GROUP_ID;

    {
        SCOPED_TRACE("BlockOverwinterRulesRejectSaplingTx");
        ExpectInvalidBlockFromTx(CTransaction(mtx), 100, "bad-overwinter-tx-version-group-id");
    }
}


// Test block evaluated under Sapling rules cannot contain non-Sapling transactions.
TEST_F(ContextualCheckBlockTest, BlockSaplingRulesRejectOtherTx) {
    SelectParams(CBaseChainParams::REGTEST);
    UpdateNetworkUpgradeParameters(Consensus::UPGRADE_OVERWINTER, 1);
    UpdateNetworkUpgradeParameters(Consensus::UPGRADE_SAPLING, 1);

    CMutableTransaction mtx = GetFirstBlockCoinbaseTx();

    // Set the version to Sprout+JoinSplit (but nJoinSplit will be 0).
    mtx.nVersion = 2;

    {
        SCOPED_TRACE("BlockSaplingRulesRejectSproutTx");
        ExpectInvalidBlockFromTx(CTransaction(mtx), 100, "tx-overwinter-active");
    }

    // Make it an Overwinter transaction
    mtx.fOverwintered = true;
    mtx.nVersion = OVERWINTER_TX_VERSION;
    mtx.nVersionGroupId = OVERWINTER_VERSION_GROUP_ID;

    {
        SCOPED_TRACE("BlockSaplingRulesRejectOverwinterTx");
        ExpectInvalidBlockFromTx(CTransaction(mtx), 100, "bad-sapling-tx-version-group-id");
    }
}<|MERGE_RESOLUTION|>--- conflicted
+++ resolved
@@ -154,16 +154,8 @@
     MockCValidationState state;
     EXPECT_TRUE(ContextualCheckBlock(block, state, NULL));
 
-    // Give the transaction a Founder's Reward vout
-    mtx.vout.push_back(CTxOut(
-                GetBlockSubsidy(1, Params().GetConsensus())/5,
-                Params().GetFoundersRewardScriptAtHeight(1)));
-
     // Treating block as non-genesis should fail
-<<<<<<< HEAD
     //mtx.vout.push_back(CTxOut(GetBlockSubsidy(1, Params().GetConsensus())/5, Params().GetFoundersRewardScriptAtHeight(1))); // disabled for Zclassic
-=======
->>>>>>> 325ba003
     CTransaction tx2 {mtx};
     block.vtx[0] = tx2;
     CBlock prev;
