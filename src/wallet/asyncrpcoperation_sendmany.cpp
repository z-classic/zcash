--- conflicted
+++ resolved
@@ -80,15 +80,12 @@
         throw JSONRPCError(RPC_INVALID_PARAMETER, "No recipients");
     }
 
-<<<<<<< HEAD
-=======
     isUsingBuilder_ = false;
     if (builder) {
         isUsingBuilder_ = true;
         builder_ = builder.get();
     }
 
->>>>>>> 325ba003
     fromtaddr_ = DecodeDestination(fromAddress);
     isfromtaddr_ = IsValidDestination(fromtaddr_);
     isfromzaddr_ = false;
@@ -1081,9 +1078,6 @@
             );
     }
 
-<<<<<<< HEAD
-    if (z_inputs_.size() == 0) {
-=======
     for (auto entry : saplingEntries) {
         z_sapling_inputs_.push_back(entry);
         std::string data(entry.memo.begin(), entry.memo.end());
@@ -1096,7 +1090,6 @@
     }
 
     if (z_sprout_inputs_.empty() && z_sapling_inputs_.empty()) {
->>>>>>> 325ba003
         return false;
     }
 
@@ -1380,4 +1373,4 @@
     obj.push_back(Pair("method", "z_sendmany"));
     obj.push_back(Pair("params", contextinfo_ ));
     return obj;
-}+}
