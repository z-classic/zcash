// Copyright (c) 2010 Satoshi Nakamoto
// Copyright (c) 2009-2014 The Bitcoin Core developers
// Distributed under the MIT software license, see the accompanying
// file COPYING or http://www.opensource.org/licenses/mit-license.php.

#include "amount.h"
#include "base58.h"
#include "core_io.h"
#include "init.h"
#include "main.h"
#include "net.h"
#include "netbase.h"
#include "rpcserver.h"
#include "timedata.h"
#include "util.h"
#include "utilmoneystr.h"
#include "wallet.h"
#include "walletdb.h"
#include "primitives/transaction.h"
#include "zcbenchmarks.h"
#include "script/interpreter.h"

#include "utiltime.h"
#include "asyncrpcoperation.h"
#include "wallet/asyncrpcoperation_sendmany.h"

#include "sodium.h"

#include <stdint.h>

#include <boost/assign/list_of.hpp>

#include "json/json_spirit_utils.h"
#include "json/json_spirit_value.h"
#include "asyncrpcqueue.h"

#include <numeric>

using namespace std;
using namespace json_spirit;

using namespace libzcash;

extern Array TxJoinSplitToJSON(const CTransaction& tx);

int64_t nWalletUnlockTime;
static CCriticalSection cs_nWalletUnlockTime;

// Private method:
Value z_getoperationstatus_IMPL(const Array&, bool);

std::string HelpRequiringPassphrase()
{
    return pwalletMain && pwalletMain->IsCrypted()
        ? "\nRequires wallet passphrase to be set with walletpassphrase call."
        : "";
}

bool EnsureWalletIsAvailable(bool avoidException)
{
    if (!pwalletMain)
    {
        if (!avoidException)
            throw JSONRPCError(RPC_METHOD_NOT_FOUND, "Method not found (disabled)");
        else
            return false;
    }
    return true;
}

void EnsureWalletIsUnlocked()
{
    if (pwalletMain->IsLocked())
        throw JSONRPCError(RPC_WALLET_UNLOCK_NEEDED, "Error: Please enter the wallet passphrase with walletpassphrase first.");
}

void WalletTxToJSON(const CWalletTx& wtx, Object& entry)
{
    int confirms = wtx.GetDepthInMainChain();
    entry.push_back(Pair("confirmations", confirms));
    if (wtx.IsCoinBase())
        entry.push_back(Pair("generated", true));
    if (confirms > 0)
    {
        entry.push_back(Pair("blockhash", wtx.hashBlock.GetHex()));
        entry.push_back(Pair("blockindex", wtx.nIndex));
        entry.push_back(Pair("blocktime", mapBlockIndex[wtx.hashBlock]->GetBlockTime()));
    }
    uint256 hash = wtx.GetHash();
    entry.push_back(Pair("txid", hash.GetHex()));
    Array conflicts;
    BOOST_FOREACH(const uint256& conflict, wtx.GetConflicts())
        conflicts.push_back(conflict.GetHex());
    entry.push_back(Pair("walletconflicts", conflicts));
    entry.push_back(Pair("time", wtx.GetTxTime()));
    entry.push_back(Pair("timereceived", (int64_t)wtx.nTimeReceived));
    BOOST_FOREACH(const PAIRTYPE(string,string)& item, wtx.mapValue)
        entry.push_back(Pair(item.first, item.second));

    entry.push_back(Pair("vjoinsplit", TxJoinSplitToJSON(wtx)));
}

string AccountFromValue(const Value& value)
{
    string strAccount = value.get_str();
    if (strAccount != "")
        throw JSONRPCError(RPC_WALLET_ACCOUNTS_UNSUPPORTED, "Accounts are unsupported");
    return strAccount;
}

Value getnewaddress(const Array& params, bool fHelp)
{
    if (!EnsureWalletIsAvailable(fHelp))
        return Value::null;
    
    if (fHelp || params.size() > 1)
        throw runtime_error(
            "getnewaddress ( \"account\" )\n"
            "\nReturns a new Zcash address for receiving payments.\n"
            "\nArguments:\n"
            "1. \"account\"        (string, optional) DEPRECATED. If provided, it MUST be set to the empty string \"\" to represent the default account. Passing any other string will result in an error.\n"
            "\nResult:\n"
            "\"zcashaddress\"    (string) The new zcash address\n"
            "\nExamples:\n"
            + HelpExampleCli("getnewaddress", "")
            + HelpExampleRpc("getnewaddress", "")
        );

    LOCK2(cs_main, pwalletMain->cs_wallet);

    // Parse the account first so we don't generate a key if there's an error
    string strAccount;
    if (params.size() > 0)
        strAccount = AccountFromValue(params[0]);

    if (!pwalletMain->IsLocked())
        pwalletMain->TopUpKeyPool();

    // Generate a new key that is added to wallet
    CPubKey newKey;
    if (!pwalletMain->GetKeyFromPool(newKey))
        throw JSONRPCError(RPC_WALLET_KEYPOOL_RAN_OUT, "Error: Keypool ran out, please call keypoolrefill first");
    CKeyID keyID = newKey.GetID();

    pwalletMain->SetAddressBook(keyID, strAccount, "receive");

    return CBitcoinAddress(keyID).ToString();
}


CBitcoinAddress GetAccountAddress(string strAccount, bool bForceNew=false)
{
    CWalletDB walletdb(pwalletMain->strWalletFile);

    CAccount account;
    walletdb.ReadAccount(strAccount, account);

    bool bKeyUsed = false;

    // Check if the current key has been used
    if (account.vchPubKey.IsValid())
    {
        CScript scriptPubKey = GetScriptForDestination(account.vchPubKey.GetID());
        for (map<uint256, CWalletTx>::iterator it = pwalletMain->mapWallet.begin();
             it != pwalletMain->mapWallet.end() && account.vchPubKey.IsValid();
             ++it)
        {
            const CWalletTx& wtx = (*it).second;
            BOOST_FOREACH(const CTxOut& txout, wtx.vout)
                if (txout.scriptPubKey == scriptPubKey)
                    bKeyUsed = true;
        }
    }

    // Generate a new key
    if (!account.vchPubKey.IsValid() || bForceNew || bKeyUsed)
    {
        if (!pwalletMain->GetKeyFromPool(account.vchPubKey))
            throw JSONRPCError(RPC_WALLET_KEYPOOL_RAN_OUT, "Error: Keypool ran out, please call keypoolrefill first");

        pwalletMain->SetAddressBook(account.vchPubKey.GetID(), strAccount, "receive");
        walletdb.WriteAccount(strAccount, account);
    }

    return CBitcoinAddress(account.vchPubKey.GetID());
}

Value getaccountaddress(const Array& params, bool fHelp)
{
    if (!EnsureWalletIsAvailable(fHelp))
        return Value::null;
    
    if (fHelp || params.size() != 1)
        throw runtime_error(
            "getaccountaddress \"account\"\n"
            "\nDEPRECATED. Returns the current Zcash address for receiving payments to this account.\n"
            "\nArguments:\n"
            "1. \"account\"       (string, required) MUST be set to the empty string \"\" to represent the default account. Passing any other string will result in an error.\n"
            "\nResult:\n"
            "\"zcashaddress\"   (string) The account zcash address\n"
            "\nExamples:\n"
            + HelpExampleCli("getaccountaddress", "")
            + HelpExampleCli("getaccountaddress", "\"\"")
            + HelpExampleCli("getaccountaddress", "\"myaccount\"")
            + HelpExampleRpc("getaccountaddress", "\"myaccount\"")
        );

    LOCK2(cs_main, pwalletMain->cs_wallet);

    // Parse the account first so we don't generate a key if there's an error
    string strAccount = AccountFromValue(params[0]);

    Value ret;

    ret = GetAccountAddress(strAccount).ToString();
    return ret;
}


Value getrawchangeaddress(const Array& params, bool fHelp)
{
    if (!EnsureWalletIsAvailable(fHelp))
        return Value::null;
    
    if (fHelp || params.size() > 1)
        throw runtime_error(
            "getrawchangeaddress\n"
            "\nReturns a new Zcash address, for receiving change.\n"
            "This is for use with raw transactions, NOT normal use.\n"
            "\nResult:\n"
            "\"address\"    (string) The address\n"
            "\nExamples:\n"
            + HelpExampleCli("getrawchangeaddress", "")
            + HelpExampleRpc("getrawchangeaddress", "")
       );

    LOCK2(cs_main, pwalletMain->cs_wallet);

    if (!pwalletMain->IsLocked())
        pwalletMain->TopUpKeyPool();

    CReserveKey reservekey(pwalletMain);
    CPubKey vchPubKey;
    if (!reservekey.GetReservedKey(vchPubKey))
        throw JSONRPCError(RPC_WALLET_KEYPOOL_RAN_OUT, "Error: Keypool ran out, please call keypoolrefill first");

    reservekey.KeepKey();

    CKeyID keyID = vchPubKey.GetID();

    return CBitcoinAddress(keyID).ToString();
}


Value setaccount(const Array& params, bool fHelp)
{
    if (!EnsureWalletIsAvailable(fHelp))
        return Value::null;
    
    if (fHelp || params.size() < 1 || params.size() > 2)
        throw runtime_error(
            "setaccount \"zcashaddress\" \"account\"\n"
            "\nDEPRECATED. Sets the account associated with the given address.\n"
            "\nArguments:\n"
            "1. \"zcashaddress\"  (string, required) The zcash address to be associated with an account.\n"
            "2. \"account\"         (string, required) MUST be set to the empty string \"\" to represent the default account. Passing any other string will result in an error.\n"
            "\nExamples:\n"
            + HelpExampleCli("setaccount", "\"1D1ZrZNe3JUo7ZycKEYQQiQAWd9y54F4XZ\" \"tabby\"")
            + HelpExampleRpc("setaccount", "\"1D1ZrZNe3JUo7ZycKEYQQiQAWd9y54F4XZ\", \"tabby\"")
        );

    LOCK2(cs_main, pwalletMain->cs_wallet);

    CBitcoinAddress address(params[0].get_str());
    if (!address.IsValid())
        throw JSONRPCError(RPC_INVALID_ADDRESS_OR_KEY, "Invalid Zcash address");

    string strAccount;
    if (params.size() > 1)
        strAccount = AccountFromValue(params[1]);

    // Only add the account if the address is yours.
    if (IsMine(*pwalletMain, address.Get()))
    {
        // Detect when changing the account of an address that is the 'unused current key' of another account:
        if (pwalletMain->mapAddressBook.count(address.Get()))
        {
            string strOldAccount = pwalletMain->mapAddressBook[address.Get()].name;
            if (address == GetAccountAddress(strOldAccount))
                GetAccountAddress(strOldAccount, true);
        }
        pwalletMain->SetAddressBook(address.Get(), strAccount, "receive");
    }
    else
        throw JSONRPCError(RPC_MISC_ERROR, "setaccount can only be used with own address");

    return Value::null;
}


Value getaccount(const Array& params, bool fHelp)
{
    if (!EnsureWalletIsAvailable(fHelp))
        return Value::null;
    
    if (fHelp || params.size() != 1)
        throw runtime_error(
            "getaccount \"zcashaddress\"\n"
            "\nDEPRECATED. Returns the account associated with the given address.\n"
            "\nArguments:\n"
            "1. \"zcashaddress\"  (string, required) The zcash address for account lookup.\n"
            "\nResult:\n"
            "\"accountname\"        (string) the account address\n"
            "\nExamples:\n"
            + HelpExampleCli("getaccount", "\"1D1ZrZNe3JUo7ZycKEYQQiQAWd9y54F4XZ\"")
            + HelpExampleRpc("getaccount", "\"1D1ZrZNe3JUo7ZycKEYQQiQAWd9y54F4XZ\"")
        );

    LOCK2(cs_main, pwalletMain->cs_wallet);

    CBitcoinAddress address(params[0].get_str());
    if (!address.IsValid())
        throw JSONRPCError(RPC_INVALID_ADDRESS_OR_KEY, "Invalid Zcash address");

    string strAccount;
    map<CTxDestination, CAddressBookData>::iterator mi = pwalletMain->mapAddressBook.find(address.Get());
    if (mi != pwalletMain->mapAddressBook.end() && !(*mi).second.name.empty())
        strAccount = (*mi).second.name;
    return strAccount;
}


Value getaddressesbyaccount(const Array& params, bool fHelp)
{
    if (!EnsureWalletIsAvailable(fHelp))
        return Value::null;
    
    if (fHelp || params.size() != 1)
        throw runtime_error(
            "getaddressesbyaccount \"account\"\n"
            "\nDEPRECATED. Returns the list of addresses for the given account.\n"
            "\nArguments:\n"
            "1. \"account\"  (string, required) MUST be set to the empty string \"\" to represent the default account. Passing any other string will result in an error.\n"
            "\nResult:\n"
            "[                     (json array of string)\n"
            "  \"zcashaddress\"  (string) a zcash address associated with the given account\n"
            "  ,...\n"
            "]\n"
            "\nExamples:\n"
            + HelpExampleCli("getaddressesbyaccount", "\"tabby\"")
            + HelpExampleRpc("getaddressesbyaccount", "\"tabby\"")
        );

    LOCK2(cs_main, pwalletMain->cs_wallet);

    string strAccount = AccountFromValue(params[0]);

    // Find all addresses that have the given account
    Array ret;
    BOOST_FOREACH(const PAIRTYPE(CBitcoinAddress, CAddressBookData)& item, pwalletMain->mapAddressBook)
    {
        const CBitcoinAddress& address = item.first;
        const string& strName = item.second.name;
        if (strName == strAccount)
            ret.push_back(address.ToString());
    }
    return ret;
}

static void SendMoney(const CTxDestination &address, CAmount nValue, bool fSubtractFeeFromAmount, CWalletTx& wtxNew)
{
    CAmount curBalance = pwalletMain->GetBalance();

    // Check amount
    if (nValue <= 0)
        throw JSONRPCError(RPC_INVALID_PARAMETER, "Invalid amount");

    if (nValue > curBalance)
        throw JSONRPCError(RPC_WALLET_INSUFFICIENT_FUNDS, "Insufficient funds");

    // Parse Zcash address
    CScript scriptPubKey = GetScriptForDestination(address);

    // Create and send the transaction
    CReserveKey reservekey(pwalletMain);
    CAmount nFeeRequired;
    std::string strError;
    vector<CRecipient> vecSend;
    int nChangePosRet = -1;
    CRecipient recipient = {scriptPubKey, nValue, fSubtractFeeFromAmount};
    vecSend.push_back(recipient);
    if (!pwalletMain->CreateTransaction(vecSend, wtxNew, reservekey, nFeeRequired, nChangePosRet, strError)) {
        if (!fSubtractFeeFromAmount && nValue + nFeeRequired > pwalletMain->GetBalance())
            strError = strprintf("Error: This transaction requires a transaction fee of at least %s because of its amount, complexity, or use of recently received funds!", FormatMoney(nFeeRequired));
        throw JSONRPCError(RPC_WALLET_ERROR, strError);
    }
    if (!pwalletMain->CommitTransaction(wtxNew, reservekey))
        throw JSONRPCError(RPC_WALLET_ERROR, "Error: The transaction was rejected! This might happen if some of the coins in your wallet were already spent, such as if you used a copy of wallet.dat and coins were spent in the copy but not marked as spent here.");
}

Value sendtoaddress(const Array& params, bool fHelp)
{
    if (!EnsureWalletIsAvailable(fHelp))
        return Value::null;
    
    if (fHelp || params.size() < 2 || params.size() > 5)
        throw runtime_error(
            "sendtoaddress \"zcashaddress\" amount ( \"comment\" \"comment-to\" subtractfeefromamount )\n"
            "\nSend an amount to a given address. The amount is a real and is rounded to the nearest 0.00000001\n"
            + HelpRequiringPassphrase() +
            "\nArguments:\n"
            "1. \"zcashaddress\"  (string, required) The zcash address to send to.\n"
            "2. \"amount\"      (numeric, required) The amount in btc to send. eg 0.1\n"
            "3. \"comment\"     (string, optional) A comment used to store what the transaction is for. \n"
            "                             This is not part of the transaction, just kept in your wallet.\n"
            "4. \"comment-to\"  (string, optional) A comment to store the name of the person or organization \n"
            "                             to which you're sending the transaction. This is not part of the \n"
            "                             transaction, just kept in your wallet.\n"
            "5. subtractfeefromamount  (boolean, optional, default=false) The fee will be deducted from the amount being sent.\n"
            "                             The recipient will receive less zcash than you enter in the amount field.\n"
            "\nResult:\n"
            "\"transactionid\"  (string) The transaction id.\n"
            "\nExamples:\n"
            + HelpExampleCli("sendtoaddress", "\"1M72Sfpbz1BPpXFHz9m3CdqATR44Jvaydd\" 0.1")
            + HelpExampleCli("sendtoaddress", "\"1M72Sfpbz1BPpXFHz9m3CdqATR44Jvaydd\" 0.1 \"donation\" \"seans outpost\"")
            + HelpExampleCli("sendtoaddress", "\"1M72Sfpbz1BPpXFHz9m3CdqATR44Jvaydd\" 0.1 \"\" \"\" true")
            + HelpExampleRpc("sendtoaddress", "\"1M72Sfpbz1BPpXFHz9m3CdqATR44Jvaydd\", 0.1, \"donation\", \"seans outpost\"")
        );

    LOCK2(cs_main, pwalletMain->cs_wallet);

    CBitcoinAddress address(params[0].get_str());
    if (!address.IsValid())
        throw JSONRPCError(RPC_INVALID_ADDRESS_OR_KEY, "Invalid Zcash address");

    // Amount
    CAmount nAmount = AmountFromValue(params[1]);

    // Wallet comments
    CWalletTx wtx;
    if (params.size() > 2 && params[2].type() != null_type && !params[2].get_str().empty())
        wtx.mapValue["comment"] = params[2].get_str();
    if (params.size() > 3 && params[3].type() != null_type && !params[3].get_str().empty())
        wtx.mapValue["to"]      = params[3].get_str();

    bool fSubtractFeeFromAmount = false;
    if (params.size() > 4)
        fSubtractFeeFromAmount = params[4].get_bool();

    EnsureWalletIsUnlocked();

    SendMoney(address.Get(), nAmount, fSubtractFeeFromAmount, wtx);

    return wtx.GetHash().GetHex();
}

Value listaddressgroupings(const Array& params, bool fHelp)
{
    if (!EnsureWalletIsAvailable(fHelp))
        return Value::null;
    
    if (fHelp)
        throw runtime_error(
            "listaddressgroupings\n"
            "\nLists groups of addresses which have had their common ownership\n"
            "made public by common use as inputs or as the resulting change\n"
            "in past transactions\n"
            "\nResult:\n"
            "[\n"
            "  [\n"
            "    [\n"
            "      \"zcashaddress\",     (string) The zcash address\n"
            "      amount,                 (numeric) The amount in btc\n"
            "      \"account\"             (string, optional) The account (DEPRECATED)\n"
            "    ]\n"
            "    ,...\n"
            "  ]\n"
            "  ,...\n"
            "]\n"
            "\nExamples:\n"
            + HelpExampleCli("listaddressgroupings", "")
            + HelpExampleRpc("listaddressgroupings", "")
        );

    LOCK2(cs_main, pwalletMain->cs_wallet);

    Array jsonGroupings;
    map<CTxDestination, CAmount> balances = pwalletMain->GetAddressBalances();
    BOOST_FOREACH(set<CTxDestination> grouping, pwalletMain->GetAddressGroupings())
    {
        Array jsonGrouping;
        BOOST_FOREACH(CTxDestination address, grouping)
        {
            Array addressInfo;
            addressInfo.push_back(CBitcoinAddress(address).ToString());
            addressInfo.push_back(ValueFromAmount(balances[address]));
            {
                if (pwalletMain->mapAddressBook.find(CBitcoinAddress(address).Get()) != pwalletMain->mapAddressBook.end())
                    addressInfo.push_back(pwalletMain->mapAddressBook.find(CBitcoinAddress(address).Get())->second.name);
            }
            jsonGrouping.push_back(addressInfo);
        }
        jsonGroupings.push_back(jsonGrouping);
    }
    return jsonGroupings;
}

Value signmessage(const Array& params, bool fHelp)
{
    if (!EnsureWalletIsAvailable(fHelp))
        return Value::null;
    
    if (fHelp || params.size() != 2)
        throw runtime_error(
            "signmessage \"zcashaddress\" \"message\"\n"
            "\nSign a message with the private key of an address"
            + HelpRequiringPassphrase() + "\n"
            "\nArguments:\n"
            "1. \"zcashaddress\"  (string, required) The zcash address to use for the private key.\n"
            "2. \"message\"         (string, required) The message to create a signature of.\n"
            "\nResult:\n"
            "\"signature\"          (string) The signature of the message encoded in base 64\n"
            "\nExamples:\n"
            "\nUnlock the wallet for 30 seconds\n"
            + HelpExampleCli("walletpassphrase", "\"mypassphrase\" 30") +
            "\nCreate the signature\n"
            + HelpExampleCli("signmessage", "\"1D1ZrZNe3JUo7ZycKEYQQiQAWd9y54F4XZ\" \"my message\"") +
            "\nVerify the signature\n"
            + HelpExampleCli("verifymessage", "\"1D1ZrZNe3JUo7ZycKEYQQiQAWd9y54F4XZ\" \"signature\" \"my message\"") +
            "\nAs json rpc\n"
            + HelpExampleRpc("signmessage", "\"1D1ZrZNe3JUo7ZycKEYQQiQAWd9y54F4XZ\", \"my message\"")
        );

    LOCK2(cs_main, pwalletMain->cs_wallet);

    EnsureWalletIsUnlocked();

    string strAddress = params[0].get_str();
    string strMessage = params[1].get_str();

    CBitcoinAddress addr(strAddress);
    if (!addr.IsValid())
        throw JSONRPCError(RPC_TYPE_ERROR, "Invalid address");

    CKeyID keyID;
    if (!addr.GetKeyID(keyID))
        throw JSONRPCError(RPC_TYPE_ERROR, "Address does not refer to key");

    CKey key;
    if (!pwalletMain->GetKey(keyID, key))
        throw JSONRPCError(RPC_WALLET_ERROR, "Private key not available");

    CHashWriter ss(SER_GETHASH, 0);
    ss << strMessageMagic;
    ss << strMessage;

    vector<unsigned char> vchSig;
    if (!key.SignCompact(ss.GetHash(), vchSig))
        throw JSONRPCError(RPC_INVALID_ADDRESS_OR_KEY, "Sign failed");

    return EncodeBase64(&vchSig[0], vchSig.size());
}

Value getreceivedbyaddress(const Array& params, bool fHelp)
{
    if (!EnsureWalletIsAvailable(fHelp))
        return Value::null;
    
    if (fHelp || params.size() < 1 || params.size() > 2)
        throw runtime_error(
            "getreceivedbyaddress \"zcashaddress\" ( minconf )\n"
            "\nReturns the total amount received by the given zcashaddress in transactions with at least minconf confirmations.\n"
            "\nArguments:\n"
            "1. \"zcashaddress\"  (string, required) The zcash address for transactions.\n"
            "2. minconf             (numeric, optional, default=1) Only include transactions confirmed at least this many times.\n"
            "\nResult:\n"
            "amount   (numeric) The total amount in btc received at this address.\n"
            "\nExamples:\n"
            "\nThe amount from transactions with at least 1 confirmation\n"
            + HelpExampleCli("getreceivedbyaddress", "\"1D1ZrZNe3JUo7ZycKEYQQiQAWd9y54F4XZ\"") +
            "\nThe amount including unconfirmed transactions, zero confirmations\n"
            + HelpExampleCli("getreceivedbyaddress", "\"1D1ZrZNe3JUo7ZycKEYQQiQAWd9y54F4XZ\" 0") +
            "\nThe amount with at least 6 confirmation, very safe\n"
            + HelpExampleCli("getreceivedbyaddress", "\"1D1ZrZNe3JUo7ZycKEYQQiQAWd9y54F4XZ\" 6") +
            "\nAs a json rpc call\n"
            + HelpExampleRpc("getreceivedbyaddress", "\"1D1ZrZNe3JUo7ZycKEYQQiQAWd9y54F4XZ\", 6")
       );

    LOCK2(cs_main, pwalletMain->cs_wallet);

    // Bitcoin address
    CBitcoinAddress address = CBitcoinAddress(params[0].get_str());
    if (!address.IsValid())
        throw JSONRPCError(RPC_INVALID_ADDRESS_OR_KEY, "Invalid Zcash address");
    CScript scriptPubKey = GetScriptForDestination(address.Get());
    if (!IsMine(*pwalletMain,scriptPubKey))
        return (double)0.0;

    // Minimum confirmations
    int nMinDepth = 1;
    if (params.size() > 1)
        nMinDepth = params[1].get_int();

    // Tally
    CAmount nAmount = 0;
    for (map<uint256, CWalletTx>::iterator it = pwalletMain->mapWallet.begin(); it != pwalletMain->mapWallet.end(); ++it)
    {
        const CWalletTx& wtx = (*it).second;
        if (wtx.IsCoinBase() || !CheckFinalTx(wtx))
            continue;

        BOOST_FOREACH(const CTxOut& txout, wtx.vout)
            if (txout.scriptPubKey == scriptPubKey)
                if (wtx.GetDepthInMainChain() >= nMinDepth)
                    nAmount += txout.nValue;
    }

    return  ValueFromAmount(nAmount);
}


Value getreceivedbyaccount(const Array& params, bool fHelp)
{
    if (!EnsureWalletIsAvailable(fHelp))
        return Value::null;
    
    if (fHelp || params.size() < 1 || params.size() > 2)
        throw runtime_error(
            "getreceivedbyaccount \"account\" ( minconf )\n"
            "\nDEPRECATED. Returns the total amount received by addresses with <account> in transactions with at least [minconf] confirmations.\n"
            "\nArguments:\n"
            "1. \"account\"      (string, required) MUST be set to the empty string \"\" to represent the default account. Passing any other string will result in an error.\n"
            "2. minconf          (numeric, optional, default=1) Only include transactions confirmed at least this many times.\n"
            "\nResult:\n"
            "amount              (numeric) The total amount in btc received for this account.\n"
            "\nExamples:\n"
            "\nAmount received by the default account with at least 1 confirmation\n"
            + HelpExampleCli("getreceivedbyaccount", "\"\"") +
            "\nAmount received at the tabby account including unconfirmed amounts with zero confirmations\n"
            + HelpExampleCli("getreceivedbyaccount", "\"tabby\" 0") +
            "\nThe amount with at least 6 confirmation, very safe\n"
            + HelpExampleCli("getreceivedbyaccount", "\"tabby\" 6") +
            "\nAs a json rpc call\n"
            + HelpExampleRpc("getreceivedbyaccount", "\"tabby\", 6")
        );

    LOCK2(cs_main, pwalletMain->cs_wallet);

    // Minimum confirmations
    int nMinDepth = 1;
    if (params.size() > 1)
        nMinDepth = params[1].get_int();

    // Get the set of pub keys assigned to account
    string strAccount = AccountFromValue(params[0]);
    set<CTxDestination> setAddress = pwalletMain->GetAccountAddresses(strAccount);

    // Tally
    CAmount nAmount = 0;
    for (map<uint256, CWalletTx>::iterator it = pwalletMain->mapWallet.begin(); it != pwalletMain->mapWallet.end(); ++it)
    {
        const CWalletTx& wtx = (*it).second;
        if (wtx.IsCoinBase() || !CheckFinalTx(wtx))
            continue;

        BOOST_FOREACH(const CTxOut& txout, wtx.vout)
        {
            CTxDestination address;
            if (ExtractDestination(txout.scriptPubKey, address) && IsMine(*pwalletMain, address) && setAddress.count(address))
                if (wtx.GetDepthInMainChain() >= nMinDepth)
                    nAmount += txout.nValue;
        }
    }

    return (double)nAmount / (double)COIN;
}


CAmount GetAccountBalance(CWalletDB& walletdb, const string& strAccount, int nMinDepth, const isminefilter& filter)
{
    CAmount nBalance = 0;

    // Tally wallet transactions
    for (map<uint256, CWalletTx>::iterator it = pwalletMain->mapWallet.begin(); it != pwalletMain->mapWallet.end(); ++it)
    {
        const CWalletTx& wtx = (*it).second;
        if (!CheckFinalTx(wtx) || wtx.GetBlocksToMaturity() > 0 || wtx.GetDepthInMainChain() < 0)
            continue;

        CAmount nReceived, nSent, nFee;
        wtx.GetAccountAmounts(strAccount, nReceived, nSent, nFee, filter);

        if (nReceived != 0 && wtx.GetDepthInMainChain() >= nMinDepth)
            nBalance += nReceived;
        nBalance -= nSent + nFee;
    }

    // Tally internal accounting entries
    nBalance += walletdb.GetAccountCreditDebit(strAccount);

    return nBalance;
}

CAmount GetAccountBalance(const string& strAccount, int nMinDepth, const isminefilter& filter)
{
    CWalletDB walletdb(pwalletMain->strWalletFile);
    return GetAccountBalance(walletdb, strAccount, nMinDepth, filter);
}


Value getbalance(const Array& params, bool fHelp)
{
    if (!EnsureWalletIsAvailable(fHelp))
        return Value::null;
    
    if (fHelp || params.size() > 3)
        throw runtime_error(
            "getbalance ( \"account\" minconf includeWatchonly )\n"
            "\nReturns the server's total available balance.\n"
            "\nArguments:\n"
            "1. \"account\"      (string, optional) DEPRECATED. If provided, it MUST be set to the empty string \"\" or to the string \"*\", either of which will give the total available balance. Passing any other string will result in an error.\n"
            "2. minconf          (numeric, optional, default=1) Only include transactions confirmed at least this many times.\n"
            "3. includeWatchonly (bool, optional, default=false) Also include balance in watchonly addresses (see 'importaddress')\n"
            "\nResult:\n"
            "amount              (numeric) The total amount in btc received for this account.\n"
            "\nExamples:\n"
            "\nThe total amount in the wallet\n"
            + HelpExampleCli("getbalance", "") +
            "\nThe total amount in the wallet at least 5 blocks confirmed\n"
            + HelpExampleCli("getbalance", "\"*\" 6") +
            "\nAs a json rpc call\n"
            + HelpExampleRpc("getbalance", "\"*\", 6")
        );

    LOCK2(cs_main, pwalletMain->cs_wallet);

    if (params.size() == 0)
        return  ValueFromAmount(pwalletMain->GetBalance());

    int nMinDepth = 1;
    if (params.size() > 1)
        nMinDepth = params[1].get_int();
    isminefilter filter = ISMINE_SPENDABLE;
    if(params.size() > 2)
        if(params[2].get_bool())
            filter = filter | ISMINE_WATCH_ONLY;

    if (params[0].get_str() == "*") {
        // Calculate total balance a different way from GetBalance()
        // (GetBalance() sums up all unspent TxOuts)
        // getbalance and "getbalance * 1 true" should return the same number
        CAmount nBalance = 0;
        for (map<uint256, CWalletTx>::iterator it = pwalletMain->mapWallet.begin(); it != pwalletMain->mapWallet.end(); ++it)
        {
            const CWalletTx& wtx = (*it).second;
            if (!CheckFinalTx(wtx) || wtx.GetBlocksToMaturity() > 0 || wtx.GetDepthInMainChain() < 0)
                continue;

            CAmount allFee;
            string strSentAccount;
            list<COutputEntry> listReceived;
            list<COutputEntry> listSent;
            wtx.GetAmounts(listReceived, listSent, allFee, strSentAccount, filter);
            if (wtx.GetDepthInMainChain() >= nMinDepth)
            {
                BOOST_FOREACH(const COutputEntry& r, listReceived)
                    nBalance += r.amount;
            }
            BOOST_FOREACH(const COutputEntry& s, listSent)
                nBalance -= s.amount;
            nBalance -= allFee;
        }
        return  ValueFromAmount(nBalance);
    }

    string strAccount = AccountFromValue(params[0]);

    CAmount nBalance = GetAccountBalance(strAccount, nMinDepth, filter);

    return ValueFromAmount(nBalance);
}

Value getunconfirmedbalance(const Array &params, bool fHelp)
{
    if (!EnsureWalletIsAvailable(fHelp))
        return Value::null;
    
    if (fHelp || params.size() > 0)
        throw runtime_error(
                "getunconfirmedbalance\n"
                "Returns the server's total unconfirmed balance\n");

    LOCK2(cs_main, pwalletMain->cs_wallet);

    return ValueFromAmount(pwalletMain->GetUnconfirmedBalance());
}


Value movecmd(const Array& params, bool fHelp)
{
    if (!EnsureWalletIsAvailable(fHelp))
        return Value::null;
    
    if (fHelp || params.size() < 3 || params.size() > 5)
        throw runtime_error(
            "move \"fromaccount\" \"toaccount\" amount ( minconf \"comment\" )\n"
            "\nDEPRECATED. Move a specified amount from one account in your wallet to another.\n"
            "\nArguments:\n"
            "1. \"fromaccount\"   (string, required) MUST be set to the empty string \"\" to represent the default account. Passing any other string will result in an error.\n"
            "2. \"toaccount\"     (string, required) MUST be set to the empty string \"\" to represent the default account. Passing any other string will result in an error.\n"
            "3. minconf           (numeric, optional, default=1) Only use funds with at least this many confirmations.\n"
            "4. \"comment\"       (string, optional) An optional comment, stored in the wallet only.\n"
            "\nResult:\n"
            "true|false           (boolean) true if successful.\n"
            "\nExamples:\n"
            "\nMove 0.01 btc from the default account to the account named tabby\n"
            + HelpExampleCli("move", "\"\" \"tabby\" 0.01") +
            "\nMove 0.01 btc timotei to akiko with a comment and funds have 6 confirmations\n"
            + HelpExampleCli("move", "\"timotei\" \"akiko\" 0.01 6 \"happy birthday!\"") +
            "\nAs a json rpc call\n"
            + HelpExampleRpc("move", "\"timotei\", \"akiko\", 0.01, 6, \"happy birthday!\"")
        );

    LOCK2(cs_main, pwalletMain->cs_wallet);

    string strFrom = AccountFromValue(params[0]);
    string strTo = AccountFromValue(params[1]);
    CAmount nAmount = AmountFromValue(params[2]);
    if (params.size() > 3)
        // unused parameter, used to be nMinDepth, keep type-checking it though
        (void)params[3].get_int();
    string strComment;
    if (params.size() > 4)
        strComment = params[4].get_str();

    CWalletDB walletdb(pwalletMain->strWalletFile);
    if (!walletdb.TxnBegin())
        throw JSONRPCError(RPC_DATABASE_ERROR, "database error");

    int64_t nNow = GetAdjustedTime();

    // Debit
    CAccountingEntry debit;
    debit.nOrderPos = pwalletMain->IncOrderPosNext(&walletdb);
    debit.strAccount = strFrom;
    debit.nCreditDebit = -nAmount;
    debit.nTime = nNow;
    debit.strOtherAccount = strTo;
    debit.strComment = strComment;
    walletdb.WriteAccountingEntry(debit);

    // Credit
    CAccountingEntry credit;
    credit.nOrderPos = pwalletMain->IncOrderPosNext(&walletdb);
    credit.strAccount = strTo;
    credit.nCreditDebit = nAmount;
    credit.nTime = nNow;
    credit.strOtherAccount = strFrom;
    credit.strComment = strComment;
    walletdb.WriteAccountingEntry(credit);

    if (!walletdb.TxnCommit())
        throw JSONRPCError(RPC_DATABASE_ERROR, "database error");

    return true;
}


Value sendfrom(const Array& params, bool fHelp)
{
    if (!EnsureWalletIsAvailable(fHelp))
        return Value::null;
    
    if (fHelp || params.size() < 3 || params.size() > 6)
        throw runtime_error(
            "sendfrom \"fromaccount\" \"tozcashaddress\" amount ( minconf \"comment\" \"comment-to\" )\n"
            "\nDEPRECATED (use sendtoaddress). Sent an amount from an account to a zcash address.\n"
            "The amount is a real and is rounded to the nearest 0.00000001."
            + HelpRequiringPassphrase() + "\n"
            "\nArguments:\n"
            "1. \"fromaccount\"       (string, required) MUST be set to the empty string \"\" to represent the default account. Passing any other string will result in an error.\n"
            "2. \"tozcashaddress\"  (string, required) The zcash address to send funds to.\n"
            "3. amount                (numeric, required) The amount in btc. (transaction fee is added on top).\n"
            "4. minconf               (numeric, optional, default=1) Only use funds with at least this many confirmations.\n"
            "5. \"comment\"           (string, optional) A comment used to store what the transaction is for. \n"
            "                                     This is not part of the transaction, just kept in your wallet.\n"
            "6. \"comment-to\"        (string, optional) An optional comment to store the name of the person or organization \n"
            "                                     to which you're sending the transaction. This is not part of the transaction, \n"
            "                                     it is just kept in your wallet.\n"
            "\nResult:\n"
            "\"transactionid\"        (string) The transaction id.\n"
            "\nExamples:\n"
            "\nSend 0.01 btc from the default account to the address, must have at least 1 confirmation\n"
            + HelpExampleCli("sendfrom", "\"\" \"1M72Sfpbz1BPpXFHz9m3CdqATR44Jvaydd\" 0.01") +
            "\nSend 0.01 from the tabby account to the given address, funds must have at least 6 confirmations\n"
            + HelpExampleCli("sendfrom", "\"tabby\" \"1M72Sfpbz1BPpXFHz9m3CdqATR44Jvaydd\" 0.01 6 \"donation\" \"seans outpost\"") +
            "\nAs a json rpc call\n"
            + HelpExampleRpc("sendfrom", "\"tabby\", \"1M72Sfpbz1BPpXFHz9m3CdqATR44Jvaydd\", 0.01, 6, \"donation\", \"seans outpost\"")
        );

    LOCK2(cs_main, pwalletMain->cs_wallet);

    string strAccount = AccountFromValue(params[0]);
    CBitcoinAddress address(params[1].get_str());
    if (!address.IsValid())
        throw JSONRPCError(RPC_INVALID_ADDRESS_OR_KEY, "Invalid Zcash address");
    CAmount nAmount = AmountFromValue(params[2]);
    int nMinDepth = 1;
    if (params.size() > 3)
        nMinDepth = params[3].get_int();

    CWalletTx wtx;
    wtx.strFromAccount = strAccount;
    if (params.size() > 4 && params[4].type() != null_type && !params[4].get_str().empty())
        wtx.mapValue["comment"] = params[4].get_str();
    if (params.size() > 5 && params[5].type() != null_type && !params[5].get_str().empty())
        wtx.mapValue["to"]      = params[5].get_str();

    EnsureWalletIsUnlocked();

    // Check funds
    CAmount nBalance = GetAccountBalance(strAccount, nMinDepth, ISMINE_SPENDABLE);
    if (nAmount > nBalance)
        throw JSONRPCError(RPC_WALLET_INSUFFICIENT_FUNDS, "Account has insufficient funds");

    SendMoney(address.Get(), nAmount, false, wtx);

    return wtx.GetHash().GetHex();
}


Value sendmany(const Array& params, bool fHelp)
{
    if (!EnsureWalletIsAvailable(fHelp))
        return Value::null;
    
    if (fHelp || params.size() < 2 || params.size() > 5)
        throw runtime_error(
            "sendmany \"fromaccount\" {\"address\":amount,...} ( minconf \"comment\" [\"address\",...] )\n"
            "\nSend multiple times. Amounts are double-precision floating point numbers."
            + HelpRequiringPassphrase() + "\n"
            "\nArguments:\n"
            "1. \"fromaccount\"         (string, required) MUST be set to the empty string \"\" to represent the default account. Passing any other string will result in an error.\n"
            "2. \"amounts\"             (string, required) A json object with addresses and amounts\n"
            "    {\n"
            "      \"address\":amount   (numeric) The zcash address is the key, the numeric amount in btc is the value\n"
            "      ,...\n"
            "    }\n"
            "3. minconf                 (numeric, optional, default=1) Only use the balance confirmed at least this many times.\n"
            "4. \"comment\"             (string, optional) A comment\n"
            "5. subtractfeefromamount   (string, optional) A json array with addresses.\n"
            "                           The fee will be equally deducted from the amount of each selected address.\n"
            "                           Those recipients will receive less zcashs than you enter in their corresponding amount field.\n"
            "                           If no addresses are specified here, the sender pays the fee.\n"
            "    [\n"
            "      \"address\"            (string) Subtract fee from this address\n"
            "      ,...\n"
            "    ]\n"
            "\nResult:\n"
            "\"transactionid\"          (string) The transaction id for the send. Only 1 transaction is created regardless of \n"
            "                                    the number of addresses.\n"
            "\nExamples:\n"
            "\nSend two amounts to two different addresses:\n"
            + HelpExampleCli("sendmany", "\"\" \"{\\\"1D1ZrZNe3JUo7ZycKEYQQiQAWd9y54F4XZ\\\":0.01,\\\"1353tsE8YMTA4EuV7dgUXGjNFf9KpVvKHz\\\":0.02}\"") +
            "\nSend two amounts to two different addresses setting the confirmation and comment:\n"
            + HelpExampleCli("sendmany", "\"\" \"{\\\"1D1ZrZNe3JUo7ZycKEYQQiQAWd9y54F4XZ\\\":0.01,\\\"1353tsE8YMTA4EuV7dgUXGjNFf9KpVvKHz\\\":0.02}\" 6 \"testing\"") +
            "\nSend two amounts to two different addresses, subtract fee from amount:\n"
            + HelpExampleCli("sendmany", "\"\" \"{\\\"1D1ZrZNe3JUo7ZycKEYQQiQAWd9y54F4XZ\\\":0.01,\\\"1353tsE8YMTA4EuV7dgUXGjNFf9KpVvKHz\\\":0.02}\" 1 \"\" \"[\\\"1D1ZrZNe3JUo7ZycKEYQQiQAWd9y54F4XZ\\\",\\\"1353tsE8YMTA4EuV7dgUXGjNFf9KpVvKHz\\\"]\"") +
            "\nAs a json rpc call\n"
            + HelpExampleRpc("sendmany", "\"\", \"{\\\"1D1ZrZNe3JUo7ZycKEYQQiQAWd9y54F4XZ\\\":0.01,\\\"1353tsE8YMTA4EuV7dgUXGjNFf9KpVvKHz\\\":0.02}\", 6, \"testing\"")
        );

    LOCK2(cs_main, pwalletMain->cs_wallet);

    string strAccount = AccountFromValue(params[0]);
    Object sendTo = params[1].get_obj();
    int nMinDepth = 1;
    if (params.size() > 2)
        nMinDepth = params[2].get_int();

    CWalletTx wtx;
    wtx.strFromAccount = strAccount;
    if (params.size() > 3 && params[3].type() != null_type && !params[3].get_str().empty())
        wtx.mapValue["comment"] = params[3].get_str();

    Array subtractFeeFromAmount;
    if (params.size() > 4)
        subtractFeeFromAmount = params[4].get_array();

    set<CBitcoinAddress> setAddress;
    vector<CRecipient> vecSend;

    CAmount totalAmount = 0;
    BOOST_FOREACH(const Pair& s, sendTo)
    {
        CBitcoinAddress address(s.name_);
        if (!address.IsValid())
            throw JSONRPCError(RPC_INVALID_ADDRESS_OR_KEY, string("Invalid Zcash address: ")+s.name_);

        if (setAddress.count(address))
            throw JSONRPCError(RPC_INVALID_PARAMETER, string("Invalid parameter, duplicated address: ")+s.name_);
        setAddress.insert(address);

        CScript scriptPubKey = GetScriptForDestination(address.Get());
        CAmount nAmount = AmountFromValue(s.value_);
        totalAmount += nAmount;

        bool fSubtractFeeFromAmount = false;
        BOOST_FOREACH(const Value& addr, subtractFeeFromAmount)
            if (addr.get_str() == s.name_)
                fSubtractFeeFromAmount = true;

        CRecipient recipient = {scriptPubKey, nAmount, fSubtractFeeFromAmount};
        vecSend.push_back(recipient);
    }

    EnsureWalletIsUnlocked();

    // Check funds
    CAmount nBalance = GetAccountBalance(strAccount, nMinDepth, ISMINE_SPENDABLE);
    if (totalAmount > nBalance)
        throw JSONRPCError(RPC_WALLET_INSUFFICIENT_FUNDS, "Account has insufficient funds");

    // Send
    CReserveKey keyChange(pwalletMain);
    CAmount nFeeRequired = 0;
    int nChangePosRet = -1;
    string strFailReason;
    bool fCreated = pwalletMain->CreateTransaction(vecSend, wtx, keyChange, nFeeRequired, nChangePosRet, strFailReason);
    if (!fCreated)
        throw JSONRPCError(RPC_WALLET_INSUFFICIENT_FUNDS, strFailReason);
    if (!pwalletMain->CommitTransaction(wtx, keyChange))
        throw JSONRPCError(RPC_WALLET_ERROR, "Transaction commit failed");

    return wtx.GetHash().GetHex();
}

// Defined in rpcmisc.cpp
extern CScript _createmultisig_redeemScript(const Array& params);

Value addmultisigaddress(const Array& params, bool fHelp)
{
    if (!EnsureWalletIsAvailable(fHelp))
        return Value::null;
    
    if (fHelp || params.size() < 2 || params.size() > 3)
    {
        string msg = "addmultisigaddress nrequired [\"key\",...] ( \"account\" )\n"
            "\nAdd a nrequired-to-sign multisignature address to the wallet.\n"
            "Each key is a Zcash address or hex-encoded public key.\n"
            "If 'account' is specified (DEPRECATED), assign address to that account.\n"

            "\nArguments:\n"
            "1. nrequired        (numeric, required) The number of required signatures out of the n keys or addresses.\n"
            "2. \"keysobject\"   (string, required) A json array of zcash addresses or hex-encoded public keys\n"
            "     [\n"
            "       \"address\"  (string) zcash address or hex-encoded public key\n"
            "       ...,\n"
            "     ]\n"
            "3. \"account\"      (string, optional) DEPRECATED. If provided, MUST be set to the empty string \"\" to represent the default account. Passing any other string will result in an error.\n"

            "\nResult:\n"
            "\"zcashaddress\"  (string) A zcash address associated with the keys.\n"

            "\nExamples:\n"
            "\nAdd a multisig address from 2 addresses\n"
            + HelpExampleCli("addmultisigaddress", "2 \"[\\\"16sSauSf5pF2UkUwvKGq4qjNRzBZYqgEL5\\\",\\\"171sgjn4YtPu27adkKGrdDwzRTxnRkBfKV\\\"]\"") +
            "\nAs json rpc call\n"
            + HelpExampleRpc("addmultisigaddress", "2, \"[\\\"16sSauSf5pF2UkUwvKGq4qjNRzBZYqgEL5\\\",\\\"171sgjn4YtPu27adkKGrdDwzRTxnRkBfKV\\\"]\"")
        ;
        throw runtime_error(msg);
    }

    LOCK2(cs_main, pwalletMain->cs_wallet);

    string strAccount;
    if (params.size() > 2)
        strAccount = AccountFromValue(params[2]);

    // Construct using pay-to-script-hash:
    CScript inner = _createmultisig_redeemScript(params);
    CScriptID innerID(inner);
    pwalletMain->AddCScript(inner);

    pwalletMain->SetAddressBook(innerID, strAccount, "send");
    return CBitcoinAddress(innerID).ToString();
}


struct tallyitem
{
    CAmount nAmount;
    int nConf;
    vector<uint256> txids;
    bool fIsWatchonly;
    tallyitem()
    {
        nAmount = 0;
        nConf = std::numeric_limits<int>::max();
        fIsWatchonly = false;
    }
};

Value ListReceived(const Array& params, bool fByAccounts)
{
    // Minimum confirmations
    int nMinDepth = 1;
    if (params.size() > 0)
        nMinDepth = params[0].get_int();

    // Whether to include empty accounts
    bool fIncludeEmpty = false;
    if (params.size() > 1)
        fIncludeEmpty = params[1].get_bool();

    isminefilter filter = ISMINE_SPENDABLE;
    if(params.size() > 2)
        if(params[2].get_bool())
            filter = filter | ISMINE_WATCH_ONLY;

    // Tally
    map<CBitcoinAddress, tallyitem> mapTally;
    for (map<uint256, CWalletTx>::iterator it = pwalletMain->mapWallet.begin(); it != pwalletMain->mapWallet.end(); ++it)
    {
        const CWalletTx& wtx = (*it).second;

        if (wtx.IsCoinBase() || !CheckFinalTx(wtx))
            continue;

        int nDepth = wtx.GetDepthInMainChain();
        if (nDepth < nMinDepth)
            continue;

        BOOST_FOREACH(const CTxOut& txout, wtx.vout)
        {
            CTxDestination address;
            if (!ExtractDestination(txout.scriptPubKey, address))
                continue;

            isminefilter mine = IsMine(*pwalletMain, address);
            if(!(mine & filter))
                continue;

            tallyitem& item = mapTally[address];
            item.nAmount += txout.nValue;
            item.nConf = min(item.nConf, nDepth);
            item.txids.push_back(wtx.GetHash());
            if (mine & ISMINE_WATCH_ONLY)
                item.fIsWatchonly = true;
        }
    }

    // Reply
    Array ret;
    map<string, tallyitem> mapAccountTally;
    BOOST_FOREACH(const PAIRTYPE(CBitcoinAddress, CAddressBookData)& item, pwalletMain->mapAddressBook)
    {
        const CBitcoinAddress& address = item.first;
        const string& strAccount = item.second.name;
        map<CBitcoinAddress, tallyitem>::iterator it = mapTally.find(address);
        if (it == mapTally.end() && !fIncludeEmpty)
            continue;

        CAmount nAmount = 0;
        int nConf = std::numeric_limits<int>::max();
        bool fIsWatchonly = false;
        if (it != mapTally.end())
        {
            nAmount = (*it).second.nAmount;
            nConf = (*it).second.nConf;
            fIsWatchonly = (*it).second.fIsWatchonly;
        }

        if (fByAccounts)
        {
            tallyitem& item = mapAccountTally[strAccount];
            item.nAmount += nAmount;
            item.nConf = min(item.nConf, nConf);
            item.fIsWatchonly = fIsWatchonly;
        }
        else
        {
            Object obj;
            if(fIsWatchonly)
                obj.push_back(Pair("involvesWatchonly", true));
            obj.push_back(Pair("address",       address.ToString()));
            obj.push_back(Pair("account",       strAccount));
            obj.push_back(Pair("amount",        ValueFromAmount(nAmount)));
            obj.push_back(Pair("confirmations", (nConf == std::numeric_limits<int>::max() ? 0 : nConf)));
            Array transactions;
            if (it != mapTally.end())
            {
                BOOST_FOREACH(const uint256& item, (*it).second.txids)
                {
                    transactions.push_back(item.GetHex());
                }
            }
            obj.push_back(Pair("txids", transactions));
            ret.push_back(obj);
        }
    }

    if (fByAccounts)
    {
        for (map<string, tallyitem>::iterator it = mapAccountTally.begin(); it != mapAccountTally.end(); ++it)
        {
            CAmount nAmount = (*it).second.nAmount;
            int nConf = (*it).second.nConf;
            Object obj;
            if((*it).second.fIsWatchonly)
                obj.push_back(Pair("involvesWatchonly", true));
            obj.push_back(Pair("account",       (*it).first));
            obj.push_back(Pair("amount",        ValueFromAmount(nAmount)));
            obj.push_back(Pair("confirmations", (nConf == std::numeric_limits<int>::max() ? 0 : nConf)));
            ret.push_back(obj);
        }
    }

    return ret;
}

Value listreceivedbyaddress(const Array& params, bool fHelp)
{
    if (!EnsureWalletIsAvailable(fHelp))
        return Value::null;
    
    if (fHelp || params.size() > 3)
        throw runtime_error(
            "listreceivedbyaddress ( minconf includeempty includeWatchonly)\n"
            "\nList balances by receiving address.\n"
            "\nArguments:\n"
            "1. minconf       (numeric, optional, default=1) The minimum number of confirmations before payments are included.\n"
            "2. includeempty  (numeric, optional, default=false) Whether to include addresses that haven't received any payments.\n"
            "3. includeWatchonly (bool, optional, default=false) Whether to include watchonly addresses (see 'importaddress').\n"

            "\nResult:\n"
            "[\n"
            "  {\n"
            "    \"involvesWatchonly\" : true,        (bool) Only returned if imported addresses were involved in transaction\n"
            "    \"address\" : \"receivingaddress\",  (string) The receiving address\n"
            "    \"account\" : \"accountname\",       (string) DEPRECATED. The account of the receiving address. The default account is \"\".\n"
            "    \"amount\" : x.xxx,                  (numeric) The total amount in btc received by the address\n"
            "    \"confirmations\" : n                (numeric) The number of confirmations of the most recent transaction included\n"
            "  }\n"
            "  ,...\n"
            "]\n"

            "\nExamples:\n"
            + HelpExampleCli("listreceivedbyaddress", "")
            + HelpExampleCli("listreceivedbyaddress", "6 true")
            + HelpExampleRpc("listreceivedbyaddress", "6, true, true")
        );

    LOCK2(cs_main, pwalletMain->cs_wallet);

    return ListReceived(params, false);
}

Value listreceivedbyaccount(const Array& params, bool fHelp)
{
    if (!EnsureWalletIsAvailable(fHelp))
        return Value::null;
    
    if (fHelp || params.size() > 3)
        throw runtime_error(
            "listreceivedbyaccount ( minconf includeempty includeWatchonly)\n"
            "\nDEPRECATED. List balances by account.\n"
            "\nArguments:\n"
            "1. minconf      (numeric, optional, default=1) The minimum number of confirmations before payments are included.\n"
            "2. includeempty (boolean, optional, default=false) Whether to include accounts that haven't received any payments.\n"
            "3. includeWatchonly (bool, optional, default=false) Whether to include watchonly addresses (see 'importaddress').\n"

            "\nResult:\n"
            "[\n"
            "  {\n"
            "    \"involvesWatchonly\" : true,   (bool) Only returned if imported addresses were involved in transaction\n"
            "    \"account\" : \"accountname\",  (string) The account name of the receiving account\n"
            "    \"amount\" : x.xxx,             (numeric) The total amount received by addresses with this account\n"
            "    \"confirmations\" : n           (numeric) The number of confirmations of the most recent transaction included\n"
            "  }\n"
            "  ,...\n"
            "]\n"

            "\nExamples:\n"
            + HelpExampleCli("listreceivedbyaccount", "")
            + HelpExampleCli("listreceivedbyaccount", "6 true")
            + HelpExampleRpc("listreceivedbyaccount", "6, true, true")
        );

    LOCK2(cs_main, pwalletMain->cs_wallet);

    return ListReceived(params, true);
}

static void MaybePushAddress(Object & entry, const CTxDestination &dest)
{
    CBitcoinAddress addr;
    if (addr.Set(dest))
        entry.push_back(Pair("address", addr.ToString()));
}

void ListTransactions(const CWalletTx& wtx, const string& strAccount, int nMinDepth, bool fLong, Array& ret, const isminefilter& filter)
{
    CAmount nFee;
    string strSentAccount;
    list<COutputEntry> listReceived;
    list<COutputEntry> listSent;

    wtx.GetAmounts(listReceived, listSent, nFee, strSentAccount, filter);

    bool fAllAccounts = (strAccount == string("*"));
    bool involvesWatchonly = wtx.IsFromMe(ISMINE_WATCH_ONLY);

    // Sent
    if ((!listSent.empty() || nFee != 0) && (fAllAccounts || strAccount == strSentAccount))
    {
        BOOST_FOREACH(const COutputEntry& s, listSent)
        {
            Object entry;
            if(involvesWatchonly || (::IsMine(*pwalletMain, s.destination) & ISMINE_WATCH_ONLY))
                entry.push_back(Pair("involvesWatchonly", true));
            entry.push_back(Pair("account", strSentAccount));
            MaybePushAddress(entry, s.destination);
            entry.push_back(Pair("category", "send"));
            entry.push_back(Pair("amount", ValueFromAmount(-s.amount)));
            entry.push_back(Pair("vout", s.vout));
            entry.push_back(Pair("fee", ValueFromAmount(-nFee)));
            if (fLong)
                WalletTxToJSON(wtx, entry);
            entry.push_back(Pair("size", static_cast<CTransaction>(wtx).GetSerializeSize(SER_NETWORK, PROTOCOL_VERSION)));
            ret.push_back(entry);
        }
    }

    // Received
    if (listReceived.size() > 0 && wtx.GetDepthInMainChain() >= nMinDepth)
    {
        BOOST_FOREACH(const COutputEntry& r, listReceived)
        {
            string account;
            if (pwalletMain->mapAddressBook.count(r.destination))
                account = pwalletMain->mapAddressBook[r.destination].name;
            if (fAllAccounts || (account == strAccount))
            {
                Object entry;
                if(involvesWatchonly || (::IsMine(*pwalletMain, r.destination) & ISMINE_WATCH_ONLY))
                    entry.push_back(Pair("involvesWatchonly", true));
                entry.push_back(Pair("account", account));
                MaybePushAddress(entry, r.destination);
                if (wtx.IsCoinBase())
                {
                    if (wtx.GetDepthInMainChain() < 1)
                        entry.push_back(Pair("category", "orphan"));
                    else if (wtx.GetBlocksToMaturity() > 0)
                        entry.push_back(Pair("category", "immature"));
                    else
                        entry.push_back(Pair("category", "generate"));
                }
                else
                {
                    entry.push_back(Pair("category", "receive"));
                }
                entry.push_back(Pair("amount", ValueFromAmount(r.amount)));
                entry.push_back(Pair("vout", r.vout));
                if (fLong)
                    WalletTxToJSON(wtx, entry);
                entry.push_back(Pair("size", static_cast<CTransaction>(wtx).GetSerializeSize(SER_NETWORK, PROTOCOL_VERSION)));
                ret.push_back(entry);
            }
        }
    }
}

void AcentryToJSON(const CAccountingEntry& acentry, const string& strAccount, Array& ret)
{
    bool fAllAccounts = (strAccount == string("*"));

    if (fAllAccounts || acentry.strAccount == strAccount)
    {
        Object entry;
        entry.push_back(Pair("account", acentry.strAccount));
        entry.push_back(Pair("category", "move"));
        entry.push_back(Pair("time", acentry.nTime));
        entry.push_back(Pair("amount", ValueFromAmount(acentry.nCreditDebit)));
        entry.push_back(Pair("otheraccount", acentry.strOtherAccount));
        entry.push_back(Pair("comment", acentry.strComment));
        ret.push_back(entry);
    }
}

Value listtransactions(const Array& params, bool fHelp)
{
    if (!EnsureWalletIsAvailable(fHelp))
        return Value::null;
    
    if (fHelp || params.size() > 4)
        throw runtime_error(
            "listtransactions ( \"account\" count from includeWatchonly)\n"
            "\nReturns up to 'count' most recent transactions skipping the first 'from' transactions for account 'account'.\n"
            "\nArguments:\n"
            "1. \"account\"    (string, optional) DEPRECATED. The account name. Should be \"*\".\n"
            "2. count          (numeric, optional, default=10) The number of transactions to return\n"
            "3. from           (numeric, optional, default=0) The number of transactions to skip\n"
            "4. includeWatchonly (bool, optional, default=false) Include transactions to watchonly addresses (see 'importaddress')\n"
            "\nResult:\n"
            "[\n"
            "  {\n"
            "    \"account\":\"accountname\",       (string) DEPRECATED. The account name associated with the transaction. \n"
            "                                                It will be \"\" for the default account.\n"
            "    \"address\":\"zcashaddress\",    (string) The zcash address of the transaction. Not present for \n"
            "                                                move transactions (category = move).\n"
            "    \"category\":\"send|receive|move\", (string) The transaction category. 'move' is a local (off blockchain)\n"
            "                                                transaction between accounts, and not associated with an address,\n"
            "                                                transaction id or block. 'send' and 'receive' transactions are \n"
            "                                                associated with an address, transaction id and block details\n"
            "    \"amount\": x.xxx,          (numeric) The amount in btc. This is negative for the 'send' category, and for the\n"
            "                                         'move' category for moves outbound. It is positive for the 'receive' category,\n"
            "                                         and for the 'move' category for inbound funds.\n"
            "    \"vout\" : n,               (numeric) the vout value\n"
            "    \"fee\": x.xxx,             (numeric) The amount of the fee in btc. This is negative and only available for the \n"
            "                                         'send' category of transactions.\n"
            "    \"confirmations\": n,       (numeric) The number of confirmations for the transaction. Available for 'send' and \n"
            "                                         'receive' category of transactions.\n"
            "    \"blockhash\": \"hashvalue\", (string) The block hash containing the transaction. Available for 'send' and 'receive'\n"
            "                                          category of transactions.\n"
            "    \"blockindex\": n,          (numeric) The block index containing the transaction. Available for 'send' and 'receive'\n"
            "                                          category of transactions.\n"
            "    \"txid\": \"transactionid\", (string) The transaction id. Available for 'send' and 'receive' category of transactions.\n"
            "    \"time\": xxx,              (numeric) The transaction time in seconds since epoch (midnight Jan 1 1970 GMT).\n"
            "    \"timereceived\": xxx,      (numeric) The time received in seconds since epoch (midnight Jan 1 1970 GMT). Available \n"
            "                                          for 'send' and 'receive' category of transactions.\n"
            "    \"comment\": \"...\",       (string) If a comment is associated with the transaction.\n"
            "    \"otheraccount\": \"accountname\",  (string) For the 'move' category of transactions, the account the funds came \n"
            "                                          from (for receiving funds, positive amounts), or went to (for sending funds,\n"
            "                                          negative amounts).\n"
            "    \"size\": n,                (numeric) Transaction size in bytes\n"
            "  }\n"
            "]\n"

            "\nExamples:\n"
            "\nList the most recent 10 transactions in the systems\n"
            + HelpExampleCli("listtransactions", "") +
            "\nList transactions 100 to 120\n"
            + HelpExampleCli("listtransactions", "\"*\" 20 100") +
            "\nAs a json rpc call\n"
            + HelpExampleRpc("listtransactions", "\"*\", 20, 100")
        );

    LOCK2(cs_main, pwalletMain->cs_wallet);

    string strAccount = "*";
    if (params.size() > 0)
        strAccount = params[0].get_str();
    int nCount = 10;
    if (params.size() > 1)
        nCount = params[1].get_int();
    int nFrom = 0;
    if (params.size() > 2)
        nFrom = params[2].get_int();
    isminefilter filter = ISMINE_SPENDABLE;
    if(params.size() > 3)
        if(params[3].get_bool())
            filter = filter | ISMINE_WATCH_ONLY;

    if (nCount < 0)
        throw JSONRPCError(RPC_INVALID_PARAMETER, "Negative count");
    if (nFrom < 0)
        throw JSONRPCError(RPC_INVALID_PARAMETER, "Negative from");

    Array ret;

    std::list<CAccountingEntry> acentries;
    CWallet::TxItems txOrdered = pwalletMain->OrderedTxItems(acentries, strAccount);

    // iterate backwards until we have nCount items to return:
    for (CWallet::TxItems::reverse_iterator it = txOrdered.rbegin(); it != txOrdered.rend(); ++it)
    {
        CWalletTx *const pwtx = (*it).second.first;
        if (pwtx != 0)
            ListTransactions(*pwtx, strAccount, 0, true, ret, filter);
        CAccountingEntry *const pacentry = (*it).second.second;
        if (pacentry != 0)
            AcentryToJSON(*pacentry, strAccount, ret);

        if ((int)ret.size() >= (nCount+nFrom)) break;
    }
    // ret is newest to oldest

    if (nFrom > (int)ret.size())
        nFrom = ret.size();
    if ((nFrom + nCount) > (int)ret.size())
        nCount = ret.size() - nFrom;
    Array::iterator first = ret.begin();
    std::advance(first, nFrom);
    Array::iterator last = ret.begin();
    std::advance(last, nFrom+nCount);

    if (last != ret.end()) ret.erase(last, ret.end());
    if (first != ret.begin()) ret.erase(ret.begin(), first);

    std::reverse(ret.begin(), ret.end()); // Return oldest to newest

    return ret;
}

Value listaccounts(const Array& params, bool fHelp)
{
    if (!EnsureWalletIsAvailable(fHelp))
        return Value::null;
    
    if (fHelp || params.size() > 2)
        throw runtime_error(
            "listaccounts ( minconf includeWatchonly)\n"
            "\nDEPRECATED. Returns Object that has account names as keys, account balances as values.\n"
            "\nArguments:\n"
            "1. minconf          (numeric, optional, default=1) Only include transactions with at least this many confirmations\n"
            "2. includeWatchonly (bool, optional, default=false) Include balances in watchonly addresses (see 'importaddress')\n"
            "\nResult:\n"
            "{                      (json object where keys are account names, and values are numeric balances\n"
            "  \"account\": x.xxx,  (numeric) The property name is the account name, and the value is the total balance for the account.\n"
            "  ...\n"
            "}\n"
            "\nExamples:\n"
            "\nList account balances where there at least 1 confirmation\n"
            + HelpExampleCli("listaccounts", "") +
            "\nList account balances including zero confirmation transactions\n"
            + HelpExampleCli("listaccounts", "0") +
            "\nList account balances for 6 or more confirmations\n"
            + HelpExampleCli("listaccounts", "6") +
            "\nAs json rpc call\n"
            + HelpExampleRpc("listaccounts", "6")
        );

    LOCK2(cs_main, pwalletMain->cs_wallet);

    int nMinDepth = 1;
    if (params.size() > 0)
        nMinDepth = params[0].get_int();
    isminefilter includeWatchonly = ISMINE_SPENDABLE;
    if(params.size() > 1)
        if(params[1].get_bool())
            includeWatchonly = includeWatchonly | ISMINE_WATCH_ONLY;

    map<string, CAmount> mapAccountBalances;
    BOOST_FOREACH(const PAIRTYPE(CTxDestination, CAddressBookData)& entry, pwalletMain->mapAddressBook) {
        if (IsMine(*pwalletMain, entry.first) & includeWatchonly) // This address belongs to me
            mapAccountBalances[entry.second.name] = 0;
    }

    for (map<uint256, CWalletTx>::iterator it = pwalletMain->mapWallet.begin(); it != pwalletMain->mapWallet.end(); ++it)
    {
        const CWalletTx& wtx = (*it).second;
        CAmount nFee;
        string strSentAccount;
        list<COutputEntry> listReceived;
        list<COutputEntry> listSent;
        int nDepth = wtx.GetDepthInMainChain();
        if (wtx.GetBlocksToMaturity() > 0 || nDepth < 0)
            continue;
        wtx.GetAmounts(listReceived, listSent, nFee, strSentAccount, includeWatchonly);
        mapAccountBalances[strSentAccount] -= nFee;
        BOOST_FOREACH(const COutputEntry& s, listSent)
            mapAccountBalances[strSentAccount] -= s.amount;
        if (nDepth >= nMinDepth)
        {
            BOOST_FOREACH(const COutputEntry& r, listReceived)
                if (pwalletMain->mapAddressBook.count(r.destination))
                    mapAccountBalances[pwalletMain->mapAddressBook[r.destination].name] += r.amount;
                else
                    mapAccountBalances[""] += r.amount;
        }
    }

    list<CAccountingEntry> acentries;
    CWalletDB(pwalletMain->strWalletFile).ListAccountCreditDebit("*", acentries);
    BOOST_FOREACH(const CAccountingEntry& entry, acentries)
        mapAccountBalances[entry.strAccount] += entry.nCreditDebit;

    Object ret;
    BOOST_FOREACH(const PAIRTYPE(string, CAmount)& accountBalance, mapAccountBalances) {
        ret.push_back(Pair(accountBalance.first, ValueFromAmount(accountBalance.second)));
    }
    return ret;
}

Value listsinceblock(const Array& params, bool fHelp)
{
    if (!EnsureWalletIsAvailable(fHelp))
        return Value::null;
    
    if (fHelp)
        throw runtime_error(
            "listsinceblock ( \"blockhash\" target-confirmations includeWatchonly)\n"
            "\nGet all transactions in blocks since block [blockhash], or all transactions if omitted\n"
            "\nArguments:\n"
            "1. \"blockhash\"   (string, optional) The block hash to list transactions since\n"
            "2. target-confirmations:    (numeric, optional) The confirmations required, must be 1 or more\n"
            "3. includeWatchonly:        (bool, optional, default=false) Include transactions to watchonly addresses (see 'importaddress')"
            "\nResult:\n"
            "{\n"
            "  \"transactions\": [\n"
            "    \"account\":\"accountname\",       (string) DEPRECATED. The account name associated with the transaction. Will be \"\" for the default account.\n"
            "    \"address\":\"zcashaddress\",    (string) The zcash address of the transaction. Not present for move transactions (category = move).\n"
            "    \"category\":\"send|receive\",     (string) The transaction category. 'send' has negative amounts, 'receive' has positive amounts.\n"
            "    \"amount\": x.xxx,          (numeric) The amount in btc. This is negative for the 'send' category, and for the 'move' category for moves \n"
            "                                          outbound. It is positive for the 'receive' category, and for the 'move' category for inbound funds.\n"
            "    \"vout\" : n,               (numeric) the vout value\n"
            "    \"fee\": x.xxx,             (numeric) The amount of the fee in btc. This is negative and only available for the 'send' category of transactions.\n"
            "    \"confirmations\": n,       (numeric) The number of confirmations for the transaction. Available for 'send' and 'receive' category of transactions.\n"
            "    \"blockhash\": \"hashvalue\",     (string) The block hash containing the transaction. Available for 'send' and 'receive' category of transactions.\n"
            "    \"blockindex\": n,          (numeric) The block index containing the transaction. Available for 'send' and 'receive' category of transactions.\n"
            "    \"blocktime\": xxx,         (numeric) The block time in seconds since epoch (1 Jan 1970 GMT).\n"
            "    \"txid\": \"transactionid\",  (string) The transaction id. Available for 'send' and 'receive' category of transactions.\n"
            "    \"time\": xxx,              (numeric) The transaction time in seconds since epoch (Jan 1 1970 GMT).\n"
            "    \"timereceived\": xxx,      (numeric) The time received in seconds since epoch (Jan 1 1970 GMT). Available for 'send' and 'receive' category of transactions.\n"
            "    \"comment\": \"...\",       (string) If a comment is associated with the transaction.\n"
            "    \"to\": \"...\",            (string) If a comment to is associated with the transaction.\n"
             "  ],\n"
            "  \"lastblock\": \"lastblockhash\"     (string) The hash of the last block\n"
            "}\n"
            "\nExamples:\n"
            + HelpExampleCli("listsinceblock", "")
            + HelpExampleCli("listsinceblock", "\"000000000000000bacf66f7497b7dc45ef753ee9a7d38571037cdb1a57f663ad\" 6")
            + HelpExampleRpc("listsinceblock", "\"000000000000000bacf66f7497b7dc45ef753ee9a7d38571037cdb1a57f663ad\", 6")
        );

    LOCK2(cs_main, pwalletMain->cs_wallet);

    CBlockIndex *pindex = NULL;
    int target_confirms = 1;
    isminefilter filter = ISMINE_SPENDABLE;

    if (params.size() > 0)
    {
        uint256 blockId;

        blockId.SetHex(params[0].get_str());
        BlockMap::iterator it = mapBlockIndex.find(blockId);
        if (it != mapBlockIndex.end())
            pindex = it->second;
    }

    if (params.size() > 1)
    {
        target_confirms = params[1].get_int();

        if (target_confirms < 1)
            throw JSONRPCError(RPC_INVALID_PARAMETER, "Invalid parameter");
    }

    if(params.size() > 2)
        if(params[2].get_bool())
            filter = filter | ISMINE_WATCH_ONLY;

    int depth = pindex ? (1 + chainActive.Height() - pindex->nHeight) : -1;

    Array transactions;

    for (map<uint256, CWalletTx>::iterator it = pwalletMain->mapWallet.begin(); it != pwalletMain->mapWallet.end(); it++)
    {
        CWalletTx tx = (*it).second;

        if (depth == -1 || tx.GetDepthInMainChain() < depth)
            ListTransactions(tx, "*", 0, true, transactions, filter);
    }

    CBlockIndex *pblockLast = chainActive[chainActive.Height() + 1 - target_confirms];
    uint256 lastblock = pblockLast ? pblockLast->GetBlockHash() : uint256();

    Object ret;
    ret.push_back(Pair("transactions", transactions));
    ret.push_back(Pair("lastblock", lastblock.GetHex()));

    return ret;
}

Value gettransaction(const Array& params, bool fHelp)
{
    if (!EnsureWalletIsAvailable(fHelp))
        return Value::null;
    
    if (fHelp || params.size() < 1 || params.size() > 2)
        throw runtime_error(
            "gettransaction \"txid\" ( includeWatchonly )\n"
            "\nGet detailed information about in-wallet transaction <txid>\n"
            "\nArguments:\n"
            "1. \"txid\"    (string, required) The transaction id\n"
            "2. \"includeWatchonly\"    (bool, optional, default=false) Whether to include watchonly addresses in balance calculation and details[]\n"
            "\nResult:\n"
            "{\n"
            "  \"amount\" : x.xxx,        (numeric) The transaction amount in btc\n"
            "  \"confirmations\" : n,     (numeric) The number of confirmations\n"
            "  \"blockhash\" : \"hash\",  (string) The block hash\n"
            "  \"blockindex\" : xx,       (numeric) The block index\n"
            "  \"blocktime\" : ttt,       (numeric) The time in seconds since epoch (1 Jan 1970 GMT)\n"
            "  \"txid\" : \"transactionid\",   (string) The transaction id.\n"
            "  \"time\" : ttt,            (numeric) The transaction time in seconds since epoch (1 Jan 1970 GMT)\n"
            "  \"timereceived\" : ttt,    (numeric) The time received in seconds since epoch (1 Jan 1970 GMT)\n"
            "  \"details\" : [\n"
            "    {\n"
            "      \"account\" : \"accountname\",  (string) DEPRECATED. The account name involved in the transaction, can be \"\" for the default account.\n"
            "      \"address\" : \"zcashaddress\",   (string) The zcash address involved in the transaction\n"
            "      \"category\" : \"send|receive\",    (string) The category, either 'send' or 'receive'\n"
            "      \"amount\" : x.xxx                  (numeric) The amount in btc\n"
            "      \"vout\" : n,                       (numeric) the vout value\n"
            "    }\n"
            "    ,...\n"
            "  ],\n"
            "  \"vjoinsplit\" : [\n"
            "    {\n"
            "      \"anchor\" : \"treestateref\",          (string) Merkle root of note commitment tree\n"
            "      \"nullifiers\" : [ string, ... ]      (string) Nullifiers of input notes\n"
            "      \"commitments\" : [ string, ... ]     (string) Note commitments for note outputs\n"
            "      \"macs\" : [ string, ... ]            (string) Message authentication tags\n"
            "      \"vpub_old\" : x.xxx                  (numeric) The amount removed from the transparent value pool\n"
            "      \"vpub_new\" : x.xxx,                 (numeric) The amount added to the transparent value pool\n"
            "    }\n"
            "    ,...\n"
            "  ],\n"
            "  \"hex\" : \"data\"         (string) Raw data for transaction\n"
            "}\n"

            "\nExamples:\n"
            + HelpExampleCli("gettransaction", "\"1075db55d416d3ca199f55b6084e2115b9345e16c5cf302fc80e9d5fbf5d48d\"")
            + HelpExampleCli("gettransaction", "\"1075db55d416d3ca199f55b6084e2115b9345e16c5cf302fc80e9d5fbf5d48d\" true")
            + HelpExampleRpc("gettransaction", "\"1075db55d416d3ca199f55b6084e2115b9345e16c5cf302fc80e9d5fbf5d48d\"")
        );

    LOCK2(cs_main, pwalletMain->cs_wallet);

    uint256 hash;
    hash.SetHex(params[0].get_str());

    isminefilter filter = ISMINE_SPENDABLE;
    if(params.size() > 1)
        if(params[1].get_bool())
            filter = filter | ISMINE_WATCH_ONLY;

    Object entry;
    if (!pwalletMain->mapWallet.count(hash))
        throw JSONRPCError(RPC_INVALID_ADDRESS_OR_KEY, "Invalid or non-wallet transaction id");
    const CWalletTx& wtx = pwalletMain->mapWallet[hash];

    CAmount nCredit = wtx.GetCredit(filter);
    CAmount nDebit = wtx.GetDebit(filter);
    CAmount nNet = nCredit - nDebit;
    CAmount nFee = (wtx.IsFromMe(filter) ? wtx.GetValueOut() - nDebit : 0);

    entry.push_back(Pair("amount", ValueFromAmount(nNet - nFee)));
    if (wtx.IsFromMe(filter))
        entry.push_back(Pair("fee", ValueFromAmount(nFee)));

    WalletTxToJSON(wtx, entry);

    Array details;
    ListTransactions(wtx, "*", 0, false, details, filter);
    entry.push_back(Pair("details", details));

    string strHex = EncodeHexTx(static_cast<CTransaction>(wtx));
    entry.push_back(Pair("hex", strHex));

    return entry;
}


Value backupwallet(const Array& params, bool fHelp)
{
    if (!EnsureWalletIsAvailable(fHelp))
        return Value::null;
    
    if (fHelp || params.size() != 1)
        throw runtime_error(
            "backupwallet \"destination\"\n"
            "\nSafely copies wallet.dat to destination filename\n"
            "\nArguments:\n"
            "1. \"destination\"   (string, required) The destination filename, saved in the directory set by -exportdir option.\n"
            "\nResult:\n"
            "\"path\"             (string) The full path of the destination file\n"
            "\nExamples:\n"
            + HelpExampleCli("backupwallet", "\"backupdata\"")
            + HelpExampleRpc("backupwallet", "\"backupdata\"")
        );

    LOCK2(cs_main, pwalletMain->cs_wallet);

    boost::filesystem::path exportdir;
    try {
        exportdir = GetExportDir();
    } catch (const std::runtime_error& e) {
        throw JSONRPCError(RPC_INTERNAL_ERROR, e.what());
    }
    if (exportdir.empty()) {
        throw JSONRPCError(RPC_WALLET_ERROR, "Cannot backup wallet until the -exportdir option has been set");
    }
    std::string unclean = params[0].get_str();
    std::string clean = SanitizeFilename(unclean);
    if (clean.compare(unclean) != 0) {
        throw JSONRPCError(RPC_WALLET_ERROR, strprintf("Filename is invalid as only alphanumeric characters are allowed.  Try '%s' instead.", clean));
    }
    boost::filesystem::path exportfilepath = exportdir / clean;

    if (!BackupWallet(*pwalletMain, exportfilepath.string()))
        throw JSONRPCError(RPC_WALLET_ERROR, "Error: Wallet backup failed!");

    return exportfilepath.string();
}


Value keypoolrefill(const Array& params, bool fHelp)
{
    if (!EnsureWalletIsAvailable(fHelp))
        return Value::null;
    
    if (fHelp || params.size() > 1)
        throw runtime_error(
            "keypoolrefill ( newsize )\n"
            "\nFills the keypool."
            + HelpRequiringPassphrase() + "\n"
            "\nArguments\n"
            "1. newsize     (numeric, optional, default=100) The new keypool size\n"
            "\nExamples:\n"
            + HelpExampleCli("keypoolrefill", "")
            + HelpExampleRpc("keypoolrefill", "")
        );

    LOCK2(cs_main, pwalletMain->cs_wallet);

    // 0 is interpreted by TopUpKeyPool() as the default keypool size given by -keypool
    unsigned int kpSize = 0;
    if (params.size() > 0) {
        if (params[0].get_int() < 0)
            throw JSONRPCError(RPC_INVALID_PARAMETER, "Invalid parameter, expected valid size.");
        kpSize = (unsigned int)params[0].get_int();
    }

    EnsureWalletIsUnlocked();
    pwalletMain->TopUpKeyPool(kpSize);

    if (pwalletMain->GetKeyPoolSize() < kpSize)
        throw JSONRPCError(RPC_WALLET_ERROR, "Error refreshing keypool.");

    return Value::null;
}


static void LockWallet(CWallet* pWallet)
{
    LOCK(cs_nWalletUnlockTime);
    nWalletUnlockTime = 0;
    pWallet->Lock();
}

Value walletpassphrase(const Array& params, bool fHelp)
{
    if (!EnsureWalletIsAvailable(fHelp))
        return Value::null;
    
    if (pwalletMain->IsCrypted() && (fHelp || params.size() != 2))
        throw runtime_error(
            "walletpassphrase \"passphrase\" timeout\n"
            "\nStores the wallet decryption key in memory for 'timeout' seconds.\n"
            "This is needed prior to performing transactions related to private keys such as sending zcash\n"
            "\nArguments:\n"
            "1. \"passphrase\"     (string, required) The wallet passphrase\n"
            "2. timeout            (numeric, required) The time to keep the decryption key in seconds.\n"
            "\nNote:\n"
            "Issuing the walletpassphrase command while the wallet is already unlocked will set a new unlock\n"
            "time that overrides the old one.\n"
            "\nExamples:\n"
            "\nunlock the wallet for 60 seconds\n"
            + HelpExampleCli("walletpassphrase", "\"my pass phrase\" 60") +
            "\nLock the wallet again (before 60 seconds)\n"
            + HelpExampleCli("walletlock", "") +
            "\nAs json rpc call\n"
            + HelpExampleRpc("walletpassphrase", "\"my pass phrase\", 60")
        );

    LOCK2(cs_main, pwalletMain->cs_wallet);

    if (fHelp)
        return true;
    if (!pwalletMain->IsCrypted())
        throw JSONRPCError(RPC_WALLET_WRONG_ENC_STATE, "Error: running with an unencrypted wallet, but walletpassphrase was called.");

    // Note that the walletpassphrase is stored in params[0] which is not mlock()ed
    SecureString strWalletPass;
    strWalletPass.reserve(100);
    // TODO: get rid of this .c_str() by implementing SecureString::operator=(std::string)
    // Alternately, find a way to make params[0] mlock()'d to begin with.
    strWalletPass = params[0].get_str().c_str();

    if (strWalletPass.length() > 0)
    {
        if (!pwalletMain->Unlock(strWalletPass))
            throw JSONRPCError(RPC_WALLET_PASSPHRASE_INCORRECT, "Error: The wallet passphrase entered was incorrect.");
    }
    else
        throw runtime_error(
            "walletpassphrase <passphrase> <timeout>\n"
            "Stores the wallet decryption key in memory for <timeout> seconds.");

    // No need to check return values, because the wallet was unlocked above
    pwalletMain->UpdateNullifierNoteMap();
    pwalletMain->TopUpKeyPool();

    int64_t nSleepTime = params[1].get_int64();
    LOCK(cs_nWalletUnlockTime);
    nWalletUnlockTime = GetTime() + nSleepTime;
    RPCRunLater("lockwallet", boost::bind(LockWallet, pwalletMain), nSleepTime);

    return Value::null;
}


Value walletpassphrasechange(const Array& params, bool fHelp)
{
    if (!EnsureWalletIsAvailable(fHelp))
        return Value::null;
    
    if (pwalletMain->IsCrypted() && (fHelp || params.size() != 2))
        throw runtime_error(
            "walletpassphrasechange \"oldpassphrase\" \"newpassphrase\"\n"
            "\nChanges the wallet passphrase from 'oldpassphrase' to 'newpassphrase'.\n"
            "\nArguments:\n"
            "1. \"oldpassphrase\"      (string) The current passphrase\n"
            "2. \"newpassphrase\"      (string) The new passphrase\n"
            "\nExamples:\n"
            + HelpExampleCli("walletpassphrasechange", "\"old one\" \"new one\"")
            + HelpExampleRpc("walletpassphrasechange", "\"old one\", \"new one\"")
        );

    LOCK2(cs_main, pwalletMain->cs_wallet);

    if (fHelp)
        return true;
    if (!pwalletMain->IsCrypted())
        throw JSONRPCError(RPC_WALLET_WRONG_ENC_STATE, "Error: running with an unencrypted wallet, but walletpassphrasechange was called.");

    // TODO: get rid of these .c_str() calls by implementing SecureString::operator=(std::string)
    // Alternately, find a way to make params[0] mlock()'d to begin with.
    SecureString strOldWalletPass;
    strOldWalletPass.reserve(100);
    strOldWalletPass = params[0].get_str().c_str();

    SecureString strNewWalletPass;
    strNewWalletPass.reserve(100);
    strNewWalletPass = params[1].get_str().c_str();

    if (strOldWalletPass.length() < 1 || strNewWalletPass.length() < 1)
        throw runtime_error(
            "walletpassphrasechange <oldpassphrase> <newpassphrase>\n"
            "Changes the wallet passphrase from <oldpassphrase> to <newpassphrase>.");

    if (!pwalletMain->ChangeWalletPassphrase(strOldWalletPass, strNewWalletPass))
        throw JSONRPCError(RPC_WALLET_PASSPHRASE_INCORRECT, "Error: The wallet passphrase entered was incorrect.");

    return Value::null;
}


Value walletlock(const Array& params, bool fHelp)
{
    if (!EnsureWalletIsAvailable(fHelp))
        return Value::null;
    
    if (pwalletMain->IsCrypted() && (fHelp || params.size() != 0))
        throw runtime_error(
            "walletlock\n"
            "\nRemoves the wallet encryption key from memory, locking the wallet.\n"
            "After calling this method, you will need to call walletpassphrase again\n"
            "before being able to call any methods which require the wallet to be unlocked.\n"
            "\nExamples:\n"
            "\nSet the passphrase for 2 minutes to perform a transaction\n"
            + HelpExampleCli("walletpassphrase", "\"my pass phrase\" 120") +
            "\nPerform a send (requires passphrase set)\n"
            + HelpExampleCli("sendtoaddress", "\"1M72Sfpbz1BPpXFHz9m3CdqATR44Jvaydd\" 1.0") +
            "\nClear the passphrase since we are done before 2 minutes is up\n"
            + HelpExampleCli("walletlock", "") +
            "\nAs json rpc call\n"
            + HelpExampleRpc("walletlock", "")
        );

    LOCK2(cs_main, pwalletMain->cs_wallet);

    if (fHelp)
        return true;
    if (!pwalletMain->IsCrypted())
        throw JSONRPCError(RPC_WALLET_WRONG_ENC_STATE, "Error: running with an unencrypted wallet, but walletlock was called.");

    {
        LOCK(cs_nWalletUnlockTime);
        pwalletMain->Lock();
        nWalletUnlockTime = 0;
    }

    return Value::null;
}


Value encryptwallet(const Array& params, bool fHelp)
{
    if (!EnsureWalletIsAvailable(fHelp))
        return Value::null;

    auto fEnableWalletEncryption = GetBoolArg("-developerencryptwallet", false);

    std::string strWalletEncryptionDisabledMsg = "";
    if (!fEnableWalletEncryption) {
        strWalletEncryptionDisabledMsg = "\nWARNING: Wallet encryption is DISABLED. This call always fails.\n";
    }

    if (!pwalletMain->IsCrypted() && (fHelp || params.size() != 1))
        throw runtime_error(
            "encryptwallet \"passphrase\"\n"
            + strWalletEncryptionDisabledMsg +
            "\nEncrypts the wallet with 'passphrase'. This is for first time encryption.\n"
            "After this, any calls that interact with private keys such as sending or signing \n"
            "will require the passphrase to be set prior the making these calls.\n"
            "Use the walletpassphrase call for this, and then walletlock call.\n"
            "If the wallet is already encrypted, use the walletpassphrasechange call.\n"
            "Note that this will shutdown the server.\n"
            "\nArguments:\n"
            "1. \"passphrase\"    (string) The pass phrase to encrypt the wallet with. It must be at least 1 character, but should be long.\n"
            "\nExamples:\n"
            "\nEncrypt you wallet\n"
            + HelpExampleCli("encryptwallet", "\"my pass phrase\"") +
            "\nNow set the passphrase to use the wallet, such as for signing or sending zcash\n"
            + HelpExampleCli("walletpassphrase", "\"my pass phrase\"") +
            "\nNow we can so something like sign\n"
            + HelpExampleCli("signmessage", "\"zcashaddress\" \"test message\"") +
            "\nNow lock the wallet again by removing the passphrase\n"
            + HelpExampleCli("walletlock", "") +
            "\nAs a json rpc call\n"
            + HelpExampleRpc("encryptwallet", "\"my pass phrase\"")
        );

    LOCK2(cs_main, pwalletMain->cs_wallet);

    if (fHelp)
        return true;
    if (!fEnableWalletEncryption) {
        throw JSONRPCError(RPC_WALLET_ENCRYPTION_FAILED, "Error: wallet encryption is disabled.");
    }
    if (pwalletMain->IsCrypted())
        throw JSONRPCError(RPC_WALLET_WRONG_ENC_STATE, "Error: running with an encrypted wallet, but encryptwallet was called.");

    // TODO: get rid of this .c_str() by implementing SecureString::operator=(std::string)
    // Alternately, find a way to make params[0] mlock()'d to begin with.
    SecureString strWalletPass;
    strWalletPass.reserve(100);
    strWalletPass = params[0].get_str().c_str();

    if (strWalletPass.length() < 1)
        throw runtime_error(
            "encryptwallet <passphrase>\n"
            "Encrypts the wallet with <passphrase>.");

    if (!pwalletMain->EncryptWallet(strWalletPass))
        throw JSONRPCError(RPC_WALLET_ENCRYPTION_FAILED, "Error: Failed to encrypt the wallet.");

    // BDB seems to have a bad habit of writing old data into
    // slack space in .dat files; that is bad if the old data is
    // unencrypted private keys. So:
    StartShutdown();
    return "wallet encrypted; Zcash server stopping, restart to run with encrypted wallet. The keypool has been flushed, you need to make a new backup.";
}

Value lockunspent(const Array& params, bool fHelp)
{
    if (!EnsureWalletIsAvailable(fHelp))
        return Value::null;
    
    if (fHelp || params.size() < 1 || params.size() > 2)
        throw runtime_error(
            "lockunspent unlock [{\"txid\":\"txid\",\"vout\":n},...]\n"
            "\nUpdates list of temporarily unspendable outputs.\n"
            "Temporarily lock (unlock=false) or unlock (unlock=true) specified transaction outputs.\n"
            "A locked transaction output will not be chosen by automatic coin selection, when spending zcash.\n"
            "Locks are stored in memory only. Nodes start with zero locked outputs, and the locked output list\n"
            "is always cleared (by virtue of process exit) when a node stops or fails.\n"
            "Also see the listunspent call\n"
            "\nArguments:\n"
            "1. unlock            (boolean, required) Whether to unlock (true) or lock (false) the specified transactions\n"
            "2. \"transactions\"  (string, required) A json array of objects. Each object the txid (string) vout (numeric)\n"
            "     [           (json array of json objects)\n"
            "       {\n"
            "         \"txid\":\"id\",    (string) The transaction id\n"
            "         \"vout\": n         (numeric) The output number\n"
            "       }\n"
            "       ,...\n"
            "     ]\n"

            "\nResult:\n"
            "true|false    (boolean) Whether the command was successful or not\n"

            "\nExamples:\n"
            "\nList the unspent transactions\n"
            + HelpExampleCli("listunspent", "") +
            "\nLock an unspent transaction\n"
            + HelpExampleCli("lockunspent", "false \"[{\\\"txid\\\":\\\"a08e6907dbbd3d809776dbfc5d82e371b764ed838b5655e72f463568df1aadf0\\\",\\\"vout\\\":1}]\"") +
            "\nList the locked transactions\n"
            + HelpExampleCli("listlockunspent", "") +
            "\nUnlock the transaction again\n"
            + HelpExampleCli("lockunspent", "true \"[{\\\"txid\\\":\\\"a08e6907dbbd3d809776dbfc5d82e371b764ed838b5655e72f463568df1aadf0\\\",\\\"vout\\\":1}]\"") +
            "\nAs a json rpc call\n"
            + HelpExampleRpc("lockunspent", "false, \"[{\\\"txid\\\":\\\"a08e6907dbbd3d809776dbfc5d82e371b764ed838b5655e72f463568df1aadf0\\\",\\\"vout\\\":1}]\"")
        );

    LOCK2(cs_main, pwalletMain->cs_wallet);

    if (params.size() == 1)
        RPCTypeCheck(params, boost::assign::list_of(bool_type));
    else
        RPCTypeCheck(params, boost::assign::list_of(bool_type)(array_type));

    bool fUnlock = params[0].get_bool();

    if (params.size() == 1) {
        if (fUnlock)
            pwalletMain->UnlockAllCoins();
        return true;
    }

    Array outputs = params[1].get_array();
    BOOST_FOREACH(Value& output, outputs)
    {
        if (output.type() != obj_type)
            throw JSONRPCError(RPC_INVALID_PARAMETER, "Invalid parameter, expected object");
        const Object& o = output.get_obj();

        RPCTypeCheck(o, boost::assign::map_list_of("txid", str_type)("vout", int_type));

        string txid = find_value(o, "txid").get_str();
        if (!IsHex(txid))
            throw JSONRPCError(RPC_INVALID_PARAMETER, "Invalid parameter, expected hex txid");

        int nOutput = find_value(o, "vout").get_int();
        if (nOutput < 0)
            throw JSONRPCError(RPC_INVALID_PARAMETER, "Invalid parameter, vout must be positive");

        COutPoint outpt(uint256S(txid), nOutput);

        if (fUnlock)
            pwalletMain->UnlockCoin(outpt);
        else
            pwalletMain->LockCoin(outpt);
    }

    return true;
}

Value listlockunspent(const Array& params, bool fHelp)
{
    if (!EnsureWalletIsAvailable(fHelp))
        return Value::null;
    
    if (fHelp || params.size() > 0)
        throw runtime_error(
            "listlockunspent\n"
            "\nReturns list of temporarily unspendable outputs.\n"
            "See the lockunspent call to lock and unlock transactions for spending.\n"
            "\nResult:\n"
            "[\n"
            "  {\n"
            "    \"txid\" : \"transactionid\",     (string) The transaction id locked\n"
            "    \"vout\" : n                      (numeric) The vout value\n"
            "  }\n"
            "  ,...\n"
            "]\n"
            "\nExamples:\n"
            "\nList the unspent transactions\n"
            + HelpExampleCli("listunspent", "") +
            "\nLock an unspent transaction\n"
            + HelpExampleCli("lockunspent", "false \"[{\\\"txid\\\":\\\"a08e6907dbbd3d809776dbfc5d82e371b764ed838b5655e72f463568df1aadf0\\\",\\\"vout\\\":1}]\"") +
            "\nList the locked transactions\n"
            + HelpExampleCli("listlockunspent", "") +
            "\nUnlock the transaction again\n"
            + HelpExampleCli("lockunspent", "true \"[{\\\"txid\\\":\\\"a08e6907dbbd3d809776dbfc5d82e371b764ed838b5655e72f463568df1aadf0\\\",\\\"vout\\\":1}]\"") +
            "\nAs a json rpc call\n"
            + HelpExampleRpc("listlockunspent", "")
        );

    LOCK2(cs_main, pwalletMain->cs_wallet);

    vector<COutPoint> vOutpts;
    pwalletMain->ListLockedCoins(vOutpts);

    Array ret;

    BOOST_FOREACH(COutPoint &outpt, vOutpts) {
        Object o;

        o.push_back(Pair("txid", outpt.hash.GetHex()));
        o.push_back(Pair("vout", (int)outpt.n));
        ret.push_back(o);
    }

    return ret;
}

Value settxfee(const Array& params, bool fHelp)
{
    if (!EnsureWalletIsAvailable(fHelp))
        return Value::null;
    
    if (fHelp || params.size() < 1 || params.size() > 1)
        throw runtime_error(
            "settxfee amount\n"
            "\nSet the transaction fee per kB.\n"
            "\nArguments:\n"
            "1. amount         (numeric, required) The transaction fee in BTC/kB rounded to the nearest 0.00000001\n"
            "\nResult\n"
            "true|false        (boolean) Returns true if successful\n"
            "\nExamples:\n"
            + HelpExampleCli("settxfee", "0.00001")
            + HelpExampleRpc("settxfee", "0.00001")
        );

    LOCK2(cs_main, pwalletMain->cs_wallet);

    // Amount
    CAmount nAmount = 0;
    if (params[0].get_real() != 0.0)
        nAmount = AmountFromValue(params[0]);        // rejects 0.0 amounts

    payTxFee = CFeeRate(nAmount, 1000);
    return true;
}

Value getwalletinfo(const Array& params, bool fHelp)
{
    if (!EnsureWalletIsAvailable(fHelp))
        return Value::null;
    
    if (fHelp || params.size() != 0)
        throw runtime_error(
            "getwalletinfo\n"
            "Returns an object containing various wallet state info.\n"
            "\nResult:\n"
            "{\n"
            "  \"walletversion\": xxxxx,     (numeric) the wallet version\n"
            "  \"balance\": xxxxxxx,         (numeric) the total confirmed zcash balance of the wallet\n"
            "  \"unconfirmed_balance\": xxx, (numeric) the total unconfirmed zcash balance of the wallet\n"
            "  \"immature_balance\": xxxxxx, (numeric) the total immature balance of the wallet\n"
            "  \"txcount\": xxxxxxx,         (numeric) the total number of transactions in the wallet\n"
            "  \"keypoololdest\": xxxxxx,    (numeric) the timestamp (seconds since GMT epoch) of the oldest pre-generated key in the key pool\n"
            "  \"keypoolsize\": xxxx,        (numeric) how many new keys are pre-generated\n"
            "  \"unlocked_until\": ttt,      (numeric) the timestamp in seconds since epoch (midnight Jan 1 1970 GMT) that the wallet is unlocked for transfers, or 0 if the wallet is locked\n"
            "}\n"
            "\nExamples:\n"
            + HelpExampleCli("getwalletinfo", "")
            + HelpExampleRpc("getwalletinfo", "")
        );

    LOCK2(cs_main, pwalletMain->cs_wallet);

    Object obj;
    obj.push_back(Pair("walletversion", pwalletMain->GetVersion()));
    obj.push_back(Pair("balance",       ValueFromAmount(pwalletMain->GetBalance())));
    obj.push_back(Pair("unconfirmed_balance", ValueFromAmount(pwalletMain->GetUnconfirmedBalance())));
    obj.push_back(Pair("immature_balance",    ValueFromAmount(pwalletMain->GetImmatureBalance())));
    obj.push_back(Pair("txcount",       (int)pwalletMain->mapWallet.size()));
    obj.push_back(Pair("keypoololdest", pwalletMain->GetOldestKeyPoolTime()));
    obj.push_back(Pair("keypoolsize",   (int)pwalletMain->GetKeyPoolSize()));
    if (pwalletMain->IsCrypted())
        obj.push_back(Pair("unlocked_until", nWalletUnlockTime));
    return obj;
}

Value resendwallettransactions(const Array& params, bool fHelp)
{
    if (!EnsureWalletIsAvailable(fHelp))
        return Value::null;
    
    if (fHelp || params.size() != 0)
        throw runtime_error(
            "resendwallettransactions\n"
            "Immediately re-broadcast unconfirmed wallet transactions to all peers.\n"
            "Intended only for testing; the wallet code periodically re-broadcasts\n"
            "automatically.\n"
            "Returns array of transaction ids that were re-broadcast.\n"
            );

    LOCK2(cs_main, pwalletMain->cs_wallet);

    std::vector<uint256> txids = pwalletMain->ResendWalletTransactionsBefore(GetTime());
    Array result;
    BOOST_FOREACH(const uint256& txid, txids)
    {
        result.push_back(txid.ToString());
    }
    return result;
}

Value listunspent(const Array& params, bool fHelp)
{
    if (!EnsureWalletIsAvailable(fHelp))
        return Value::null;
    
    if (fHelp || params.size() > 3)
        throw runtime_error(
            "listunspent ( minconf maxconf  [\"address\",...] )\n"
            "\nReturns array of unspent transaction outputs\n"
            "with between minconf and maxconf (inclusive) confirmations.\n"
            "Optionally filter to only include txouts paid to specified addresses.\n"
            "Results are an array of Objects, each of which has:\n"
            "{txid, vout, scriptPubKey, amount, confirmations}\n"
            "\nArguments:\n"
            "1. minconf          (numeric, optional, default=1) The minimum confirmations to filter\n"
            "2. maxconf          (numeric, optional, default=9999999) The maximum confirmations to filter\n"
            "3. \"addresses\"    (string) A json array of zcash addresses to filter\n"
            "    [\n"
            "      \"address\"   (string) zcash address\n"
            "      ,...\n"
            "    ]\n"
            "\nResult\n"
            "[                   (array of json object)\n"
            "  {\n"
            "    \"txid\" : \"txid\",        (string) the transaction id \n"
            "    \"vout\" : n,               (numeric) the vout value\n"
            "    \"address\" : \"address\",  (string) the zcash address\n"
            "    \"account\" : \"account\",  (string) DEPRECATED. The associated account, or \"\" for the default account\n"
            "    \"scriptPubKey\" : \"key\", (string) the script key\n"
            "    \"amount\" : x.xxx,         (numeric) the transaction amount in btc\n"
            "    \"confirmations\" : n       (numeric) The number of confirmations\n"
            "  }\n"
            "  ,...\n"
            "]\n"

            "\nExamples\n"
            + HelpExampleCli("listunspent", "")
            + HelpExampleCli("listunspent", "6 9999999 \"[\\\"1PGFqEzfmQch1gKD3ra4k18PNj3tTUUSqg\\\",\\\"1LtvqCaApEdUGFkpKMM4MstjcaL4dKg8SP\\\"]\"")
            + HelpExampleRpc("listunspent", "6, 9999999 \"[\\\"1PGFqEzfmQch1gKD3ra4k18PNj3tTUUSqg\\\",\\\"1LtvqCaApEdUGFkpKMM4MstjcaL4dKg8SP\\\"]\"")
        );

    RPCTypeCheck(params, boost::assign::list_of(int_type)(int_type)(array_type));

    int nMinDepth = 1;
    if (params.size() > 0)
        nMinDepth = params[0].get_int();

    int nMaxDepth = 9999999;
    if (params.size() > 1)
        nMaxDepth = params[1].get_int();

    set<CBitcoinAddress> setAddress;
    if (params.size() > 2) {
        Array inputs = params[2].get_array();
        BOOST_FOREACH(Value& input, inputs) {
            CBitcoinAddress address(input.get_str());
            if (!address.IsValid())
                throw JSONRPCError(RPC_INVALID_ADDRESS_OR_KEY, string("Invalid Zcash address: ")+input.get_str());
            if (setAddress.count(address))
                throw JSONRPCError(RPC_INVALID_PARAMETER, string("Invalid parameter, duplicated address: ")+input.get_str());
           setAddress.insert(address);
        }
    }

    Array results;
    vector<COutput> vecOutputs;
    assert(pwalletMain != NULL);
    LOCK2(cs_main, pwalletMain->cs_wallet);
    pwalletMain->AvailableCoins(vecOutputs, false, NULL, true);
    BOOST_FOREACH(const COutput& out, vecOutputs) {
        if (out.nDepth < nMinDepth || out.nDepth > nMaxDepth)
            continue;

        if (setAddress.size()) {
            CTxDestination address;
            if (!ExtractDestination(out.tx->vout[out.i].scriptPubKey, address))
                continue;

            if (!setAddress.count(address))
                continue;
        }

        CAmount nValue = out.tx->vout[out.i].nValue;
        const CScript& pk = out.tx->vout[out.i].scriptPubKey;
        Object entry;
        entry.push_back(Pair("txid", out.tx->GetHash().GetHex()));
        entry.push_back(Pair("vout", out.i));
        CTxDestination address;
        if (ExtractDestination(out.tx->vout[out.i].scriptPubKey, address)) {
            entry.push_back(Pair("address", CBitcoinAddress(address).ToString()));
            if (pwalletMain->mapAddressBook.count(address))
                entry.push_back(Pair("account", pwalletMain->mapAddressBook[address].name));
        }
        entry.push_back(Pair("scriptPubKey", HexStr(pk.begin(), pk.end())));
        if (pk.IsPayToScriptHash()) {
            CTxDestination address;
            if (ExtractDestination(pk, address)) {
                const CScriptID& hash = boost::get<CScriptID>(address);
                CScript redeemScript;
                if (pwalletMain->GetCScript(hash, redeemScript))
                    entry.push_back(Pair("redeemScript", HexStr(redeemScript.begin(), redeemScript.end())));
            }
        }
        entry.push_back(Pair("amount",ValueFromAmount(nValue)));
        entry.push_back(Pair("confirmations",out.nDepth));
        entry.push_back(Pair("spendable", out.fSpendable));
        results.push_back(entry);
    }

    return results;
}

Value zc_sample_joinsplit(const json_spirit::Array& params, bool fHelp)
{
    if (fHelp) {
        throw runtime_error(
            "zcsamplejoinsplit\n"
            "\n"
            "Perform a joinsplit and return the JSDescription.\n"
            );
    }

    LOCK(cs_main);

    uint256 pubKeyHash;
    uint256 anchor = ZCIncrementalMerkleTree().root();
    JSDescription samplejoinsplit(*pzcashParams,
                                  pubKeyHash,
                                  anchor,
                                  {JSInput(), JSInput()},
                                  {JSOutput(), JSOutput()},
                                  0,
                                  0);

    CDataStream ss(SER_NETWORK, PROTOCOL_VERSION);
    ss << samplejoinsplit;

    return HexStr(ss.begin(), ss.end());
}

Value zc_benchmark(const json_spirit::Array& params, bool fHelp)
{
    if (!EnsureWalletIsAvailable(fHelp)) {
        return Value::null;
    }

    if (fHelp || params.size() < 2) {
        throw runtime_error(
            "zcbenchmark benchmarktype samplecount\n"
            "\n"
            "Runs a benchmark of the selected type samplecount times,\n"
            "returning the running times of each sample.\n"
            "\n"
            "Output: [\n"
            "  {\n"
            "    \"runningtime\": runningtime\n"
            "  },\n"
            "  {\n"
            "    \"runningtime\": runningtime\n"
            "  }\n"
            "  ...\n"
            "]\n"
            );
    }

    LOCK(cs_main);

    std::string benchmarktype = params[0].get_str();
    int samplecount = params[1].get_int();

    if (samplecount <= 0) {
        throw JSONRPCError(RPC_TYPE_ERROR, "Invalid samplecount");
    }

    std::vector<double> sample_times;

    if (benchmarktype == "createjoinsplit") {
        /* Load the proving now key so that it doesn't happen as part of the
         * first joinsplit. */
        pzcashParams->loadProvingKey();
    }

    JSDescription samplejoinsplit;

    if (benchmarktype == "verifyjoinsplit") {
        CDataStream ss(ParseHexV(params[2].get_str(), "js"), SER_NETWORK, PROTOCOL_VERSION);
        ss >> samplejoinsplit;
    }

    for (int i = 0; i < samplecount; i++) {
        if (benchmarktype == "sleep") {
            sample_times.push_back(benchmark_sleep());
        } else if (benchmarktype == "parameterloading") {
            sample_times.push_back(benchmark_parameter_loading());
        } else if (benchmarktype == "createjoinsplit") {
            if (params.size() < 3) {
                sample_times.push_back(benchmark_create_joinsplit());
            } else {
                int nThreads = params[2].get_int();
                std::vector<double> vals = benchmark_create_joinsplit_threaded(nThreads);
                // Divide by nThreads^2 to get average seconds per JoinSplit because
                // we are running one JoinSplit per thread.
                sample_times.push_back(std::accumulate(vals.begin(), vals.end(), 0.0) / (nThreads*nThreads));
            }
        } else if (benchmarktype == "verifyjoinsplit") {
            sample_times.push_back(benchmark_verify_joinsplit(samplejoinsplit));
        } else if (benchmarktype == "solveequihash") {
            if (params.size() < 3) {
                sample_times.push_back(benchmark_solve_equihash());
            } else {
                int nThreads = params[2].get_int();
                std::vector<double> vals = benchmark_solve_equihash_threaded(nThreads);
                sample_times.insert(sample_times.end(), vals.begin(), vals.end());
            }
        } else if (benchmarktype == "verifyequihash") {
            sample_times.push_back(benchmark_verify_equihash());
        } else if (benchmarktype == "validatelargetx") {
            sample_times.push_back(benchmark_large_tx());
        } else if (benchmarktype == "trydecryptnotes") {
            int nAddrs = params[2].get_int();
            sample_times.push_back(benchmark_try_decrypt_notes(nAddrs));
        } else if (benchmarktype == "incnotewitnesses") {
            int nTxs = params[2].get_int();
            sample_times.push_back(benchmark_increment_note_witnesses(nTxs));
        } else {
            throw JSONRPCError(RPC_TYPE_ERROR, "Invalid benchmarktype");
        }
    }

    Array results;
    for (auto time : sample_times) {
        Object result;
        result.push_back(Pair("runningtime", time));
        results.push_back(result);
    }

    return results;
}

Value zc_raw_receive(const json_spirit::Array& params, bool fHelp)
{
    if (!EnsureWalletIsAvailable(fHelp)) {
        return Value::null;
    }

    if (fHelp || params.size() != 2) {
        throw runtime_error(
            "zcrawreceive zcsecretkey encryptednote\n"
            "\n"
            "DEPRECATED. Decrypts encryptednote and checks if the coin commitments\n"
            "are in the blockchain as indicated by the \"exists\" result.\n"
            "\n"
            "Output: {\n"
            "  \"amount\": value,\n"
            "  \"note\": noteplaintext,\n"
            "  \"exists\": exists\n"
            "}\n"
            );
    }

    RPCTypeCheck(params, boost::assign::list_of(str_type)(str_type));

    LOCK(cs_main);

    CZCSpendingKey spendingkey(params[0].get_str());
    SpendingKey k = spendingkey.Get();

    uint256 epk;
    unsigned char nonce;
    ZCNoteEncryption::Ciphertext ct;
    uint256 h_sig;

    {
        CDataStream ssData(ParseHexV(params[1], "encrypted_note"), SER_NETWORK, PROTOCOL_VERSION);
        try {
            ssData >> nonce;
            ssData >> epk;
            ssData >> ct;
            ssData >> h_sig;
        } catch(const std::exception &) {
            throw runtime_error(
                "encrypted_note could not be decoded"
            );
        }
    }

    ZCNoteDecryption decryptor(k.viewing_key());

    NotePlaintext npt = NotePlaintext::decrypt(
        decryptor,
        ct,
        epk,
        h_sig,
        nonce
    );
    PaymentAddress payment_addr = k.address();
    Note decrypted_note = npt.note(payment_addr);

    assert(pwalletMain != NULL);
    std::vector<boost::optional<ZCIncrementalWitness>> witnesses;
    uint256 anchor;
    uint256 commitment = decrypted_note.cm();
    pwalletMain->WitnessNoteCommitment(
        {commitment},
        witnesses,
        anchor
    );

    CDataStream ss(SER_NETWORK, PROTOCOL_VERSION);
    ss << npt;

    Object result;
    result.push_back(Pair("amount", ValueFromAmount(decrypted_note.value)));
    result.push_back(Pair("note", HexStr(ss.begin(), ss.end())));
    result.push_back(Pair("exists", (bool) witnesses[0]));
    return result;
}



Value zc_raw_joinsplit(const json_spirit::Array& params, bool fHelp)
{
    if (!EnsureWalletIsAvailable(fHelp)) {
        return Value::null;
    }

    if (fHelp || params.size() != 5) {
        throw runtime_error(
            "zcrawjoinsplit rawtx inputs outputs vpub_old vpub_new\n"
            "  inputs: a JSON object mapping {note: zcsecretkey, ...}\n"
            "  outputs: a JSON object mapping {zcaddr: value, ...}\n"
            "\n"
            "DEPRECATED. Splices a joinsplit into rawtx. Inputs are unilaterally confidential.\n"
            "Outputs are confidential between sender/receiver. The vpub_old and\n"
            "vpub_new values are globally public and move transparent value into\n"
            "or out of the confidential value store, respectively.\n"
            "\n"
            "Note: The caller is responsible for delivering the output enc1 and\n"
            "enc2 to the appropriate recipients, as well as signing rawtxout and\n"
            "ensuring it is mined. (A future RPC call will deliver the confidential\n"
            "payments in-band on the blockchain.)\n"
            "\n"
            "Output: {\n"
            "  \"encryptednote1\": enc1,\n"
            "  \"encryptednote2\": enc2,\n"
            "  \"rawtxn\": rawtxout\n"
            "}\n"
            );
    }

    LOCK(cs_main);

    CTransaction tx;
    if (!DecodeHexTx(tx, params[0].get_str()))
        throw JSONRPCError(RPC_DESERIALIZATION_ERROR, "TX decode failed");

    Object inputs = params[1].get_obj();
    Object outputs = params[2].get_obj();

    CAmount vpub_old(0);
    CAmount vpub_new(0);

    if (params[3].get_real() != 0.0)
        vpub_old = AmountFromValue(params[3]);

    if (params[4].get_real() != 0.0)
        vpub_new = AmountFromValue(params[4]);

    std::vector<JSInput> vjsin;
    std::vector<JSOutput> vjsout;
    std::vector<Note> notes;
    std::vector<SpendingKey> keys;
    std::vector<uint256> commitments;

    BOOST_FOREACH(const Pair& s, inputs)
    {
        CZCSpendingKey spendingkey(s.value_.get_str());
        SpendingKey k = spendingkey.Get();

        keys.push_back(k);

        NotePlaintext npt;

        {
            CDataStream ssData(ParseHexV(s.name_, "note"), SER_NETWORK, PROTOCOL_VERSION);
            ssData >> npt;
        }

        PaymentAddress addr = k.address();
        Note note = npt.note(addr);
        notes.push_back(note);
        commitments.push_back(note.cm());
    }

    uint256 anchor;
    std::vector<boost::optional<ZCIncrementalWitness>> witnesses;
    pwalletMain->WitnessNoteCommitment(commitments, witnesses, anchor);

    assert(witnesses.size() == notes.size());
    assert(notes.size() == keys.size());

    {
        for (size_t i = 0; i < witnesses.size(); i++) {
            if (!witnesses[i]) {
                throw runtime_error(
                    "joinsplit input could not be found in tree"
                );
            }

            vjsin.push_back(JSInput(*witnesses[i], notes[i], keys[i]));
        }
    }

    while (vjsin.size() < ZC_NUM_JS_INPUTS) {
        vjsin.push_back(JSInput());
    }

    BOOST_FOREACH(const Pair& s, outputs)
    {
        CZCPaymentAddress pubaddr(s.name_);
        PaymentAddress addrTo = pubaddr.Get();
        CAmount nAmount = AmountFromValue(s.value_);

        vjsout.push_back(JSOutput(addrTo, nAmount));
    }

    while (vjsout.size() < ZC_NUM_JS_OUTPUTS) {
        vjsout.push_back(JSOutput());
    }

    // TODO
    if (vjsout.size() != ZC_NUM_JS_INPUTS || vjsin.size() != ZC_NUM_JS_OUTPUTS) {
        throw runtime_error("unsupported joinsplit input/output counts");
    }

    uint256 joinSplitPubKey;
    unsigned char joinSplitPrivKey[crypto_sign_SECRETKEYBYTES];
    crypto_sign_keypair(joinSplitPubKey.begin(), joinSplitPrivKey);

    CMutableTransaction mtx(tx);
    mtx.nVersion = 2;
    mtx.joinSplitPubKey = joinSplitPubKey;

    JSDescription jsdesc(*pzcashParams,
                         joinSplitPubKey,
                         anchor,
                         {vjsin[0], vjsin[1]},
                         {vjsout[0], vjsout[1]},
                         vpub_old,
                         vpub_new);

    {
        auto verifier = libzcash::ProofVerifier::Strict();
        assert(jsdesc.Verify(*pzcashParams, verifier, joinSplitPubKey));
    }

    mtx.vjoinsplit.push_back(jsdesc);

    // Empty output script.
    CScript scriptCode;
    CTransaction signTx(mtx);
    uint256 dataToBeSigned = SignatureHash(scriptCode, signTx, NOT_AN_INPUT, SIGHASH_ALL);

    // Add the signature
    assert(crypto_sign_detached(&mtx.joinSplitSig[0], NULL,
                         dataToBeSigned.begin(), 32,
                         joinSplitPrivKey
                        ) == 0);

    // Sanity check
    assert(crypto_sign_verify_detached(&mtx.joinSplitSig[0],
                                       dataToBeSigned.begin(), 32,
                                       mtx.joinSplitPubKey.begin()
                                      ) == 0);

    CTransaction rawTx(mtx);

    CDataStream ss(SER_NETWORK, PROTOCOL_VERSION);
    ss << rawTx;

    std::string encryptedNote1;
    std::string encryptedNote2;
    {
        CDataStream ss2(SER_NETWORK, PROTOCOL_VERSION);
        ss2 << ((unsigned char) 0x00);
        ss2 << jsdesc.ephemeralKey;
        ss2 << jsdesc.ciphertexts[0];
        ss2 << jsdesc.h_sig(*pzcashParams, joinSplitPubKey);

        encryptedNote1 = HexStr(ss2.begin(), ss2.end());
    }
    {
        CDataStream ss2(SER_NETWORK, PROTOCOL_VERSION);
        ss2 << ((unsigned char) 0x01);
        ss2 << jsdesc.ephemeralKey;
        ss2 << jsdesc.ciphertexts[1];
        ss2 << jsdesc.h_sig(*pzcashParams, joinSplitPubKey);

        encryptedNote2 = HexStr(ss2.begin(), ss2.end());
    }

    Object result;
    result.push_back(Pair("encryptednote1", encryptedNote1));
    result.push_back(Pair("encryptednote2", encryptedNote2));
    result.push_back(Pair("rawtxn", HexStr(ss.begin(), ss.end())));
    return result;
}

Value zc_raw_keygen(const json_spirit::Array& params, bool fHelp)
{
    if (!EnsureWalletIsAvailable(fHelp)) {
        return Value::null;
    }

    if (fHelp || params.size() != 0) {
        throw runtime_error(
            "zcrawkeygen\n"
            "\n"
            "DEPRECATED. Generate a zcaddr which can send and receive confidential values.\n"
            "\n"
            "Output: {\n"
            "  \"zcaddress\": zcaddr,\n"
            "  \"zcsecretkey\": zcsecretkey,\n"
            "}\n"
            );
    }

    auto k = SpendingKey::random();
    auto addr = k.address();
    auto viewing_key = k.viewing_key();

    CDataStream viewing(SER_NETWORK, PROTOCOL_VERSION);

    viewing << viewing_key;

    CZCPaymentAddress pubaddr(addr);
    CZCSpendingKey spendingkey(k);
    std::string viewing_hex = HexStr(viewing.begin(), viewing.end());

    Object result;
    result.push_back(Pair("zcaddress", pubaddr.ToString()));
    result.push_back(Pair("zcsecretkey", spendingkey.ToString()));
    result.push_back(Pair("zcviewingkey", viewing_hex));
    return result;
}


Value z_getnewaddress(const Array& params, bool fHelp)
{
    if (!EnsureWalletIsAvailable(fHelp))
        return Value::null;

    if (fHelp || params.size() > 0)
        throw runtime_error(
            "z_getnewaddress\n"
            "\nReturns a new zaddr for receiving payments.\n"
            "\nArguments:\n"
            "\nResult:\n"
            "\"zcashaddress\"    (string) The new zaddr\n"
            "\nExamples:\n"
            + HelpExampleCli("z_getnewaddress", "")
            + HelpExampleRpc("z_getnewaddress", "")
        );

    LOCK2(cs_main, pwalletMain->cs_wallet);

    EnsureWalletIsUnlocked();

    CZCPaymentAddress pubaddr = pwalletMain->GenerateNewZKey();
    std::string result = pubaddr.ToString();
    return result;
}


Value z_listaddresses(const Array& params, bool fHelp)
{
    if (!EnsureWalletIsAvailable(fHelp))
        return Value::null;

    if (fHelp || params.size() > 1)
        throw runtime_error(
            "z_listaddresses\n"
            "\nReturns the list of zaddr belonging to the wallet.\n"
            "\nArguments:\n"
            "\nResult:\n"
            "[                     (json array of string)\n"
            "  \"zaddr\"           (string) a zaddr belonging to the wallet\n"
            "  ,...\n"
            "]\n"
            "\nExamples:\n"
            + HelpExampleCli("z_listaddresses", "")
            + HelpExampleRpc("z_listaddresses", "")
        );

    LOCK2(cs_main, pwalletMain->cs_wallet);

    Array ret;
    std::set<libzcash::PaymentAddress> addresses;
    pwalletMain->GetPaymentAddresses(addresses);
    for (auto addr : addresses ) {
        ret.push_back(CZCPaymentAddress(addr).ToString());
    }
    return ret;
}

CAmount getBalanceTaddr(std::string transparentAddress, int minDepth=1) {
    set<CBitcoinAddress> setAddress;
    vector<COutput> vecOutputs;
    CAmount balance = 0;   
    
    if (transparentAddress.length() > 0) {
        CBitcoinAddress taddr = CBitcoinAddress(transparentAddress);
        if (!taddr.IsValid()) {
            throw std::runtime_error("invalid transparent address");
        }
        setAddress.insert(taddr);
    }
    
    LOCK2(cs_main, pwalletMain->cs_wallet);

    pwalletMain->AvailableCoins(vecOutputs, false, NULL, true);

    BOOST_FOREACH(const COutput& out, vecOutputs) {
        if (out.nDepth < minDepth) {
            continue;
        }

        if (setAddress.size()) {
            CTxDestination address;
            if (!ExtractDestination(out.tx->vout[out.i].scriptPubKey, address)) {
                continue;
            }

            if (!setAddress.count(address)) {
                continue;
            }
        }
        
        CAmount nValue = out.tx->vout[out.i].nValue;
        balance += nValue;
    }
    return balance;
}

CAmount getBalanceZaddr(std::string address, int minDepth = 1) {
    CAmount balance = 0;
    std::vector<CNotePlaintextEntry> entries;
    LOCK2(cs_main, pwalletMain->cs_wallet);
    pwalletMain->GetFilteredNotes(entries, address, minDepth);
    for (auto & entry : entries) {
        balance += CAmount(entry.plaintext.value);
    }
    return balance;
}


Value z_listreceivedbyaddress(const Array& params, bool fHelp)
{
    if (!EnsureWalletIsAvailable(fHelp))
        return Value::null;

    if (fHelp || params.size()==0 || params.size() >2)
        throw runtime_error(
            "z_listreceivedbyaddress \"address\" ( minconf )\n"
            "\nReturn a list of amounts received by a zaddr belonging to the node’s wallet.\n"
            "\nArguments:\n"
            "1. \"address\"      (string) The private address.\n"
            "2. minconf          (numeric, optional, default=1) Only include transactions confirmed at least this many times.\n"
            "\nResult:\n"
            "{\n"
            "  \"txid\": xxxxx,     (string) the transaction id\n"
            "  \"amount\": xxxxx,   (numeric) the amount of value in the note\n"
            "  \"memo\": xxxxx,     (string) hexademical string representation of memo field\n"
            "}\n"
        );

    LOCK2(cs_main, pwalletMain->cs_wallet);

    int nMinDepth = 1;
    if (params.size() > 1) {
        nMinDepth = params[1].get_int();
    }
    if (nMinDepth < 0) {
        throw JSONRPCError(RPC_INVALID_PARAMETER, "Minimum number of confirmations cannot be less than 0");
    }
    
    // Check that the from address is valid.
    auto fromaddress = params[0].get_str();

    libzcash::PaymentAddress zaddr;
    CZCPaymentAddress address(fromaddress);
    try {
        zaddr = address.Get();
    } catch (const std::runtime_error&) {
        throw JSONRPCError(RPC_INVALID_ADDRESS_OR_KEY, "Invalid zaddr.");
    }

    if (!pwalletMain->HaveSpendingKey(zaddr)) {
        throw JSONRPCError(RPC_INVALID_ADDRESS_OR_KEY, "From address does not belong to this node, zaddr spending key not found.");
    }
    
    
    Array result;
    std::vector<CNotePlaintextEntry> entries;
    pwalletMain->GetFilteredNotes(entries, fromaddress, nMinDepth, false);
    for (CNotePlaintextEntry & entry : entries) {
        Object obj;
        obj.push_back(Pair("txid",entry.jsop.hash.ToString()));
        obj.push_back(Pair("amount", ValueFromAmount(CAmount(entry.plaintext.value))));
        std::string data(entry.plaintext.memo.begin(), entry.plaintext.memo.end());
        obj.push_back(Pair("memo", HexStr(data)));
        result.push_back(obj);
    }
    return result;
}


Value z_getbalance(const Array& params, bool fHelp)
{
    if (!EnsureWalletIsAvailable(fHelp))
        return Value::null;

    if (fHelp || params.size()==0 || params.size() >2)
        throw runtime_error(
            "z_getbalance \"address\" ( minconf )\n"
            "\nReturns the balance of a taddr or zaddr belonging to the node’s wallet.\n"
            "\nArguments:\n"
            "1. \"address\"      (string) The selected address. It may be a transparent or private address.\n"
            "2. minconf          (numeric, optional, default=1) Only include transactions confirmed at least this many times.\n"
            "\nResult:\n"
            "amount              (numeric) The total amount in ZEC received for this address.\n"
            "\nExamples:\n"
            "\nThe total amount received by address \"myaddress\"\n"
            + HelpExampleCli("z_getbalance", "\"myaddress\"") +
            "\nThe total amount received by address \"myaddress\" at least 5 blocks confirmed\n"
            + HelpExampleCli("z_getbalance", "\"myaddress\" 5") +
            "\nAs a json rpc call\n"
            + HelpExampleRpc("z_getbalance", "\"myaddress\", 5")
        );

    LOCK2(cs_main, pwalletMain->cs_wallet);

    int nMinDepth = 1;
    if (params.size() > 1) {
        nMinDepth = params[1].get_int();
    }
    if (nMinDepth < 0) {
        throw JSONRPCError(RPC_INVALID_PARAMETER, "Minimum number of confirmations cannot be less than 0");
    }
    
    // Check that the from address is valid.
    auto fromaddress = params[0].get_str();
    bool fromTaddr = false;
    CBitcoinAddress taddr(fromaddress);
    fromTaddr = taddr.IsValid();
    libzcash::PaymentAddress zaddr;
    if (!fromTaddr) {
        CZCPaymentAddress address(fromaddress);
        try {
            zaddr = address.Get();
        } catch (const std::runtime_error&) {
            throw JSONRPCError(RPC_INVALID_ADDRESS_OR_KEY, "Invalid from address, should be a taddr or zaddr.");
        }
        if (!pwalletMain->HaveSpendingKey(zaddr)) {
             throw JSONRPCError(RPC_INVALID_ADDRESS_OR_KEY, "From address does not belong to this node, zaddr spending key not found.");
        }
    }

    CAmount nBalance = 0;
    if (fromTaddr) {
        nBalance = getBalanceTaddr(fromaddress, nMinDepth);
    } else {
        nBalance = getBalanceZaddr(fromaddress, nMinDepth);
    }

    return ValueFromAmount(nBalance);
}


Value z_gettotalbalance(const Array& params, bool fHelp)
{
    if (!EnsureWalletIsAvailable(fHelp))
        return Value::null;

    if (fHelp || params.size() > 1)
        throw runtime_error(
            "z_gettotalbalance ( minconf )\n"
            "\nReturn the total value of funds stored in the node’s wallet.\n"
            "\nArguments:\n"
            "1. minconf          (numeric, optional, default=1) Only include private and transparent transactions confirmed at least this many times.\n"
            "\nResult:\n"
            "{\n"
            "  \"transparent\": xxxxx,     (numeric) the total balance of transparent funds\n"
            "  \"private\": xxxxx,         (numeric) the total balance of private funds\n"
            "  \"total\": xxxxx,           (numeric) the total balance of both transparent and private funds\n"
            "}\n"
            "\nExamples:\n"
            "\nThe total amount in the wallet\n"
            + HelpExampleCli("z_gettotalbalance", "") +
            "\nThe total amount in the wallet at least 5 blocks confirmed\n"
            + HelpExampleCli("z_gettotalbalance", "5") +
            "\nAs a json rpc call\n"
            + HelpExampleRpc("z_gettotalbalance", "5")
        );

    LOCK2(cs_main, pwalletMain->cs_wallet);

    int nMinDepth = 1;
    if (params.size() == 1) {
        nMinDepth = params[0].get_int();
    }
    if (nMinDepth < 0) {
        throw JSONRPCError(RPC_INVALID_PARAMETER, "Minimum number of confirmations cannot be less than 0");
    }

    // getbalance and "getbalance * 1 true" should return the same number
    // but they don't because wtx.GetAmounts() does not handle tx where there are no outputs 
    // pwalletMain->GetBalance() does not accept min depth parameter
    // so we use our own method to get balance of utxos.
    CAmount nBalance = getBalanceTaddr("", nMinDepth);
    CAmount nPrivateBalance = getBalanceZaddr("", nMinDepth);
    CAmount nTotalBalance = nBalance + nPrivateBalance;
    Object result;
    result.push_back(Pair("transparent", FormatMoney(nBalance, false)));
    result.push_back(Pair("private", FormatMoney(nPrivateBalance, false)));
    result.push_back(Pair("total", FormatMoney(nTotalBalance, false)));
    return result;
}

Value z_getoperationresult(const Array& params, bool fHelp)
{
    if (!EnsureWalletIsAvailable(fHelp))
        return Value::null;

    if (fHelp || params.size() > 1)
        throw runtime_error(
            "z_getoperationresult ([\"operationid\", ... ]) \n"
            "\nRetrieve the result and status of an operation which has finished, and then remove the operation from memory."
            + HelpRequiringPassphrase() + "\n"
            "\nArguments:\n"
            "1. \"operationid\"         (array, optional) A list of operation ids we are interested in.  If not provided, examine all operations known to the node.\n"
            "\nResult:\n"
            "\"    [object, ...]\"      (array) A list of JSON objects\n"
        );
   
    // This call will remove finished operations
    return z_getoperationstatus_IMPL(params, true);
}

Value z_getoperationstatus(const Array& params, bool fHelp)
{
   if (!EnsureWalletIsAvailable(fHelp))
        return Value::null;

    if (fHelp || params.size() > 1)
        throw runtime_error(
            "z_getoperationstatus ([\"operationid\", ... ]) \n"
            "\nGet operation status and any associated result or error data.  The operation will remain in memory."
            + HelpRequiringPassphrase() + "\n"
            "\nArguments:\n"
            "1. \"operationid\"         (array, optional) A list of operation ids we are interested in.  If not provided, examine all operations known to the node.\n"
            "\nResult:\n"
            "\"    [object, ...]\"      (array) A list of JSON objects\n"
        );
   
   // This call is idempotent so we don't want to remove finished operations
   return z_getoperationstatus_IMPL(params, false);
}

Value z_getoperationstatus_IMPL(const Array& params, bool fRemoveFinishedOperations=false)
{
    LOCK2(cs_main, pwalletMain->cs_wallet);

    std::set<AsyncRPCOperationId> filter;
    if (params.size()==1) {
        Array ids = params[0].get_array();
        for (Value & v : ids) {
            filter.insert(v.get_str());
        }
    }
    bool useFilter = (filter.size()>0);

    Array ret;
    std::shared_ptr<AsyncRPCQueue> q = getAsyncRPCQueue();
    std::vector<AsyncRPCOperationId> ids = q->getAllOperationIds();

    for (auto id : ids) {
        if (useFilter && !filter.count(id))
            continue;
 
        std::shared_ptr<AsyncRPCOperation> operation = q->getOperationForId(id);
        if (!operation) {
            continue;
            // It's possible that the operation was removed from the internal queue and map during this loop
            // throw JSONRPCError(RPC_INVALID_PARAMETER, "No operation exists for that id.");
        }
        
        Value status = operation->getStatus();

        if (fRemoveFinishedOperations) {
            // Caller is only interested in retrieving finished results
            if (operation->isSuccess() || operation->isFailed() || operation->isCancelled()) {
                ret.push_back(status);
                q->popOperationForId(id);
            }
        } else {
            ret.push_back(status);
        }
    }

    // sort results chronologically by creation_time
    std::sort(ret.begin(), ret.end(), [](Value a, Value b) -> bool {
        const int64_t t1 = find_value(a.get_obj(), "creation_time").get_int64();
        const int64_t t2 = find_value(b.get_obj(), "creation_time").get_int64();
        return t1 < t2;
    });

    return ret;
}


// Here we define the maximum number of zaddr outputs that can be included in a transaction.
// If input notes are small, we might actually require more than one joinsplit per zaddr output.
// For now though, we assume we use one joinsplit per zaddr output (and the second output note is change).
// We reduce the result by 1 to ensure there is room for non-joinsplit CTransaction data.
#define Z_SENDMANY_MAX_ZADDR_OUTPUTS    ((MAX_TX_SIZE / JSDescription().GetSerializeSize(SER_NETWORK, PROTOCOL_VERSION)) - 1)

// transaction.h comment: spending taddr output requires CTxIn >= 148 bytes and typical taddr txout is 34 bytes
#define CTXIN_SPEND_DUST_SIZE   148
#define CTXOUT_REGULAR_SIZE     34

Value z_sendmany(const Array& params, bool fHelp)
{
    if (!EnsureWalletIsAvailable(fHelp))
        return Value::null;

    if (fHelp || params.size() < 2 || params.size() > 4)
        throw runtime_error(
            "z_sendmany \"fromaddress\" [{\"address\":... ,\"amount\":...},...] ( minconf ) ( fee )\n"
            "\nSend multiple times. Amounts are double-precision floating point numbers."
            "\nChange from a taddr flows to a new taddr address, while change from zaddr returns to itself."
            "\nWhen sending coinbase UTXOs to a zaddr, change is not allowed. The entire value of the UTXO(s) must be consumed."
            + strprintf("\nCurrently, the maximum number of zaddr outputs is %d due to transaction size limits.\n", Z_SENDMANY_MAX_ZADDR_OUTPUTS)
            + HelpRequiringPassphrase() + "\n"
            "\nArguments:\n"
            "1. \"fromaddress\"         (string, required) The taddr or zaddr to send the funds from.\n"
            "2. \"amounts\"             (array, required) An array of json objects representing the amounts to send.\n"
            "    [{\n"
            "      \"address\":address  (string, required) The address is a taddr or zaddr\n"
            "      \"amount\":amount    (numeric, required) The numeric amount in ZEC is the value\n"
            "      \"memo\":memo        (string, optional) If the address is a zaddr, raw data represented in hexadecimal string format\n"
            "    }, ... ]\n"
            "3. minconf               (numeric, optional, default=1) Only use funds confirmed at least this many times.\n"
            "4. fee                   (numeric, optional, default="
            + strprintf("%s", FormatMoney(ASYNC_RPC_OPERATION_DEFAULT_MINERS_FEE)) + ") The fee amount to attach to this transaction.\n"
            "\nResult:\n"
            "\"operationid\"          (string) An operationid to pass to z_getoperationstatus to get the result of the operation.\n"
        );

    LOCK2(cs_main, pwalletMain->cs_wallet);

    // Check that the from address is valid.
    auto fromaddress = params[0].get_str();
    bool fromTaddr = false;
    CBitcoinAddress taddr(fromaddress);
    fromTaddr = taddr.IsValid();
    libzcash::PaymentAddress zaddr;
    if (!fromTaddr) {
        CZCPaymentAddress address(fromaddress);
        try {
            zaddr = address.Get();
        } catch (const std::runtime_error&) {
            // invalid
            throw JSONRPCError(RPC_INVALID_ADDRESS_OR_KEY, "Invalid from address, should be a taddr or zaddr.");
        }
    }

    // Check that we have the spending key
    if (!fromTaddr) {
        if (!pwalletMain->HaveSpendingKey(zaddr)) {
             throw JSONRPCError(RPC_INVALID_ADDRESS_OR_KEY, "From address does not belong to this node, zaddr spending key not found.");
        }
    }

    Array outputs = params[1].get_array();

    if (outputs.size()==0)
        throw JSONRPCError(RPC_INVALID_PARAMETER, "Invalid parameter, amounts array is empty.");

    // Keep track of addresses to spot duplicates
    set<std::string> setAddress;

    // Recipients
    std::vector<SendManyRecipient> taddrRecipients;
    std::vector<SendManyRecipient> zaddrRecipients;
    CAmount nTotalOut = 0;

    BOOST_FOREACH(Value& output, outputs)
    {
        if (output.type() != obj_type)
            throw JSONRPCError(RPC_INVALID_PARAMETER, "Invalid parameter, expected object");
        const Object& o = output.get_obj();

        // sanity check, report error if unknown key-value pairs
        for (const Pair& p : o) {
            std::string s = p.name_;
            if (s != "address" && s != "amount" && s!="memo")
                throw JSONRPCError(RPC_INVALID_PARAMETER, string("Invalid parameter, unknown key: ")+s);
        }

        string address = find_value(o, "address").get_str();
        bool isZaddr = false;
        CBitcoinAddress taddr(address);
        if (!taddr.IsValid()) {
            try {
                CZCPaymentAddress zaddr(address);
                zaddr.Get();
                isZaddr = true;
            } catch (const std::runtime_error&) {
                throw JSONRPCError(RPC_INVALID_PARAMETER, string("Invalid parameter, unknown address format: ")+address );
            }
        }

        if (setAddress.count(address))
            throw JSONRPCError(RPC_INVALID_PARAMETER, string("Invalid parameter, duplicated address: ")+address);
        setAddress.insert(address);

        Value memoValue = find_value(o, "memo");
        string memo;
        if (!memoValue.is_null()) {
            memo = memoValue.get_str();
            if (!isZaddr) {
                throw JSONRPCError(RPC_INVALID_PARAMETER, "Memo can not be used with a taddr.  It can only be used with a zaddr.");
            } else if (!IsHex(memo)) {
                throw JSONRPCError(RPC_INVALID_PARAMETER, "Invalid parameter, expected memo data in hexadecimal format.");
            }
            if (memo.length() > ZC_MEMO_SIZE*2) {
                throw JSONRPCError(RPC_INVALID_PARAMETER,  strprintf("Invalid parameter, size of memo is larger than maximum allowed %d", ZC_MEMO_SIZE ));
            }
        }

        Value av = find_value(o, "amount");
        CAmount nAmount = AmountFromValue( av );
        if (nAmount < 0)
            throw JSONRPCError(RPC_INVALID_PARAMETER, "Invalid parameter, amount must be positive");

        if (isZaddr) {
            zaddrRecipients.push_back( SendManyRecipient(address, nAmount, memo) );
        } else {
            taddrRecipients.push_back( SendManyRecipient(address, nAmount, memo) );
        }

        nTotalOut += nAmount;
    }

    // Check the number of zaddr outputs does not exceed the limit.
    if (zaddrRecipients.size() > Z_SENDMANY_MAX_ZADDR_OUTPUTS)  {
        throw JSONRPCError(RPC_INVALID_PARAMETER, "Invalid parameter, too many zaddr outputs");
    }

    // As a sanity check, estimate and verify that the size of the transaction will be valid.
    // Depending on the input notes, the actual tx size may turn out to be larger and perhaps invalid.
    size_t txsize = 0;
    CMutableTransaction mtx;
    mtx.nVersion = 2;
    for (int i = 0; i < zaddrRecipients.size(); i++) {
        mtx.vjoinsplit.push_back(JSDescription());
    }
    CTransaction tx(mtx);
    txsize += tx.GetSerializeSize(SER_NETWORK, tx.nVersion);
    if (fromTaddr) {
        txsize += CTXIN_SPEND_DUST_SIZE;
        txsize += CTXOUT_REGULAR_SIZE;      // There will probably be taddr change
    }
    txsize += CTXOUT_REGULAR_SIZE * taddrRecipients.size();
    if (txsize > MAX_TX_SIZE) {
        throw JSONRPCError(RPC_INVALID_PARAMETER, strprintf("Too many outputs, size of raw transaction would be larger than limit of %d bytes", MAX_TX_SIZE ));
    }

    // Minimum confirmations
    int nMinDepth = 1;
    if (params.size() > 2) {
        nMinDepth = params[2].get_int();
    }
    if (nMinDepth < 0) {
        throw JSONRPCError(RPC_INVALID_PARAMETER, "Minimum number of confirmations cannot be less than 0");
    }

    // Fee in Zatoshis, not currency format)
    CAmount nFee = ASYNC_RPC_OPERATION_DEFAULT_MINERS_FEE;
    if (params.size() > 3) {
        nFee = AmountFromValue( params[3] );
        // Check that the user specified fee is sane.
        if (nFee > nTotalOut) {
            throw JSONRPCError(RPC_INVALID_PARAMETER, strprintf("Fee %s is greater than the sum of outputs %s", FormatMoney(nFee), FormatMoney(nTotalOut)));
        }
    }

<<<<<<< HEAD
    // Create operation and add to global queue
    std::shared_ptr<AsyncRPCQueue> q = getAsyncRPCQueue();
    std::shared_ptr<AsyncRPCOperation> operation( new AsyncRPCOperation_sendmany(fromaddress, taddrRecipients, zaddrRecipients, nMinDepth, nFee) );
=======
    // Use input parameters as the optional context info to be returned by z_getoperationstatus and z_getoperationresult.
    Object o;
    o.push_back(Pair("fromaddress", params[0]));
    o.push_back(Pair("amounts", params[1]));
    o.push_back(Pair("minconf", nMinDepth));
    o.push_back(Pair("fee", std::stod(FormatMoney(nFee))));
    Value contextInfo = Value(o);

    // Create operation and add to global queue
    std::shared_ptr<AsyncRPCQueue> q = getAsyncRPCQueue();
    std::shared_ptr<AsyncRPCOperation> operation( new AsyncRPCOperation_sendmany(fromaddress, taddrRecipients, zaddrRecipients, nMinDepth, nFee, contextInfo) );
>>>>>>> ee6d9935
    q->addOperation(operation);
    AsyncRPCOperationId operationId = operation->getId();
    return operationId;
}


Value z_listoperationids(const Array& params, bool fHelp)
{
    if (!EnsureWalletIsAvailable(fHelp))
        return Value::null;

    if (fHelp || params.size() > 1)
        throw runtime_error(
            "z_listoperationids\n"
            "\nReturns the list of operation ids currently known to the wallet.\n"
            "\nArguments:\n"
            "1. \"status\"         (string, optional) Filter result by the operation's state state e.g. \"success\".\n"
            "\nResult:\n"
            "[                     (json array of string)\n"
            "  \"operationid\"       (string) an operation id belonging to the wallet\n"
            "  ,...\n"
            "]\n"
            "\nExamples:\n"
            + HelpExampleCli("z_listoperationids", "")
            + HelpExampleRpc("z_listoperationids", "")
        );

    LOCK2(cs_main, pwalletMain->cs_wallet);

    std::string filter;
    bool useFilter = false;
    if (params.size()==1) {
        filter = params[0].get_str();
        useFilter = true;
    }

    Array ret;
    std::shared_ptr<AsyncRPCQueue> q = getAsyncRPCQueue();
    std::vector<AsyncRPCOperationId> ids = q->getAllOperationIds();
    for (auto id : ids) {
        std::shared_ptr<AsyncRPCOperation> operation = q->getOperationForId(id);
        if (!operation) {
            continue;
        }
        std::string state = operation->getStateAsString();
        if (useFilter && filter.compare(state)!=0)
            continue;
        ret.push_back(id);
    }

    return ret;
}
<|MERGE_RESOLUTION|>--- conflicted
+++ resolved
@@ -3390,11 +3390,6 @@
         }
     }
 
-<<<<<<< HEAD
-    // Create operation and add to global queue
-    std::shared_ptr<AsyncRPCQueue> q = getAsyncRPCQueue();
-    std::shared_ptr<AsyncRPCOperation> operation( new AsyncRPCOperation_sendmany(fromaddress, taddrRecipients, zaddrRecipients, nMinDepth, nFee) );
-=======
     // Use input parameters as the optional context info to be returned by z_getoperationstatus and z_getoperationresult.
     Object o;
     o.push_back(Pair("fromaddress", params[0]));
@@ -3406,7 +3401,6 @@
     // Create operation and add to global queue
     std::shared_ptr<AsyncRPCQueue> q = getAsyncRPCQueue();
     std::shared_ptr<AsyncRPCOperation> operation( new AsyncRPCOperation_sendmany(fromaddress, taddrRecipients, zaddrRecipients, nMinDepth, nFee, contextInfo) );
->>>>>>> ee6d9935
     q->addOperation(operation);
     AsyncRPCOperationId operationId = operation->getId();
     return operationId;
