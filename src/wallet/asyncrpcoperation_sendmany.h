// Copyright (c) 2016 The Zcash developers
// Distributed under the MIT software license, see the accompanying
// file COPYING or http://www.opensource.org/licenses/mit-license.php.

#ifndef ASYNCRPCOPERATION_SENDMANY_H
#define ASYNCRPCOPERATION_SENDMANY_H

#include "asyncrpcoperation.h"
#include "amount.h"
#include "base58.h"
#include "primitives/transaction.h"
#include "zcash/JoinSplit.hpp"
#include "zcash/Address.hpp"
#include "json/json_spirit_value.h"
#include "wallet.h"

#include <unordered_map>
#include <tuple>

// Default transaction fee if caller does not specify one.
#define ASYNC_RPC_OPERATION_DEFAULT_MINERS_FEE   10000

using namespace libzcash;
using namespace json_spirit;

// A recipient is a tuple of address, amount, memo (optional if zaddr)
typedef std::tuple<std::string, CAmount, std::string> SendManyRecipient;

// Input UTXO is a tuple (quadruple) of txid, vout, amount, coinbase)
typedef std::tuple<uint256, int, CAmount, bool> SendManyInputUTXO;

// Input JSOP is a tuple of JSOutpoint, note and amount
typedef std::tuple<JSOutPoint, Note, CAmount> SendManyInputJSOP;

// Package of info which is passed to perform_joinsplit methods.
struct AsyncJoinSplitInfo
{
    std::vector<JSInput> vjsin;
    std::vector<JSOutput> vjsout;
    std::vector<Note> notes;
    CAmount vpub_old = 0;
    CAmount vpub_new = 0;
};

// A struct to help us track the witness and anchor for a given JSOutPoint
struct WitnessAnchorData {
	boost::optional<ZCIncrementalWitness> witness;
	uint256 anchor;
};

class AsyncRPCOperation_sendmany : public AsyncRPCOperation {
public:
<<<<<<< HEAD
    AsyncRPCOperation_sendmany(std::string fromAddress, std::vector<SendManyRecipient> tOutputs, std::vector<SendManyRecipient> zOutputs, int minDepth, CAmount fee = ASYNC_RPC_OPERATION_DEFAULT_MINERS_FEE);
=======
    AsyncRPCOperation_sendmany(std::string fromAddress, std::vector<SendManyRecipient> tOutputs, std::vector<SendManyRecipient> zOutputs, int minDepth, CAmount fee = ASYNC_RPC_OPERATION_DEFAULT_MINERS_FEE, Value contextInfo = Value::null);
>>>>>>> ee6d9935
    virtual ~AsyncRPCOperation_sendmany();
    
    // We don't want to be copied or moved around
    AsyncRPCOperation_sendmany(AsyncRPCOperation_sendmany const&) = delete;             // Copy construct
    AsyncRPCOperation_sendmany(AsyncRPCOperation_sendmany&&) = delete;                  // Move construct
    AsyncRPCOperation_sendmany& operator=(AsyncRPCOperation_sendmany const&) = delete;  // Copy assign
    AsyncRPCOperation_sendmany& operator=(AsyncRPCOperation_sendmany &&) = delete;      // Move assign
    
    virtual void main();

    virtual Value getStatus() const;

    bool testmode = false;  // Set to true to disable sending txs and generating proofs

private:
    friend class TEST_FRIEND_AsyncRPCOperation_sendmany;    // class for unit testing

<<<<<<< HEAD
=======
    Value contextinfo_;     // optional data to include in return value from getStatus()

>>>>>>> ee6d9935
    CAmount fee_;
    int mindepth_;
    std::string fromaddress_;
    bool isfromtaddr_;
    bool isfromzaddr_;
    CBitcoinAddress fromtaddr_;
    PaymentAddress frompaymentaddress_;
    SpendingKey spendingkey_;
    
    uint256 joinSplitPubKey_;
    unsigned char joinSplitPrivKey_[crypto_sign_SECRETKEYBYTES];

    // The key is the result string from calling JSOutPoint::ToString()
    std::unordered_map<std::string, WitnessAnchorData> jsopWitnessAnchorMap;

    std::vector<SendManyRecipient> t_outputs_;
    std::vector<SendManyRecipient> z_outputs_;
    std::vector<SendManyInputUTXO> t_inputs_;
    std::vector<SendManyInputJSOP> z_inputs_;
    
    CTransaction tx_;
   
    void add_taddr_change_output_to_tx(CAmount amount);
    void add_taddr_outputs_to_tx();
    bool find_unspent_notes();
    bool find_utxos(bool fAcceptCoinbase);
    boost::array<unsigned char, ZC_MEMO_SIZE> get_memo_from_hex_string(std::string s);
    bool main_impl();

    // JoinSplit without any input notes to spend
    Object perform_joinsplit(AsyncJoinSplitInfo &);

    // JoinSplit with input notes to spend (JSOutPoints))
    Object perform_joinsplit(AsyncJoinSplitInfo &, std::vector<JSOutPoint> & );

    // JoinSplit where you have the witnesses and anchor
    Object perform_joinsplit(
        AsyncJoinSplitInfo & info,
        std::vector<boost::optional < ZCIncrementalWitness>> witnesses,
        uint256 anchor);

    void sign_send_raw_transaction(Object obj);     // throws exception if there was an error

};


// To test private methods, a friend class can act as a proxy
class TEST_FRIEND_AsyncRPCOperation_sendmany {
public:
    std::shared_ptr<AsyncRPCOperation_sendmany> delegate;
    
    TEST_FRIEND_AsyncRPCOperation_sendmany(std::shared_ptr<AsyncRPCOperation_sendmany> ptr) : delegate(ptr) {}
    
    CTransaction getTx() {
        return delegate->tx_;
    }
    
    void setTx(CTransaction tx) {
        delegate->tx_ = tx;
    }
    
    // Delegated methods
    
    void add_taddr_change_output_to_tx(CAmount amount) {
        delegate->add_taddr_change_output_to_tx(amount);
    }
    
    void add_taddr_outputs_to_tx() {
        delegate->add_taddr_outputs_to_tx();
    }
    
    bool find_unspent_notes() {
        return delegate->find_unspent_notes();
    }

    bool find_utxos(bool fAcceptCoinbase) {
        return delegate->find_utxos(fAcceptCoinbase);
    }
    
    boost::array<unsigned char, ZC_MEMO_SIZE> get_memo_from_hex_string(std::string s) {
        return delegate->get_memo_from_hex_string(s);
    }
    
    bool main_impl() {
        return delegate->main_impl();
    }

    Object perform_joinsplit(AsyncJoinSplitInfo &info) {
        return delegate->perform_joinsplit(info);
    }

    Object perform_joinsplit(AsyncJoinSplitInfo &info, std::vector<JSOutPoint> &v ) {
        return delegate->perform_joinsplit(info, v);
    }

    Object perform_joinsplit(
        AsyncJoinSplitInfo & info,
        std::vector<boost::optional < ZCIncrementalWitness>> witnesses,
        uint256 anchor)
    {
        return delegate->perform_joinsplit(info, witnesses, anchor);
    }

    void sign_send_raw_transaction(Object obj) {
        delegate->sign_send_raw_transaction(obj);
    }
    
    void set_state(OperationStatus state) {
        delegate->state_.store(state);
    }
};


#endif /* ASYNCRPCOPERATION_SENDMANY_H */
<|MERGE_RESOLUTION|>--- conflicted
+++ resolved
@@ -50,11 +50,7 @@
 
 class AsyncRPCOperation_sendmany : public AsyncRPCOperation {
 public:
-<<<<<<< HEAD
-    AsyncRPCOperation_sendmany(std::string fromAddress, std::vector<SendManyRecipient> tOutputs, std::vector<SendManyRecipient> zOutputs, int minDepth, CAmount fee = ASYNC_RPC_OPERATION_DEFAULT_MINERS_FEE);
-=======
     AsyncRPCOperation_sendmany(std::string fromAddress, std::vector<SendManyRecipient> tOutputs, std::vector<SendManyRecipient> zOutputs, int minDepth, CAmount fee = ASYNC_RPC_OPERATION_DEFAULT_MINERS_FEE, Value contextInfo = Value::null);
->>>>>>> ee6d9935
     virtual ~AsyncRPCOperation_sendmany();
     
     // We don't want to be copied or moved around
@@ -72,11 +68,8 @@
 private:
     friend class TEST_FRIEND_AsyncRPCOperation_sendmany;    // class for unit testing
 
-<<<<<<< HEAD
-=======
     Value contextinfo_;     // optional data to include in return value from getStatus()
 
->>>>>>> ee6d9935
     CAmount fee_;
     int mindepth_;
     std::string fromaddress_;
