--- conflicted
+++ resolved
@@ -141,12 +141,7 @@
 
     CTxDestination Get() const;
     bool GetKeyID(CKeyID &keyID) const;
-<<<<<<< HEAD
-	    bool GetIndexKey(uint160& hashBytes, int& type) const;
-
-=======
     bool GetIndexKey(uint160& hashBytes, int& type) const;
->>>>>>> c7d9b133
     bool IsScript() const;
 };
 
