// Copyright (c) 2009-2010 Satoshi Nakamoto
// Copyright (c) 2009-2014 The Bitcoin Core developers
// Distributed under the MIT software license, see the accompanying
// file COPYING or http://www.opensource.org/licenses/mit-license.php.

#ifndef BITCOIN_SCRIPT_SCRIPT_H
#define BITCOIN_SCRIPT_SCRIPT_H

#include "crypto/common.h"

#include <assert.h>
#include <climits>
#include <limits>
#include <stdexcept>
#include <stdint.h>
#include <string.h>
#include <string>
#include <vector>

static const unsigned int MAX_SCRIPT_ELEMENT_SIZE = 520; // bytes

// Maximum script length in bytes
static const int MAX_SCRIPT_SIZE = 10000;

// Threshold for nLockTime: below this value it is interpreted as block number,
// otherwise as UNIX timestamp.
static const unsigned int LOCKTIME_THRESHOLD = 500000000; // Tue Nov  5 00:53:20 1985 UTC

template <typename T>
std::vector<unsigned char> ToByteVector(const T& in)
{
    return std::vector<unsigned char>(in.begin(), in.end());
}

/** Script opcodes */
enum opcodetype
{
    // push value
    OP_0 = 0x00,
    OP_FALSE = OP_0,
    OP_PUSHDATA1 = 0x4c,
    OP_PUSHDATA2 = 0x4d,
    OP_PUSHDATA4 = 0x4e,
    OP_1NEGATE = 0x4f,
    OP_RESERVED = 0x50,
    OP_1 = 0x51,
    OP_TRUE=OP_1,
    OP_2 = 0x52,
    OP_3 = 0x53,
    OP_4 = 0x54,
    OP_5 = 0x55,
    OP_6 = 0x56,
    OP_7 = 0x57,
    OP_8 = 0x58,
    OP_9 = 0x59,
    OP_10 = 0x5a,
    OP_11 = 0x5b,
    OP_12 = 0x5c,
    OP_13 = 0x5d,
    OP_14 = 0x5e,
    OP_15 = 0x5f,
    OP_16 = 0x60,

    // control
    OP_NOP = 0x61,
    OP_VER = 0x62,
    OP_IF = 0x63,
    OP_NOTIF = 0x64,
    OP_VERIF = 0x65,
    OP_VERNOTIF = 0x66,
    OP_ELSE = 0x67,
    OP_ENDIF = 0x68,
    OP_VERIFY = 0x69,
    OP_RETURN = 0x6a,

    // stack ops
    OP_TOALTSTACK = 0x6b,
    OP_FROMALTSTACK = 0x6c,
    OP_2DROP = 0x6d,
    OP_2DUP = 0x6e,
    OP_3DUP = 0x6f,
    OP_2OVER = 0x70,
    OP_2ROT = 0x71,
    OP_2SWAP = 0x72,
    OP_IFDUP = 0x73,
    OP_DEPTH = 0x74,
    OP_DROP = 0x75,
    OP_DUP = 0x76,
    OP_NIP = 0x77,
    OP_OVER = 0x78,
    OP_PICK = 0x79,
    OP_ROLL = 0x7a,
    OP_ROT = 0x7b,
    OP_SWAP = 0x7c,
    OP_TUCK = 0x7d,

    // splice ops
    OP_CAT = 0x7e,
    OP_SUBSTR = 0x7f,
    OP_LEFT = 0x80,
    OP_RIGHT = 0x81,
    OP_SIZE = 0x82,

    // bit logic
    OP_INVERT = 0x83,
    OP_AND = 0x84,
    OP_OR = 0x85,
    OP_XOR = 0x86,
    OP_EQUAL = 0x87,
    OP_EQUALVERIFY = 0x88,
    OP_RESERVED1 = 0x89,
    OP_RESERVED2 = 0x8a,

    // numeric
    OP_1ADD = 0x8b,
    OP_1SUB = 0x8c,
    OP_2MUL = 0x8d,
    OP_2DIV = 0x8e,
    OP_NEGATE = 0x8f,
    OP_ABS = 0x90,
    OP_NOT = 0x91,
    OP_0NOTEQUAL = 0x92,

    OP_ADD = 0x93,
    OP_SUB = 0x94,
    OP_MUL = 0x95,
    OP_DIV = 0x96,
    OP_MOD = 0x97,
    OP_LSHIFT = 0x98,
    OP_RSHIFT = 0x99,

    OP_BOOLAND = 0x9a,
    OP_BOOLOR = 0x9b,
    OP_NUMEQUAL = 0x9c,
    OP_NUMEQUALVERIFY = 0x9d,
    OP_NUMNOTEQUAL = 0x9e,
    OP_LESSTHAN = 0x9f,
    OP_GREATERTHAN = 0xa0,
    OP_LESSTHANOREQUAL = 0xa1,
    OP_GREATERTHANOREQUAL = 0xa2,
    OP_MIN = 0xa3,
    OP_MAX = 0xa4,

    OP_WITHIN = 0xa5,

    // crypto
    OP_RIPEMD160 = 0xa6,
    OP_SHA1 = 0xa7,
    OP_SHA256 = 0xa8,
    OP_HASH160 = 0xa9,
    OP_HASH256 = 0xaa,
    OP_CODESEPARATOR = 0xab,
    OP_CHECKSIG = 0xac,
    OP_CHECKSIGVERIFY = 0xad,
    OP_CHECKMULTISIG = 0xae,
    OP_CHECKMULTISIGVERIFY = 0xaf,

    // expansion
    OP_NOP1 = 0xb0,
    OP_NOP2 = 0xb1,
    OP_CHECKLOCKTIMEVERIFY = OP_NOP2,
    OP_NOP3 = 0xb2,
    OP_NOP4 = 0xb3,
    OP_NOP5 = 0xb4,
    OP_NOP6 = 0xb5,
    OP_NOP7 = 0xb6,
    OP_NOP8 = 0xb7,
    OP_NOP9 = 0xb8,
    OP_NOP10 = 0xb9,


    // template matching params
    OP_SMALLDATA = 0xf9,
    OP_SMALLINTEGER = 0xfa,
    OP_PUBKEYS = 0xfb,
    OP_PUBKEYHASH = 0xfd,
    OP_PUBKEY = 0xfe,

    OP_INVALIDOPCODE = 0xff,
};

const char* GetOpName(opcodetype opcode);

class scriptnum_error : public std::runtime_error
{
public:
    explicit scriptnum_error(const std::string& str) : std::runtime_error(str) {}
};

class CScriptNum
{
/**
 * Numeric opcodes (OP_1ADD, etc) are restricted to operating on 4-byte integers.
 * The semantics are subtle, though: operands must be in the range [-2^31 +1...2^31 -1],
 * but results may overflow (and are valid as long as they are not used in a subsequent
 * numeric operation). CScriptNum enforces those semantics by storing results as
 * an int64 and allowing out-of-range values to be returned as a vector of bytes but
 * throwing an exception if arithmetic is done or the result is interpreted as an integer.
 */
public:

    explicit CScriptNum(const int64_t& n)
    {
        m_value = n;
    }

    static const size_t nDefaultMaxNumSize = 4;

    explicit CScriptNum(const std::vector<unsigned char>& vch, bool fRequireMinimal,
                        const size_t nMaxNumSize = nDefaultMaxNumSize)
    {
        if (vch.size() > nMaxNumSize) {
            throw scriptnum_error("script number overflow");
        }
        if (fRequireMinimal && vch.size() > 0) {
            // Check that the number is encoded with the minimum possible
            // number of bytes.
            //
            // If the most-significant-byte - excluding the sign bit - is zero
            // then we're not minimal. Note how this test also rejects the
            // negative-zero encoding, 0x80.
            if ((vch.back() & 0x7f) == 0) {
                // One exception: if there's more than one byte and the most
                // significant bit of the second-most-significant-byte is set
                // it would conflict with the sign bit. An example of this case
                // is +-255, which encode to 0xff00 and 0xff80 respectively.
                // (big-endian).
                if (vch.size() <= 1 || (vch[vch.size() - 2] & 0x80) == 0) {
                    throw scriptnum_error("non-minimally encoded script number");
                }
            }
        }
        m_value = set_vch(vch);
    }

    inline bool operator==(const int64_t& rhs) const    { return m_value == rhs; }
    inline bool operator!=(const int64_t& rhs) const    { return m_value != rhs; }
    inline bool operator<=(const int64_t& rhs) const    { return m_value <= rhs; }
    inline bool operator< (const int64_t& rhs) const    { return m_value <  rhs; }
    inline bool operator>=(const int64_t& rhs) const    { return m_value >= rhs; }
    inline bool operator> (const int64_t& rhs) const    { return m_value >  rhs; }

    inline bool operator==(const CScriptNum& rhs) const { return operator==(rhs.m_value); }
    inline bool operator!=(const CScriptNum& rhs) const { return operator!=(rhs.m_value); }
    inline bool operator<=(const CScriptNum& rhs) const { return operator<=(rhs.m_value); }
    inline bool operator< (const CScriptNum& rhs) const { return operator< (rhs.m_value); }
    inline bool operator>=(const CScriptNum& rhs) const { return operator>=(rhs.m_value); }
    inline bool operator> (const CScriptNum& rhs) const { return operator> (rhs.m_value); }

    inline CScriptNum operator+(   const int64_t& rhs)    const { return CScriptNum(m_value + rhs);}
    inline CScriptNum operator-(   const int64_t& rhs)    const { return CScriptNum(m_value - rhs);}
    inline CScriptNum operator+(   const CScriptNum& rhs) const { return operator+(rhs.m_value);   }
    inline CScriptNum operator-(   const CScriptNum& rhs) const { return operator-(rhs.m_value);   }

    inline CScriptNum& operator+=( const CScriptNum& rhs)       { return operator+=(rhs.m_value);  }
    inline CScriptNum& operator-=( const CScriptNum& rhs)       { return operator-=(rhs.m_value);  }

    inline CScriptNum operator-()                         const
    {
        assert(m_value != std::numeric_limits<int64_t>::min());
        return CScriptNum(-m_value);
    }

    inline CScriptNum& operator=( const int64_t& rhs)
    {
        m_value = rhs;
        return *this;
    }

    inline CScriptNum& operator+=( const int64_t& rhs)
    {
        assert(rhs == 0 || (rhs > 0 && m_value <= std::numeric_limits<int64_t>::max() - rhs) ||
                           (rhs < 0 && m_value >= std::numeric_limits<int64_t>::min() - rhs));
        m_value += rhs;
        return *this;
    }

    inline CScriptNum& operator-=( const int64_t& rhs)
    {
        assert(rhs == 0 || (rhs > 0 && m_value >= std::numeric_limits<int64_t>::min() + rhs) ||
                           (rhs < 0 && m_value <= std::numeric_limits<int64_t>::max() + rhs));
        m_value -= rhs;
        return *this;
    }

    int getint() const
    {
        if (m_value > std::numeric_limits<int>::max())
            return std::numeric_limits<int>::max();
        else if (m_value < std::numeric_limits<int>::min())
            return std::numeric_limits<int>::min();
        return m_value;
    }

    std::vector<unsigned char> getvch() const
    {
        return serialize(m_value);
    }

    static std::vector<unsigned char> serialize(const int64_t& value)
    {
        if(value == 0)
            return std::vector<unsigned char>();

        std::vector<unsigned char> result;
        const bool neg = value < 0;
        uint64_t absvalue = neg ? -value : value;

        while(absvalue)
        {
            result.push_back(absvalue & 0xff);
            absvalue >>= 8;
        }

//    - If the most significant byte is >= 0x80 and the value is positive, push a
//    new zero-byte to make the significant byte < 0x80 again.

//    - If the most significant byte is >= 0x80 and the value is negative, push a
//    new 0x80 byte that will be popped off when converting to an integral.

//    - If the most significant byte is < 0x80 and the value is negative, add
//    0x80 to it, since it will be subtracted and interpreted as a negative when
//    converting to an integral.

        if (result.back() & 0x80)
            result.push_back(neg ? 0x80 : 0);
        else if (neg)
            result.back() |= 0x80;

        return result;
    }

private:
    static int64_t set_vch(const std::vector<unsigned char>& vch)
    {
      if (vch.empty())
          return 0;

      int64_t result = 0;
      for (size_t i = 0; i != vch.size(); ++i)
          result |= static_cast<int64_t>(vch[i]) << 8*i;

      // If the input vector's most significant byte is 0x80, remove it from
      // the result's msb and return a negative.
      if (vch.back() & 0x80)
          return -((int64_t)(result & ~(0x80ULL << (8 * (vch.size() - 1)))));

      return result;
    }

    int64_t m_value;
};

/** Serialized script, used inside transaction inputs and outputs */
class CScript : public std::vector<unsigned char>
{
protected:
    CScript& push_int64(int64_t n)
    {
        if (n == -1 || (n >= 1 && n <= 16))
        {
            push_back(n + (OP_1 - 1));
        }
        else if (n == 0)
        {
            push_back(OP_0);
        }
        else
        {
            *this << CScriptNum::serialize(n);
        }
        return *this;
    }
public:
    CScript() { }
    CScript(const CScript& b) : std::vector<unsigned char>(b.begin(), b.end()) { }
    CScript(const_iterator pbegin, const_iterator pend) : std::vector<unsigned char>(pbegin, pend) { }
    CScript(const unsigned char* pbegin, const unsigned char* pend) : std::vector<unsigned char>(pbegin, pend) { }

    CScript& operator+=(const CScript& b)
    {
        insert(end(), b.begin(), b.end());
        return *this;
    }

    friend CScript operator+(const CScript& a, const CScript& b)
    {
        CScript ret = a;
        ret += b;
        return ret;
    }

    CScript(int64_t b)        { operator<<(b); }

    explicit CScript(opcodetype b)     { operator<<(b); }
    explicit CScript(const CScriptNum& b) { operator<<(b); }
    explicit CScript(const std::vector<unsigned char>& b) { operator<<(b); }


    CScript& operator<<(int64_t b) { return push_int64(b); }

    CScript& operator<<(opcodetype opcode)
    {
        if (opcode < 0 || opcode > 0xff)
            throw std::runtime_error("CScript::operator<<(): invalid opcode");
        insert(end(), (unsigned char)opcode);
        return *this;
    }

    CScript& operator<<(const CScriptNum& b)
    {
        *this << b.getvch();
        return *this;
    }

    CScript& operator<<(const std::vector<unsigned char>& b)
    {
        if (b.size() < OP_PUSHDATA1)
        {
            insert(end(), (unsigned char)b.size());
        }
        else if (b.size() <= 0xff)
        {
            insert(end(), OP_PUSHDATA1);
            insert(end(), (unsigned char)b.size());
        }
        else if (b.size() <= 0xffff)
        {
            insert(end(), OP_PUSHDATA2);
            uint8_t data[2];
            WriteLE16(data, b.size());
            insert(end(), data, data + sizeof(data));
        }
        else
        {
            insert(end(), OP_PUSHDATA4);
            uint8_t data[4];
            WriteLE32(data, b.size());
            insert(end(), data, data + sizeof(data));
        }
        insert(end(), b.begin(), b.end());
        return *this;
    }

    CScript& operator<<(const CScript& b)
    {
        // I'm not sure if this should push the script or concatenate scripts.
        // If there's ever a use for pushing a script onto a script, delete this member fn
        assert(!"Warning: Pushing a CScript onto a CScript with << is probably not intended, use + to concatenate!");
        return *this;
    }


    bool GetOp(iterator& pc, opcodetype& opcodeRet, std::vector<unsigned char>& vchRet)
    {
         // Wrapper so it can be called with either iterator or const_iterator
         const_iterator pc2 = pc;
         bool fRet = GetOp2(pc2, opcodeRet, &vchRet);
         pc = begin() + (pc2 - begin());
         return fRet;
    }

    bool GetOp(iterator& pc, opcodetype& opcodeRet)
    {
         const_iterator pc2 = pc;
         bool fRet = GetOp2(pc2, opcodeRet, NULL);
         pc = begin() + (pc2 - begin());
         return fRet;
    }

    bool GetOp(const_iterator& pc, opcodetype& opcodeRet, std::vector<unsigned char>& vchRet) const
    {
        return GetOp2(pc, opcodeRet, &vchRet);
    }

    bool GetOp(const_iterator& pc, opcodetype& opcodeRet) const
    {
        return GetOp2(pc, opcodeRet, NULL);
    }

    bool GetOp2(const_iterator& pc, opcodetype& opcodeRet, std::vector<unsigned char>* pvchRet) const
    {
        opcodeRet = OP_INVALIDOPCODE;
        if (pvchRet)
            pvchRet->clear();
        if (pc >= end())
            return false;

        // Read instruction
        if (end() - pc < 1)
            return false;
        unsigned int opcode = *pc++;

        // Immediate operand
        if (opcode <= OP_PUSHDATA4)
        {
            unsigned int nSize = 0;
            if (opcode < OP_PUSHDATA1)
            {
                nSize = opcode;
            }
            else if (opcode == OP_PUSHDATA1)
            {
                if (end() - pc < 1)
                    return false;
                nSize = *pc++;
            }
            else if (opcode == OP_PUSHDATA2)
            {
                if (end() - pc < 2)
                    return false;
                nSize = ReadLE16(&pc[0]);
                pc += 2;
            }
            else if (opcode == OP_PUSHDATA4)
            {
                if (end() - pc < 4)
                    return false;
                nSize = ReadLE32(&pc[0]);
                pc += 4;
            }
            if (end() - pc < 0 || (unsigned int)(end() - pc) < nSize)
                return false;
            if (pvchRet)
                pvchRet->assign(pc, pc + nSize);
            pc += nSize;
        }

        opcodeRet = (opcodetype)opcode;
        return true;
    }

    /** Encode/decode small integers: */
    static int DecodeOP_N(opcodetype opcode)
    {
        if (opcode == OP_0)
            return 0;
        assert(opcode >= OP_1 && opcode <= OP_16);
        return (int)opcode - (int)(OP_1 - 1);
    }
    static opcodetype EncodeOP_N(int n)
    {
        assert(n >= 0 && n <= 16);
        if (n == 0)
            return OP_0;
        return (opcodetype)(OP_1+n-1);
    }

    /**
     * Pre-version-0.6, Bitcoin always counted CHECKMULTISIGs
     * as 20 sigops. With pay-to-script-hash, that changed:
     * CHECKMULTISIGs serialized in scriptSigs are
     * counted more accurately, assuming they are of the form
     *  ... OP_N CHECKMULTISIG ...
     */
    unsigned int GetSigOpCount(bool fAccurate) const;

    /**
     * Accurately count sigOps, including sigOps in
     * pay-to-script-hash transactions:
     */
    unsigned int GetSigOpCount(const CScript& scriptSig) const;

    bool IsPayToPublicKeyHash() const;
<<<<<<< HEAD
	
=======

>>>>>>> c7d9b133
    bool IsPayToScriptHash() const;

    /** Called by IsStandardTx and P2SH/BIP62 VerifyScript (which makes it consensus-critical). */
    bool IsPushOnly() const;

    /**
     * Returns whether the script is guaranteed to fail at execution,
     * regardless of the initial stack. This allows outputs to be pruned
     * instantly when entering the UTXO set.
     */
    bool IsUnspendable() const
    {
        return (size() > 0 && *begin() == OP_RETURN) || (size() > MAX_SCRIPT_SIZE);
    }

    std::string ToString() const;
    void clear()
    {
        // The default std::vector::clear() does not release memory.
        std::vector<unsigned char>().swap(*this);
    }
};

#endif // BITCOIN_SCRIPT_SCRIPT_H<|MERGE_RESOLUTION|>--- conflicted
+++ resolved
@@ -562,11 +562,7 @@
     unsigned int GetSigOpCount(const CScript& scriptSig) const;
 
     bool IsPayToPublicKeyHash() const;
-<<<<<<< HEAD
-	
-=======
-
->>>>>>> c7d9b133
+
     bool IsPayToScriptHash() const;
 
     /** Called by IsStandardTx and P2SH/BIP62 VerifyScript (which makes it consensus-critical). */
