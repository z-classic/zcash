--- conflicted
+++ resolved
@@ -328,11 +328,7 @@
                 pindexNew->hashSproutAnchor     = diskindex.hashSproutAnchor;
                 pindexNew->nVersion       = diskindex.nVersion;
                 pindexNew->hashMerkleRoot = diskindex.hashMerkleRoot;
-<<<<<<< HEAD
-                pindexNew->hashReserved   = diskindex.hashReserved;
-=======
                 pindexNew->hashFinalSaplingRoot   = diskindex.hashFinalSaplingRoot;
->>>>>>> f08a874e
                 pindexNew->nTime          = diskindex.nTime;
                 pindexNew->nBits          = diskindex.nBits;
                 pindexNew->nNonce         = diskindex.nNonce;
