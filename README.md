<<<<<<< HEAD
Zclassic v1.0.10-1
=======
Zcash 1.0.14
=============
>>>>>>> 1ddecf64

NOTICE, the default ports have changed! The p2p port is now 8033 and rpcport is 8023

What is Zclassic?
----------------
Zclassic is financial freedom.

Install
-----------------
### Linux

Get dependencies
```{r, engine='bash'}
sudo apt-get install \
      build-essential pkg-config libc6-dev m4 g++-multilib \
      autoconf libtool ncurses-dev unzip git python \
      zlib1g-dev wget bsdmainutils automake
```

Install
```{r, engine='bash'}
# Build
./zcutil/build.sh -j$(nproc)
# fetch key
./zcutil/fetch-params.sh
# Run
./src/zcashd
```

### Windows
Get dependencies
```{r, engine='bash'}
sudo apt-get install \
      build-essential pkg-config libc6-dev m4 g++-multilib \
      autoconf libtool ncurses-dev unzip git python \
      zlib1g-dev wget bsdmainutils automake mingw-w64
```

Install (Cross-Compiled, building on Windows is not supported yet)
```{r, engine='bash'}
# Build
./zcutil/build-win.sh -j$(nproc)
```
The exe will save to `src` which you can then move to a windows machine

### Mac
Get dependencies
```{r, engine='bash'}
#install xcode
xcode-select --install

/usr/bin/ruby -e "$(curl -fsSL https://raw.githubusercontent.com/Homebrew/install/master/install)"
brew install cmake autoconf libtool automake coreutils pkgconfig gmp wget

brew install gcc5 --without-multilib
```

Install
```{r, engine='bash'}
# Build
./zcutil/build-mac.sh -j$(sysctl -n hw.ncpu)
# fetch key
./zcutil/fetch-params.sh
# Run
./src/zcashd
```

About
--------------

[Zclassic](http://zclassic.org/), like [Zcash](https://z.cash/), is an implementation of the "Zerocash" protocol.
Based on Bitcoin's code, it intends to offer a far higher standard of privacy
through a sophisticated zero-knowledge proving scheme that preserves
confidentiality of transaction metadata. Technical details are available
in the Zcash [Protocol Specification](https://github.com/zcash/zips/raw/master/protocol/protocol.pdf).

This software is the Zclassic client. It downloads and stores the entire history
of Zclassic transactions; depending on the speed of your computer and network
connection, the synchronization process could take a day or more once the
blockchain has reached a significant size.

Security Warnings
-----------------

See important security warnings on the
[Security Information page](https://z.cash/support/security/).

<<<<<<< HEAD
**Zclassic and Zcash are unfinished and highly experimental.** Use at your own risk.
=======
**Zcash is experimental and a work-in-progress.** Use at your own risk.
>>>>>>> 1ddecf64

Deprecation Policy
------------------

This release is considered deprecated 16 weeks after the release day. There
is an automatic deprecation shutdown feature which will halt the node some
time after this 16 week time period. The automatic feature is based on block
height and can be explicitly disabled.

Where do I begin?
-----------------
We have a guide for joining the main Zclassic network:
https://github.com/z-classic/zclassic/wiki/1.0-User-Guide

### Need Help?

* See the documentation at the [Zclassic Wiki](https://github.com/z-classic/zclassic/wiki)
  for help and more information.
* Ask for help on the [Zclassic](http://zcltalk.tech/index.php) forum.

### Want to participate in development?

* Code review is welcome!
* If you want to get to know us join our slack: http://zclassic.herokuapp.com/


Participation in the Zcash project is subject to a
[Code of Conduct](code_of_conduct.md).

Building
--------

Build Zcash along with most dependencies from source by running
./zcutil/build.sh. Currently only Linux is officially supported.

License
-------

For license information see the file [COPYING](COPYING).<|MERGE_RESOLUTION|>--- conflicted
+++ resolved
@@ -1,9 +1,4 @@
-<<<<<<< HEAD
-Zclassic v1.0.10-1
-=======
-Zcash 1.0.14
-=============
->>>>>>> 1ddecf64
+Zclassic 1.0.14
 
 NOTICE, the default ports have changed! The p2p port is now 8033 and rpcport is 8023
 
@@ -91,11 +86,7 @@
 See important security warnings on the
 [Security Information page](https://z.cash/support/security/).
 
-<<<<<<< HEAD
 **Zclassic and Zcash are unfinished and highly experimental.** Use at your own risk.
-=======
-**Zcash is experimental and a work-in-progress.** Use at your own risk.
->>>>>>> 1ddecf64
 
 Deprecation Policy
 ------------------
