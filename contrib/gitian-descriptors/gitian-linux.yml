---
<<<<<<< HEAD
name: "zclassic-1.0.14"
=======
name: "zcash-1.1.1"
>>>>>>> f08a874e
enable_cache: true
distro: "debian"
suites:
- "wheezy"
architectures:
- "amd64"
packages:
- "autoconf"
- "automake"
- "bsdmainutils"
- "binutils-gold"
- "ca-certificates"
- "faketime"
- "g++-multilib"
- "git-core"
- "libc6-dev"
- "libtool"
- "m4"
- "ncurses-dev"
- "pkg-config"
- "python"
- "unzip"
- "wget"
- "zlib1g-dev"
remotes:
- "url": "https://github.com/ZclassicDev/zclassic.git"
  "dir": "zclassic"
files: []
script: |
  WRAP_DIR=$HOME/wrapped
  HOSTS="x86_64-unknown-linux-gnu"
  CONFIGFLAGS="--enable-glibc-back-compat --enable-reduce-exports --disable-bench --enable-hardening"
  MAKEOPTS="V=1"
  FAKETIME_HOST_PROGS=""
  FAKETIME_PROGS="date ar ranlib nm strip objcopy"
  HOST_CFLAGS="-fwrapv -fno-strict-aliasing -Werror -g"
  HOST_CXXFLAGS="-fwrapv -fno-strict-aliasing -Werror -g"
  HOST_LDFLAGS=-static-libstdc++

  export QT_RCC_TEST=0
  export GZIP="-9n"
  export TAR_OPTIONS="--mtime="$REFERENCE_DATE\\\ $REFERENCE_TIME""
  export TZ="UTC"
  export BUILD_DIR=`pwd`
  mkdir -p ${WRAP_DIR}
  if test -n "$GBUILD_CACHE_ENABLED"; then
    export SOURCES_PATH=${GBUILD_COMMON_CACHE}
    export BASE_CACHE=${GBUILD_PACKAGE_CACHE}
    mkdir -p ${BASE_CACHE} ${SOURCES_PATH}
  fi

  function create_global_faketime_wrappers {
  for prog in ${FAKETIME_PROGS}; do
    echo '#!/bin/bash' > ${WRAP_DIR}/${prog}
    echo "REAL=\`which -a ${prog} | grep -v ${WRAP_DIR}/${prog} | head -1\`" >> ${WRAP_DIR}/${prog}
    echo 'export LD_PRELOAD=/usr/lib/x86_64-linux-gnu/faketime/libfaketime.so.1' >> ${WRAP_DIR}/${prog}
    echo "export FAKETIME=\"$1\"" >> ${WRAP_DIR}/${prog}
    echo "\$REAL \$@" >> $WRAP_DIR/${prog}
    chmod +x ${WRAP_DIR}/${prog}
  done
  }

  function create_per-host_faketime_wrappers {
  for i in $HOSTS; do
    for prog in ${FAKETIME_HOST_PROGS}; do
        echo '#!/bin/bash' > ${WRAP_DIR}/${i}-${prog}
        echo "REAL=\`which -a ${i}-${prog} | grep -v ${WRAP_DIR}/${i}-${prog} | head -1\`" >> ${WRAP_DIR}/${i}-${prog}
        echo 'export LD_PRELOAD=/usr/lib/x86_64-linux-gnu/faketime/libfaketime.so.1' >> ${WRAP_DIR}/${i}-${prog}
        echo "export FAKETIME=\"$1\"" >> ${WRAP_DIR}/${i}-${prog}
        echo "\$REAL \$@" >> $WRAP_DIR/${i}-${prog}
        chmod +x ${WRAP_DIR}/${i}-${prog}
    done
  done
  }

  export PATH=${WRAP_DIR}:${PATH}

  # Faketime for depends so intermediate results are comparable
  create_global_faketime_wrappers "2000-01-01 12:00:00"
  create_per-host_faketime_wrappers "2000-01-01 12:00:00"

  cd zcash
  BASEPREFIX=`pwd`/depends
  # Build dependencies for each host
  for i in $HOSTS; do
    NO_PROTON="x" make ${MAKEOPTS} -C ${BASEPREFIX} HOST="${i}"
  done

  # Faketime for binaries
  create_global_faketime_wrappers "${REFERENCE_DATETIME}"
  create_per-host_faketime_wrappers "${REFERENCE_DATETIME}"

  # Create the release tarball using (arbitrarily) the first host
  ./autogen.sh
  CONFIG_SITE=${BASEPREFIX}/`echo "${HOSTS}" | awk '{print $1;}'`/share/config.site ./configure --prefix=/
  make dist
  SOURCEDIST=`echo zcash-*.tar.gz`
  DISTNAME=`echo ${SOURCEDIST} | sed 's/.tar.*//'`
  # Correct tar file order
  mkdir -p temp
  pushd temp
  tar xf ../$SOURCEDIST
  find zcash* | sort | tar --no-recursion --mode='u+rw,go+r-w,a+X' --owner=0 --group=0 -c -T - | gzip -9n > ../$SOURCEDIST
  popd

  ORIGPATH="$PATH"
  # Extract the release tarball into a dir for each host and build
  for i in ${HOSTS}; do
    export PATH=${BASEPREFIX}/${i}/native/bin:${ORIGPATH}
    mkdir -p distsrc-${i}
    cd distsrc-${i}
    INSTALLPATH=`pwd`/installed/${DISTNAME}
    mkdir -p ${INSTALLPATH}
    tar --strip-components=1 -xf ../$SOURCEDIST

    CONFIG_SITE=${BASEPREFIX}/${i}/share/config.site ./configure --prefix=/ --disable-ccache --disable-maintainer-mode --disable-dependency-tracking ${CONFIGFLAGS} CFLAGS="${HOST_CFLAGS}" CXXFLAGS="${HOST_CXXFLAGS}" LDFLAGS="${HOST_LDFLAGS}"
    make ${MAKEOPTS}
    make ${MAKEOPTS} -C src check-security
    make install DESTDIR=${INSTALLPATH}
    cd installed
    find . -name "lib*.la" -delete
    find . -name "lib*.a" -delete
    rm -rf ${DISTNAME}/lib/pkgconfig
    find ${DISTNAME}/bin -type f -executable -exec objcopy --only-keep-debug {} {}.dbg \; -exec strip -s {} \; -exec objcopy --add-gnu-debuglink={}.dbg {} \;
    # Commented out while we don't build any libraries
    #find ${DISTNAME}/lib -type f -exec objcopy --only-keep-debug {} {}.dbg \; -exec strip -s {} \; -exec objcopy --add-gnu-debuglink={}.dbg {} \;
    find ${DISTNAME} -not -name "*.dbg" | sort | tar --no-recursion --mode='u+rw,go+r-w,a+X' --owner=0 --group=0 -c -T - | gzip -9n > ${OUTDIR}/${DISTNAME}-${i}.tar.gz
    find ${DISTNAME} -name "*.dbg" | sort | tar --no-recursion --mode='u+rw,go+r-w,a+X' --owner=0 --group=0 -c -T - | gzip -9n > ${OUTDIR}/${DISTNAME}-${i}-debug.tar.gz
    cd ../../
    rm -rf distsrc-${i}
  done
  mkdir -p $OUTDIR/src
  mv $SOURCEDIST $OUTDIR/src
  mv ${OUTDIR}/${DISTNAME}-x86_64-*-debug.tar.gz ${OUTDIR}/${DISTNAME}-linux64-debug.tar.gz
  mv ${OUTDIR}/${DISTNAME}-x86_64-*.tar.gz ${OUTDIR}/${DISTNAME}-linux64.tar.gz<|MERGE_RESOLUTION|>--- conflicted
+++ resolved
@@ -1,13 +1,9 @@
 ---
-<<<<<<< HEAD
-name: "zclassic-1.0.14"
-=======
-name: "zcash-1.1.1"
->>>>>>> f08a874e
+name: "zclassic-1.1.1"
 enable_cache: true
 distro: "debian"
 suites:
-- "wheezy"
+- "jessie"
 architectures:
 - "amd64"
 packages:
