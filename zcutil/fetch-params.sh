--- conflicted
+++ resolved
@@ -79,23 +79,6 @@
     local dlname="${output}.dl"
     local expectedhash="$3"
 
-<<<<<<< HEAD
-    if ! [ -f "$output" ]; then
-        echo "Retrieving: $url"
-        if [[ $(sw_vers -productName) == "Mac OS X" ]]; then
-            curl \
-                --output "$dlname" \
-                -# -L -C - \
-                "$url"
-        else
-            wget \
-                --progress=dot:giga \
-                --output-document="$dlname" \
-                --continue \
-                --retry-connrefused --waitretry=3 --timeout=30 \
-                "$url"
-        fi
-=======
     if ! [ -f "$output" ]
     then
         for method in wget ipfs failure; do
@@ -104,7 +87,6 @@
                 break
             fi
         done
->>>>>>> 1ddecf64
 
         "$SHA256CMD" $SHA256ARGS -c <<EOF
 $expectedhash  $dlname
