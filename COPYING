<<<<<<< HEAD
Copyright (c) 2016-2018 The Zclassic Team
Copyright (c) 2016-2017 The Zcash developers
Copyright (c) 2009-2017 The Bitcoin Core developers
=======
Copyright (c) 2016-2018 The Zcash developers
Copyright (c) 2009-2018 The Bitcoin Core developers
Copyright (c) 2009-2018 Bitcoin Developers
>>>>>>> 325ba003

Permission is hereby granted, free of charge, to any person obtaining a copy
of this software and associated documentation files (the "Software"), to deal
in the Software without restriction, including without limitation the rights
to use, copy, modify, merge, publish, distribute, sublicense, and/or sell
copies of the Software, and to permit persons to whom the Software is
furnished to do so, subject to the following conditions:

The above copyright notice and this permission notice shall be included in
all copies or substantial portions of the Software.

THE SOFTWARE IS PROVIDED "AS IS", WITHOUT WARRANTY OF ANY KIND, EXPRESS OR
IMPLIED, INCLUDING BUT NOT LIMITED TO THE WARRANTIES OF MERCHANTABILITY,
FITNESS FOR A PARTICULAR PURPOSE AND NONINFRINGEMENT. IN NO EVENT SHALL THE
AUTHORS OR COPYRIGHT HOLDERS BE LIABLE FOR ANY CLAIM, DAMAGES OR OTHER
LIABILITY, WHETHER IN AN ACTION OF CONTRACT, TORT OR OTHERWISE, ARISING FROM,
OUT OF OR IN CONNECTION WITH THE SOFTWARE OR THE USE OR OTHER DEALINGS IN
THE SOFTWARE.


The MIT software license (http://www.opensource.org/licenses/mit-license.php)
above applies to the code directly included in this source distribution.
Dependencies downloaded as part of the build process may be covered by other
open-source licenses. For further details see 'contrib/debian/copyright'.


This product includes software developed by the OpenSSL Project for use in the
OpenSSL Toolkit (https://www.openssl.org/). This product includes cryptographic
software written by Eric Young (eay@cryptsoft.com).


Although almost all of the Zclassic code is licensed under "permissive" open source
licenses, users and distributors should note that when built using the default
build options, Zclassic depends on Oracle Berkeley DB 6.2.x, which is licensed
under the GNU Affero General Public License.<|MERGE_RESOLUTION|>--- conflicted
+++ resolved
@@ -1,12 +1,6 @@
-<<<<<<< HEAD
 Copyright (c) 2016-2018 The Zclassic Team
-Copyright (c) 2016-2017 The Zcash developers
-Copyright (c) 2009-2017 The Bitcoin Core developers
-=======
 Copyright (c) 2016-2018 The Zcash developers
 Copyright (c) 2009-2018 The Bitcoin Core developers
-Copyright (c) 2009-2018 Bitcoin Developers
->>>>>>> 325ba003
 
 Permission is hereby granted, free of charge, to any person obtaining a copy
 of this software and associated documentation files (the "Software"), to deal
